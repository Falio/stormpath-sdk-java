[![Build Status](https://api.travis-ci.org/stormpath/stormpath-sdk-java.png?branch=master)](https://travis-ci.org/stormpath/stormpath-sdk-java)

# Stormpath Java SDK #

Copyright &copy; 2013-2014 Stormpath, Inc. and contributors.

This project is open-source via the [Apache 2.0 License](http://www.apache.org/licenses/LICENSE-2.0).

For all additional information, please see the full [Project Documentation](http://docs.stormpath.com/java/product-guide/).

### Build Instructions ###

This project requires Maven 3.2.1 and JDK 7 to build.  Run the following:

`> mvn install`

## Change Log ##

### 1.0.0 ###

#### Resolved Issues ####

- [Issue 62](https://github.com/stormpath/stormpath-sdk-java/issues/62): Methods that return an Iterator for a Collection now return a new Iterator on every method call.
- [Issue 70](https://github.com/stormpath/stormpath-sdk-java/issues/70): Issue preventing version.properties file to be properly read.
- [Issue 89](https://github.com/stormpath/stormpath-sdk-java/issues/89): Added the ability to track integrations with the SDK by
means of the User-Agent http header. The primary purpose of this is for us at Stormpath to understand environment-specific details to provide
better technical support. When bug reports or feature requests are received, we can identify the impacted environment and better
recognize how to implement a fix.

### 1.0.RC2 ###

Stormpath Java SDK 1.0 Release Candidate 2

#### ID Site Functionality! ####

This is one of the big features that we wanted to ensure was supported in the SDK before 1.0 final: your own hosted
white-labeled Identity Site, what we call an 'ID Site'!

You can have a 100% customizable white-labeled site, for example, `https://id.awesomeapp.com` or
`https://my.awesomeapp.com`, hosted and served securely by Stormpath.  Your ID Site provides your end-users with a
hosted and secure registration, login, and password reset functionality, and **completely hands-off integration with
Google and Facebook!**.

Your white-labeled ID Site is beautiful and 'just works' out-of-the box and requires no development effort, but if you
want to customize it in any way, you can easily fork our default GitHub repo and customize it as you desire, and we'll
serve your fork securely just the same.

All that is required for this to work is that your application redirects your end-user to your secure ID Site URL and,
when the user is done, can receive a redirect back to your application.  This 1.0.RC2 release includes these two
additional functions so you don't have to code that yourself.

See the [Application](http://docs.stormpath.com/java/apidocs/com/stormpath/sdk/application/Application.html)
interface's **[newIdSiteUrlBuilder](http://docs.stormpath.com/java/apidocs/com/stormpath/sdk/application/Application.html#newIdSiteUrlBuilder())**
method (for redirecting end-users to your ID Site) and the
**[newIdSiteCallbackHandler](http://docs.stormpath.com/java/apidocs/com/stormpath/sdk/application/Application.html#newIdSiteCallbackHandler(java.lang.Object))**
method (for hanling the return reply from your ID Site) for code examples!

### 1.0.RC ###

<<<<<<< HEAD
- [Issue 47](https://github.com/stormpath/stormpath-sdk-java/issues/47): Fix for ResourceReference instances getting out of sync.
- [Issue 52](https://github.com/stormpath/stormpath-sdk-java/issues/52): Removed unnecessary Provider setters.
- [Issue 55](https://github.com/stormpath/stormpath-sdk-java/issues/55): Account's password can now be reset along with the password reset token, in one API call.
- [Issue 56](https://github.com/stormpath/stormpath-sdk-java/issues/56): Method chaining for Resources.
=======
Stormpath Java SDK 1.0 Release Candidate

1.0 final will be released after this release.

#### New Features & Enhancements ####

##### Secure your REST API using OAuth 2! #####

The Stormpath Java SDK can now act as an OAuth 2 Provider with full API Key management support!

You can now use the Java SDK to create and manage API Keys for your end-users so they can authenticate with your own
REST API.  You can create, delete, enable/disable as many API Keys as you want for each of your end-user `Account`
resources.  See the `Account` interface's `createApiKey*` and `getApiKeys*` methods.

Now for the _really_ powerful stuff: the Stormpath Java SDK implements OAuth2 provider functionality. Your end-users can
use these API Keys to make OAuth 2 requests to your REST API, and the Stormpath Java SDK will authenticate the requests
via OAuth as you wish.  This includes both OAuth 2 access token requests (e.g. the `/oauth/token` endpoint) as well as
resource requests (e.g. `/movies/1234`).  **At no point do you ever need to see, touch, or write OAuth code!**
The Stormpath SDK does it for you.

See the `Application` interface's `authenticateApiRequest` and `authenticateOauthRequest` methods for lots of detailed
information.

##### Resource method chaining #####

All resource mutator methods can now be chained for less verbose object construction.  For example, instead of:

```java
Account account = client.instantiate(Account.class);
account.setGivenName("John");
account.setGivenName("Smith");
account.setEmail("jsmith@gmail.com");
account.save();
```
one might choose to write instead:

```java
client.instantiate(Account.class)
  .setGivenName("John").setSurname("Smith").setEmail("jsmith@gmail.com").save();
```

##### Client Tenant Actions #####

The `Client` and `Tenant` interfaces now both extend a new `TenantActions` interface that represents common
tenant behavior.  This allows you to perform this common tenant behavior directly via a `Client` instance without
having to call the intermediate `client.getCurrentTenant()` method first.

For example, instead of:

```java
client.getCurrentTenant().createApplication(anApp);
```
you may now write:

```java
client.createApplication(anApp);
```

which is likely more intuitive.

##### Password Reset Cleanup #####

Resetting an end-user's password via password reset token can now be done in a single method call.  Just provide the
reset token and the new password, and that's it.

#### Resolved Issues ####

- [Issue 46](https://github.com/stormpath/stormpath-sdk-java/issues/46): Application#setDefault*StoreMapping IT failure
- [Issue 48](https://github.com/stormpath/stormpath-sdk-java/issues/48): OAuth provider support with API Key management!
- [Issue 52](https://github.com/stormpath/stormpath-sdk-java/issues/52): Removed unnecessary Provider setters
- [Issue 54](https://github.com/stormpath/stormpath-sdk-java/issues/54): AuthenticationResult must not extend Resource
- [Issue 55](https://github.com/stormpath/stormpath-sdk-java/issues/55): Account's password can now be reset along with the password reset token, in one API call
- [Issue 56](https://github.com/stormpath/stormpath-sdk-java/issues/56): Method chaining for Resources.
- [Issue 58](https://github.com/stormpath/stormpath-sdk-java/issues/58): Allow a `Client` instance to directly perform common `Tenant` actions.
>>>>>>> 582304ba

### 1.0.beta ###

- Added Provider integration: Google and Facebook are supported.

#### Backwards Incompatible Changes ####

This beta release contains a few backwards-incompatible changes, we strive to keep them minimal.

- ClientBuilder was previously in charge of constructing the ApiKey. Now, the ApiKey is built through a new ApiKeyBuilder interface which can be instantiated via the new `com.stormpath.sdk.client.ApiKeys` utility class. ApiKeyBuilder provides a nice fluent builder API. Once the ApiKey is built, it can be set to the Client by means of the ClientBuilder instance.

### 1.0.alpha ###

- Added the possibility to specify AccountStore during authentication.
- [Issue 36](https://github.com/stormpath/stormpath-sdk-java/issues/36): Client version is now being obtained from version.properties file

#### Backwards Incompatible Changes ####

This is a prep release for the 1.0 final release, and we are finalizing the 1.0 API.  As a result, this alpha release contains a few backwards-incompatible changes, but we have tried to keep them a minimum.  As we have tried very hard to do during 0.x, 1.x will continue to enforce [semantic versioning](http://semver.org) practices so there are little surprises.

- Client and ClientBuilder were previously concrete classes - they are now interfaces.  A `com.stormpath.sdk.client.Clients` utility class has been added with utility methods for creating clients, providing a nice fluent builder API.  This retains a creation/builder pattern in use across the rest of the client API.

### 0.9.3 ###

- [Issue 16](https://github.com/stormpath/stormpath-sdk-java/issues/16): Allow client to use basic authentication
- Backwards-incompatible change: com.stormpath.sdk.impl.http.support.SignatureException has been replaced by com.stormpath.sdk.impl.http.support.RequestAuthenticationException
- New method for Account: isMemberOfGroup(String hrefOrName)

### 0.9.2 ###

This is a bugfix point release that resolves [3 issues](https://github.com/stormpath/stormpath-sdk-java/issues?milestone=4&state=closed):

- [Issue 30](https://github.com/stormpath/stormpath-sdk-java/issues/30): Custom data updates are not cached when calling account/group save()
- [Issue 28](https://github.com/stormpath/stormpath-sdk-java/issues/28): ResourceException getMessage() should return a more descriptive message
- [Issue 31](https://github.com/stormpath/stormpath-sdk-java/issues/31): Provide more detailed ResourceException messages (duplicate of Issue #28).

### 0.9.1 ###

This is a bugfix point release that resolves [1 issue](https://github.com/stormpath/stormpath-sdk-java/issues?milestone=3):

- [Issue 25](https://github.com/stormpath/stormpath-sdk-java/issues/25): account.addGroup and group.addAccount do not work

### 0.9.0 ###

This is a [milestone](https://github.com/stormpath/stormpath-sdk-java/issues?milestone=2&page=1&state=closed) / new feature release.

#### Custom Data! ####

Our most requested feature is now available via the Stormpath Java SDK!

You now have the ability to create, update, delete up to 10 Megabytes of your own custom data per `Account` or `Group` stored within Stormpath.  This is a big deal: any account or group information that you can think of specific to your application(s) can now be stored directly with the account or group.  This allows you to completely remove user tables within your application if you desire.

Read the [Custom Data announcement](http://www.stormpath.com/blog/custom-user-data-stormpath-now-beta) and the [Custom Data REST API documentation](http://docs.stormpath.com/rest/product-guide/#custom-data) for more information and how to safely use Custom Data in your own applications.

`Custom Data` is a SDK Resource: you can save, update and delete it like any other.  But it is also a `java.util.Map<String,Object>` implementation:

```java
CustomData data = account.getCustomData();
data.put("favoriteColor", "blue");
data.remove("favoriteHobby");
data.save();
```
Because `CustomData` extends `Map<String,Object>`, you can store whatever data you want, but *NOTE*: 

The data *MUST* be JSON-compatible.  This means you can store primitives, and Maps, Arrays, Collections, nested as deep as you like.  Ensure the objects you persist can be marshalled to/from JSON via [Jackson](http://jackson.codehaus.org/) (what the Stormpath Java SDK uses for JSON marshalling).  Also a single `Custom Data` resource must be less than 10 Megabytes in size.

##### Persistance by Reachabliity #####

Custom Data is a resource like any other - you can `save()` modifications and `delete()` it if you like.  But, because it it has a 1-to-1 correlation with an owning `Account` or `Group`, it is a little extra special: you can also save, update and delete Custom Data just by saving the owning account or group.

For example, let's say you wanted to create a Starfleet account for [Captain Jean-Luc Picard](http://en.wikipedia.org/wiki/Jean-Luc_Picard).  Because Stormpath has no knowledge of Star Trek-specific needs, we can store this in the account's Custom Data resource:

```java
Application application = getApplication(); //obtain the app instance however you wish

Account account = client.instantiate(Account.class);
account.setGivenName("Jean-Luc");
account.setSurname("Picard");
account.setEmail("captain@starfleet.com");
account.setPassword("Changeme1!");

//let's store some application-specific data:
CustomData data = account.getCustomData();
data.put("rank", "Captain");
data.put("birthDate", "2305-07-13");
data.put("birthPlace", "La Barre, France");
data.put("favoriteDrink", "Earl Grey tea (hot)");

application.createAccount(account);
```
Notice how we did not call `data.save()` - creating the account (or updating it later via `save()`) will automatically persist the account's `customData` resource.  The account 'knows' that the custom data resource has been changed and it will propogate those changes automatically when you persist the account.

Groups work the same way - you can save a group and it's custom data resource will be saved as well.

*NOTE*: Just remember, if you have any secure data or information you don't want searchable, ensure you encrypt it before saving it in an account or group's custom data resource.  Read the [Custom Data announcement](http://www.stormpath.com/blog/custom-user-data-stormpath-now-beta) for usage guidelines.

#### Create Accounts via an Application ####

As a convenience, you may now create `account` and `group` resources directly via an application, without first needing to obtain the intermediate directory or group where they will be persisted:

```java
Application application = getApplication(); //obtain the app instance however you wish

Account account = client.instantiate(Account.class);
account.setGivenName("John");
account.setSurname("Smith");
account.setEmail("john@smith.com");
account.setPassword("Changeme1!");

application.createAccount(account);
```
You can also use the `CreateAccountRequest` concept to control other account creation directives.  For example, using the Fluent API:

```java
import static com.stormpath.sdk.account.Accounts.*;

...

account = application.createAccount(newCreateRequestFor(account).setRegistrationWorkflowEnabled(true).build());
```

Again, this is a convenience: The account will be routed to (and created in) the application's designated [default account store](http://docs.stormpath.com/rest/product-guide/#account-store-mapping-default-account-store), or throw an error if there is no designated account store.  

Because accounts are not 'owned' by applications (they are 'owned' by a directory), this will not make application 'private' accounts - it is merely a convenience mechanism to reduce the amount of work to create an account that may use a particular application.

#### Create Groups via an Application ####

Similar to accounts, as a convenience, you may create `group` resources directly via an application without first needing to obtain the intermediate directory where the group will be persisted:

```java
Application application = getApplication(); //obtain the app instance however you wish

Group group = client.instantiate(Group.class);
group.setName("Directory-unique name here");

application.createGroup(group);
```
You can also use the `CreateGroupRequest` variant to control other group creation directives.  For example, using the fluent API:

```java
import static com.stormpath.sdk.group.Groups.*;

...

group = application.createGroup(newCreateRequestFor(group).withResponseOptions(options().withCustomData()).build());
```

Remember, this is a convenience: The group will be routed to (and created in) the application's designated [default group store](http://docs.stormpath.com/rest/product-guide/#account-store-mapping-default-group-store), or throw an error if there is no designated group store.  

Because groups are not 'owned' by applications (they are 'owned' by a directory), this will not make application 'private' groups - it is merely a convenience mechanism to reduce the amount of work to create a group accessible to a particular application.

#### Create Cloud Directories ####

You may now create and delete 'Cloud' (natively hosted) directories in Stormpath with the Stormpath Java SDK.  LDAP and Active Directory 'Mirrored' directories must still be created in the Stormpath Admin Console UI.  For example:

```java
Directory dir = client.instantiate(Directory.class);
dir.setName("My new 'cloud' Directory");

dir = client.getCurrentTenant().createDirectory(dir);

...
//delete it when no longer useful
dir.delete();
```

#### Manage Account Store Mappings ####

[Account Store Mappings](http://docs.stormpath.com/rest/product-guide/#account-store-mappings) are useful in more advanced usages of Stormpath, for example, if you have more than one directory (or group) to assign to an application to create a merged user base for the application.

The Java SDK now allows you to add, remove, re-order and generally manage an Application's account store mappings for these more advanced use cases.  See the JavaDoc for the `AccountStoreMapping` resource and the following `Application` methods:

```java
AccountStoreMappingList getAccountStoreMappings();
AccountStoreMappingList getAccountStoreMappings(Map<String, Object> queryParams);
AccountStoreMappingList getAccountStoreMappings(AccountStoreMappingCriteria criteria);
AccountStore getDefaultAccountStore();
void setDefaultAccountStore(AccountStore accountStore);
AccountStore getDefaultGroupStore();
void setDefaultGroupStore(AccountStore accountStore);
AccountStoreMapping createAccountStoreMapping(AccountStoreMapping mapping) throws ResourceException;
AccountStoreMapping addAccountStore(AccountStore accountStore) throws ResourceException;
```

### 0.8.1 ###

This is a bugfix point release that resolves [1 issue](https://github.com/stormpath/stormpath-sdk-java/issues?milestone=1&page=1&state=closed):

- [Issue #12](https://github.com/stormpath/stormpath-sdk-java/issues/14) application.authenticateAccount fails if caching is enabled

### 0.8.0 ###

#### Bug Fixes ####

##### Collection Iteration (transparent pagination) #####

Collection Resource iteration previously only represented the first page in a collection.  Iteration now transparently iterates over the entire collection, automatically requesting new pages from the server as necessary.  For example:

```java
AccountList accounts = application.getAccounts();

//iterate over the entire account collection:
for (Account account : accounts) {
    //do something with the account
}
```

#### New Features and Improvements ####

##### Caching #####

The SDK now has full caching support, utilizing a CacheManager interface (that produces/manages Cache instances).  If enabled, this improves performance by reducing round-trips to the Stormpath API servers.

An out-of-the-box production-grade CacheManager implementation - complete with default and per-region TTL/TTI configuration - may be configured for single-JVM applications.  Single-JVM app example config:

```java
import static com.stormpath.sdk.cache.Caches.*;
...

Client client = Clients.builder()
    .setApiKey(ApiKeys.builder()
        .setFileLocation(System.getProperty("user.home") + "/.stormpath/apiKey.properties")
        .build()
    )
    .setCacheManager(newCacheManager()
        .withDefaultTimeToLive(1, TimeUnit.DAYS) //general default
        .withDefaultTimeToIdle(2, TimeUnit.HOURS) //general default
        .withCache(forResource(Account.class) //Account-specific cache settings
            .withTimeToLive(1, TimeUnit.HOURS)
            .withTimeToIdle(30, TimeUnit.MINUTES))
        .withCache(forResource(Group.class) //Group-specific cache settings
            .withTimeToLive(2, TimeUnit.HOURS))
        .build() //build the CacheManager
    )
    .build(); //build the Client
```

Multi-JVM applications (an application deployed across multiple JVMs) would likely want to use a distributed/clustered coherent Cache product like Hazelcast, Ehcache+TerraCotta, Oracle Coherence, Gigaspaces, etc.  To leverage these caching products, you must implement the two interfaces (`CacheManager` and `Cache`) to delegate to your Caching provider API of choice, and you're on your way.  For example:

```java
CacheManager cacheManager = new CacheManagerImplementationThatUsesMyPreferredCachingProduct();
Client client = Clients.builder()
    .setApiKey(ApiKeys.builder()
        .setFileLocation(System.getProperty("user.home") + "/.stormpath/apiKey.properties")
        .build()
    )
    .setCacheManager(cacheManager);
    .build();
```

In both cases, the Stormpath Java SDK will store resource data in separate cache regions.  Each region is named after a resource interface for which it caches data, e.g. `"com.stormpath.sdk.account.Account"`, allowing for custom caching rules per resource type.  This gives you finer control of resource caching behavior based on your preferences/needs.

##### Query Support #####

Two new query mechanisms were introduced - you choose which you want to use based on your preference and/or JVM language.

1. [Fluent](http://en.wikipedia.org/wiki/Fluent_interface) and type-safe query DSL: If you're using a type-safe language, you will find this convenient, especially when using an IDE that auto-completes.  You'll find writing valid queries fast!  For example:
    ```java
    import static com.stormpath.sdk.account.Accounts.*;
    ...
    
    application.getAccounts(where(
        surname().containsIgnoreCase("Smith"))
        .and(givenName().eqIgnoreCase("John"))
        .orderBySurname().descending()
        .withGroups(10, 10) //eager fetching
        .offsetBy(20).limitTo(25)); //pagination
    ```
2. Map-based query methods.  These are not type safe, but might be desirable for some developers, maybe those using dynamically typed languages.  The map key/value pairs are simply REST API query parameters and values.  For example, the same results of the above fluent query could be achieved as follows in Groovy:
    ```groovy
    application.getAccounts [surname: '*Smith*', givenName: 'John',
                             orderBy: 'surname desc', expand: 'groups(offset:10,limit:10)'
                             offset: 20, limit: 25]
    ```

##### JavaDoc Enhancements #####

JavaDoc has been improved significantly.  But please don't hesitate to send us a Pull Request with fixes or enhancements!<|MERGE_RESOLUTION|>--- conflicted
+++ resolved
@@ -20,6 +20,7 @@
 
 #### Resolved Issues ####
 
+- [Issue 47](https://github.com/stormpath/stormpath-sdk-java/issues/47): Fix for ResourceReference instances getting out of sync.
 - [Issue 62](https://github.com/stormpath/stormpath-sdk-java/issues/62): Methods that return an Iterator for a Collection now return a new Iterator on every method call.
 - [Issue 70](https://github.com/stormpath/stormpath-sdk-java/issues/70): Issue preventing version.properties file to be properly read.
 - [Issue 89](https://github.com/stormpath/stormpath-sdk-java/issues/89): Added the ability to track integrations with the SDK by
@@ -57,12 +58,10 @@
 
 ### 1.0.RC ###
 
-<<<<<<< HEAD
-- [Issue 47](https://github.com/stormpath/stormpath-sdk-java/issues/47): Fix for ResourceReference instances getting out of sync.
 - [Issue 52](https://github.com/stormpath/stormpath-sdk-java/issues/52): Removed unnecessary Provider setters.
 - [Issue 55](https://github.com/stormpath/stormpath-sdk-java/issues/55): Account's password can now be reset along with the password reset token, in one API call.
 - [Issue 56](https://github.com/stormpath/stormpath-sdk-java/issues/56): Method chaining for Resources.
-=======
+
 Stormpath Java SDK 1.0 Release Candidate
 
 1.0 final will be released after this release.
@@ -137,7 +136,6 @@
 - [Issue 55](https://github.com/stormpath/stormpath-sdk-java/issues/55): Account's password can now be reset along with the password reset token, in one API call
 - [Issue 56](https://github.com/stormpath/stormpath-sdk-java/issues/56): Method chaining for Resources.
 - [Issue 58](https://github.com/stormpath/stormpath-sdk-java/issues/58): Allow a `Client` instance to directly perform common `Tenant` actions.
->>>>>>> 582304ba
 
 ### 1.0.beta ###
 
