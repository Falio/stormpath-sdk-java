[![Build Status](https://api.travis-ci.org/stormpath/stormpath-sdk-java.png?branch=master)](https://travis-ci.org/stormpath/stormpath-sdk-java)

# Stormpath Java SDK #

Copyright &copy; 2013 Stormpath, Inc. and contributors.

This project is open-source via the [Apache 2.0 License](http://www.apache.org/licenses/LICENSE-2.0).

For all additional information, please see the full [Project Documentation](https://www.stormpath.com/docs/java/product-guide).

### Build Instructions ###

This project requires Maven 3.0.3 to build.  Run the following:

`> mvn install`

## Change Log ##

### 1.0.alpha ###

<<<<<<< HEAD
- Backwards-incompatible change: Client and ClientBuilder are interfaces now. Added a Clients utility class.
=======
- [Issue 36](https://github.com/stormpath/stormpath-sdk-java/issues/36): Client version is now being obtained from version.properties file
>>>>>>> 8c6cee39

### 0.9.3 ###

- [Issue 16](https://github.com/stormpath/stormpath-sdk-java/issues/16): Allow client to use basic authentication
- Backwards-incompatible change: com.stormpath.sdk.impl.http.support.SignatureException has been replaced by com.stormpath.sdk.impl.http.support.RequestAuthenticationException
- New method for Account: isMemberOfGroup(String hrefOrName)

### 0.9.2 ###

This is a bugfix point release that resolves [3 issues](https://github.com/stormpath/stormpath-sdk-java/issues?milestone=4&state=closed):

- [Issue 30](https://github.com/stormpath/stormpath-sdk-java/issues/30): Custom data updates are not cached when calling account/group save()
- [Issue 28](https://github.com/stormpath/stormpath-sdk-java/issues/28): ResourceException getMessage() should return a more descriptive message
- [Issue 31](https://github.com/stormpath/stormpath-sdk-java/issues/31): Provide more detailed ResourceException messages (duplicate of Issue #28).

### 0.9.1 ###

This is a bugfix point release that resolves [1 issue](https://github.com/stormpath/stormpath-sdk-java/issues?milestone=3):

- [Issue 25](https://github.com/stormpath/stormpath-sdk-java/issues/25): account.addGroup and group.addAccount do not work

### 0.9.0 ###

This is a [milestone](https://github.com/stormpath/stormpath-sdk-java/issues?milestone=2&page=1&state=closed) / new feature release.

#### Custom Data! ####

Our most requested feature is now available via the Stormpath Java SDK!

You now have the ability to create, update, delete up to 10 Megabytes of your own custom data per `Account` or `Group` stored within Stormpath.  This is a big deal: any account or group information that you can think of specific to your application(s) can now be stored directly with the account or group.  This allows you to completely remove user tables within your application if you desire.

Read the [Custom Data announcement](http://www.stormpath.com/blog/custom-user-data-stormpath-now-beta) and the [Custom Data REST API documentation](http://docs.stormpath.com/rest/product-guide/#custom-data) for more information and how to safely use Custom Data in your own applications.

`Custom Data` is a SDK Resource: you can save, update and delete it like any other.  But it is also a `java.util.Map<String,Object>` implementation:

```java
CustomData data = account.getCustomData();
data.put("favoriteColor", "blue");
data.remove("favoriteHobby");
data.save();
```
Because `CustomData` extends `Map<String,Object>`, you can store whatever data you want, but *NOTE*: 

The data *MUST* be JSON-compatible.  This means you can store primitives, and Maps, Arrays, Collections, nested as deep as you like.  Ensure the objects you persist can be marshalled to/from JSON via [Jackson](http://jackson.codehaus.org/) (what the Stormpath Java SDK uses for JSON marshalling).  Also a single `Custom Data` resource must be less than 10 Megabytes in size.

##### Persistance by Reachabliity #####

Custom Data is a resource like any other - you can `save()` modifications and `delete()` it if you like.  But, because it it has a 1-to-1 correlation with an owning `Account` or `Group`, it is a little extra special: you can also save, update and delete Custom Data just by saving the owning account or group.

For example, let's say you wanted to create a Starfleet account for [Captain Jean-Luc Picard](http://en.wikipedia.org/wiki/Jean-Luc_Picard).  Because Stormpath has no knowledge of Star Trek-specific needs, we can store this in the account's Custom Data resource:

```java
Application application = getApplication(); //obtain the app instance however you wish

Account account = client.instantiate(Account.class);
account.setGivenName("Jean-Luc");
account.setSurname("Picard");
account.setEmail("captain@starfleet.com");
account.setPassword("Changeme1!");

//let's store some application-specific data:
CustomData data = account.getCustomData();
data.put("rank", "Captain");
data.put("birthDate", "2305-07-13");
data.put("birthPlace", "La Barre, France");
data.put("favoriteDrink", "Earl Grey tea (hot)");

application.createAccount(account);
```
Notice how we did not call `data.save()` - creating the account (or updating it later via `save()`) will automatically persist the account's `customData` resource.  The account 'knows' that the custom data resource has been changed and it will propogate those changes automatically when you persist the account.

Groups work the same way - you can save a group and it's custom data resource will be saved as well.

*NOTE*: Just remember, if you have any secure data or information you don't want searchable, ensure you encrypt it before saving it in an account or group's custom data resource.  Read the [Custom Data announcement](http://www.stormpath.com/blog/custom-user-data-stormpath-now-beta) for usage guidelines.

#### Create Accounts via an Application ####

As a convenience, you may now create `account` and `group` resources directly via an application, without first needing to obtain the intermediate directory or group where they will be persisted:

```java
Application application = getApplication(); //obtain the app instance however you wish

Account account = client.instantiate(Account.class);
account.setGivenName("John");
account.setSurname("Smith");
account.setEmail("john@smith.com");
account.setPassword("Changeme1!");

application.createAccount(account);
```
You can also use the `CreateAccountRequest` concept to control other account creation directives.  For example, using the Fluent API:

```java
import static com.stormpath.sdk.account.Accounts.*;

...

account = application.createAccount(newCreateRequestFor(account).setRegistrationWorkflowEnabled(true).build());
```

Again, this is a convenience: The account will be routed to (and created in) the application's designated [default account store](http://docs.stormpath.com/rest/product-guide/#account-store-mapping-default-account-store), or throw an error if there is no designated account store.  

Because accounts are not 'owned' by applications (they are 'owned' by a directory), this will not make application 'private' accounts - it is merely a convenience mechanism to reduce the amount of work to create an account that may use a particular application.

#### Create Groups via an Application ####

Similar to accounts, as a convenience, you may create `group` resources directly via an application without first needing to obtain the intermediate directory where the group will be persisted:

```java
Application application = getApplication(); //obtain the app instance however you wish

Group group = client.instantiate(Group.class);
group.setName("Directory-unique name here");

application.createGroup(group);
```
You can also use the `CreateGroupRequest` variant to control other group creation directives.  For example, using the fluent API:

```java
import static com.stormpath.sdk.group.Groups.*;

...

group = application.createGroup(newCreateRequestFor(group).withResponseOptions(options().withCustomData()).build());
```

Remember, this is a convenience: The group will be routed to (and created in) the application's designated [default group store](http://docs.stormpath.com/rest/product-guide/#account-store-mapping-default-group-store), or throw an error if there is no designated group store.  

Because groups are not 'owned' by applications (they are 'owned' by a directory), this will not make application 'private' groups - it is merely a convenience mechanism to reduce the amount of work to create a group accessible to a particular application.

#### Create Cloud Directories ####

You may now create and delete 'Cloud' (natively hosted) directories in Stormpath with the Stormpath Java SDK.  LDAP and Active Directory 'Mirrored' directories must still be created in the Stormpath Admin Console UI.  For example:

```java
Directory dir = client.instantiate(Directory.class);
dir.setName("My new 'cloud' Directory");

dir = client.getCurrentTenant().createDirectory(dir);

...
//delete it when no longer useful
dir.delete();
```

#### Manage Account Store Mappings ####

[Account Store Mappings](http://docs.stormpath.com/rest/product-guide/#account-store-mappings) are useful in more advanced usages of Stormpath, for example, if you have more than one directory (or group) to assign to an application to create a merged user base for the application.

The Java SDK now allows you to add, remove, re-order and generally manage an Application's account store mappings for these more advanced use cases.  See the JavaDoc for the `AccountStoreMapping` resource and the following `Application` methods:

```java
AccountStoreMappingList getAccountStoreMappings();
AccountStoreMappingList getAccountStoreMappings(Map<String, Object> queryParams);
AccountStoreMappingList getAccountStoreMappings(AccountStoreMappingCriteria criteria);
AccountStore getDefaultAccountStore();
void setDefaultAccountStore(AccountStore accountStore);
AccountStore getDefaultGroupStore();
void setDefaultGroupStore(AccountStore accountStore);
AccountStoreMapping createAccountStoreMapping(AccountStoreMapping mapping) throws ResourceException;
AccountStoreMapping addAccountStore(AccountStore accountStore) throws ResourceException;
```

### 0.8.1 ###

This is a bugfix point release that resolves [1 issue](https://github.com/stormpath/stormpath-sdk-java/issues?milestone=1&page=1&state=closed):

- [Issue #12](https://github.com/stormpath/stormpath-sdk-java/issues/14) application.authenticateAccount fails if caching is enabled

### 0.8.0 ###

#### Bug Fixes ####

##### Collection Iteration (transparent pagination) #####

Collection Resource iteration previously only represented the first page in a collection.  Iteration now transparently iterates over the entire collection, automatically requesting new pages from the server as necessary.  For example:

```java
AccountList accounts = application.getAccounts();

//iterate over the entire account collection:
for (Account account : accounts) {
    //do something with the account
}
```

#### New Features and Improvements ####

##### Caching #####

The SDK now has full caching support, utilizing a CacheManager interface (that produces/manages Cache instances).  If enabled, this improves performance by reducing round-trips to the Stormpath API servers.

An out-of-the-box production-grade CacheManager implementation - complete with default and per-region TTL/TTI configuration - may be configured for single-JVM applications.  Single-JVM app example config:

```java
import static com.stormpath.sdk.cache.Caches.*;
...

Client client = Clients.builder()
    .setApiKeyFileLocation(System.getProperty("user.home") + "/.stormpath/apiKey.properties")
    .setCacheManager(newCacheManager()
        .withDefaultTimeToLive(1, TimeUnit.DAYS) //general default
        .withDefaultTimeToIdle(2, TimeUnit.HOURS) //general default
        .withCache(forResource(Account.class) //Account-specific cache settings
            .withTimeToLive(1, TimeUnit.HOURS)
            .withTimeToIdle(30, TimeUnit.MINUTES))
        .withCache(forResource(Group.class) //Group-specific cache settings
            .withTimeToLive(2, TimeUnit.HOURS))
        .build() //build the CacheManager
    )
    .build(); //build the Client
```

Multi-JVM applications (an application deployed across multiple JVMs) would likely want to use a distributed/clustered coherent Cache product like Hazelcast, Ehcache+TerraCotta, Oracle Coherence, Gigaspaces, etc.  To leverage these caching products, you must implement the two interfaces (`CacheManager` and `Cache`) to delegate to your Caching provider API of choice, and you're on your way.  For example:

```java
CacheManager cacheManager = new CacheManagerImplementationThatUsesMyPreferredCachingProduct();
Client client = Clients.builder()
    .setApiKeyFileLocation(System.getProperty("user.home") + "/.stormpath/apiKey.properties")
    .setCacheManager(cacheManager);
    .build();
```

In both cases, the Stormpath Java SDK will store resource data in separate cache regions.  Each region is named after a resource interface for which it caches data, e.g. `"com.stormpath.sdk.account.Account"`, allowing for custom caching rules per resource type.  This gives you finer control of resource caching behavior based on your preferences/needs.

##### Query Support #####

Two new query mechanisms were introduced - you choose which you want to use based on your preference and/or JVM language.

1. [Fluent](http://en.wikipedia.org/wiki/Fluent_interface) and type-safe query DSL: If you're using a type-safe language, you will find this convenient, especially when using an IDE that auto-completes.  You'll find writing valid queries fast!  For example:
    ```java
    import static com.stormpath.sdk.account.Accounts.*;
    ...
    
    application.getAccounts(where(
        surname().containsIgnoreCase("Smith"))
        .and(givenName().eqIgnoreCase("John"))
        .orderBySurname().descending()
        .withGroups(10, 10) //eager fetching
        .offsetBy(20).limitTo(25)); //pagination
    ```
2. Map-based query methods.  These are not type safe, but might be desirable for some developers, maybe those using dynamically typed languages.  The map key/value pairs are simply REST API query parameters and values.  For example, the same results of the above fluent query could be achieved as follows in Groovy:
    ```groovy
    application.getAccounts [surname: '*Smith*', givenName: 'John',
                             orderBy: 'surname desc', expand: 'groups(offset:10,limit:10)'
                             offset: 20, limit: 25]
    ```

##### JavaDoc Enhancements #####

JavaDoc has been improved significantly.  But please don't hesitate to send us a Pull Request with fixes or enhancements!<|MERGE_RESOLUTION|>--- conflicted
+++ resolved
@@ -18,11 +18,8 @@
 
 ### 1.0.alpha ###
 
-<<<<<<< HEAD
 - Backwards-incompatible change: Client and ClientBuilder are interfaces now. Added a Clients utility class.
-=======
 - [Issue 36](https://github.com/stormpath/stormpath-sdk-java/issues/36): Client version is now being obtained from version.properties file
->>>>>>> 8c6cee39
 
 ### 0.9.3 ###
 
