[![Build Status](https://api.travis-ci.org/stormpath/stormpath-sdk-java.png?branch=master)](https://travis-ci.org/stormpath/stormpath-sdk-java)

# Stormpath Java SDK #

Copyright &copy; 2013 Stormpath, Inc. and contributors.

This project is open-source via the [Apache 2.0 License](http://www.apache.org/licenses/LICENSE-2.0).

For all additional information, please see the full [Project Documentation](https://www.stormpath.com/docs/java/product-guide).

### Build Instructions ###

This project requires Maven 3.0.3 to build.  Run the following:

`> mvn install`

## Change Log ##

### 1.0.alpha ###

<<<<<<< HEAD
- Backwards-incompatible change: Client and ClientBuilder are interfaces now. Added a Clients utility class.
=======
- Added the possibility to specify AccountStore during authentication.
>>>>>>> bac5d8d2
- [Issue 36](https://github.com/stormpath/stormpath-sdk-java/issues/36): Client version is now being obtained from version.properties file

#### Backwards Incompatible Changes ####

This is a prep release for the 1.0 final release, and we are finalizing the 1.0 API.  As a result, this alpha release contains a few backwards-incompatible changes, but we have tried to keep them a minimum.  As we have tried very hard to do during 0.x, 1.x will continue to enforce [semantic versioning](http://semver.org) practices so there are little surprises.

- Client and ClientBuilder were previously concrete classes - they are now interfaces.  A `com.stormpath.sdk.client.Clients` utility class has been added with utility methods for creating clients, providing a nice fluent builder API.  This retains a creation/builder pattern in use across the rest of the client API.

### 0.9.3 ###

- [Issue 16](https://github.com/stormpath/stormpath-sdk-java/issues/16): Allow client to use basic authentication
- Backwards-incompatible change: com.stormpath.sdk.impl.http.support.SignatureException has been replaced by com.stormpath.sdk.impl.http.support.RequestAuthenticationException
- New method for Account: isMemberOfGroup(String hrefOrName)

### 0.9.2 ###

This is a bugfix point release that resolves [3 issues](https://github.com/stormpath/stormpath-sdk-java/issues?milestone=4&state=closed):

- [Issue 30](https://github.com/stormpath/stormpath-sdk-java/issues/30): Custom data updates are not cached when calling account/group save()
- [Issue 28](https://github.com/stormpath/stormpath-sdk-java/issues/28): ResourceException getMessage() should return a more descriptive message
- [Issue 31](https://github.com/stormpath/stormpath-sdk-java/issues/31): Provide more detailed ResourceException messages (duplicate of Issue #28).

### 0.9.1 ###

This is a bugfix point release that resolves [1 issue](https://github.com/stormpath/stormpath-sdk-java/issues?milestone=3):

- [Issue 25](https://github.com/stormpath/stormpath-sdk-java/issues/25): account.addGroup and group.addAccount do not work

### 0.9.0 ###

This is a [milestone](https://github.com/stormpath/stormpath-sdk-java/issues?milestone=2&page=1&state=closed) / new feature release.

#### Custom Data! ####

Our most requested feature is now available via the Stormpath Java SDK!

You now have the ability to create, update, delete up to 10 Megabytes of your own custom data per `Account` or `Group` stored within Stormpath.  This is a big deal: any account or group information that you can think of specific to your application(s) can now be stored directly with the account or group.  This allows you to completely remove user tables within your application if you desire.

Read the [Custom Data announcement](http://www.stormpath.com/blog/custom-user-data-stormpath-now-beta) and the [Custom Data REST API documentation](http://docs.stormpath.com/rest/product-guide/#custom-data) for more information and how to safely use Custom Data in your own applications.

`Custom Data` is a SDK Resource: you can save, update and delete it like any other.  But it is also a `java.util.Map<String,Object>` implementation:

```java
CustomData data = account.getCustomData();
data.put("favoriteColor", "blue");
data.remove("favoriteHobby");
data.save();
```
Because `CustomData` extends `Map<String,Object>`, you can store whatever data you want, but *NOTE*: 

The data *MUST* be JSON-compatible.  This means you can store primitives, and Maps, Arrays, Collections, nested as deep as you like.  Ensure the objects you persist can be marshalled to/from JSON via [Jackson](http://jackson.codehaus.org/) (what the Stormpath Java SDK uses for JSON marshalling).  Also a single `Custom Data` resource must be less than 10 Megabytes in size.

##### Persistance by Reachabliity #####

Custom Data is a resource like any other - you can `save()` modifications and `delete()` it if you like.  But, because it it has a 1-to-1 correlation with an owning `Account` or `Group`, it is a little extra special: you can also save, update and delete Custom Data just by saving the owning account or group.

For example, let's say you wanted to create a Starfleet account for [Captain Jean-Luc Picard](http://en.wikipedia.org/wiki/Jean-Luc_Picard).  Because Stormpath has no knowledge of Star Trek-specific needs, we can store this in the account's Custom Data resource:

```java
Application application = getApplication(); //obtain the app instance however you wish

Account account = client.instantiate(Account.class);
account.setGivenName("Jean-Luc");
account.setSurname("Picard");
account.setEmail("captain@starfleet.com");
account.setPassword("Changeme1!");

//let's store some application-specific data:
CustomData data = account.getCustomData();
data.put("rank", "Captain");
data.put("birthDate", "2305-07-13");
data.put("birthPlace", "La Barre, France");
data.put("favoriteDrink", "Earl Grey tea (hot)");

application.createAccount(account);
```
Notice how we did not call `data.save()` - creating the account (or updating it later via `save()`) will automatically persist the account's `customData` resource.  The account 'knows' that the custom data resource has been changed and it will propogate those changes automatically when you persist the account.

Groups work the same way - you can save a group and it's custom data resource will be saved as well.

*NOTE*: Just remember, if you have any secure data or information you don't want searchable, ensure you encrypt it before saving it in an account or group's custom data resource.  Read the [Custom Data announcement](http://www.stormpath.com/blog/custom-user-data-stormpath-now-beta) for usage guidelines.

#### Create Accounts via an Application ####

As a convenience, you may now create `account` and `group` resources directly via an application, without first needing to obtain the intermediate directory or group where they will be persisted:

```java
Application application = getApplication(); //obtain the app instance however you wish

Account account = client.instantiate(Account.class);
account.setGivenName("John");
account.setSurname("Smith");
account.setEmail("john@smith.com");
account.setPassword("Changeme1!");

application.createAccount(account);
```
You can also use the `CreateAccountRequest` concept to control other account creation directives.  For example, using the Fluent API:

```java
import static com.stormpath.sdk.account.Accounts.*;

...

account = application.createAccount(newCreateRequestFor(account).setRegistrationWorkflowEnabled(true).build());
```

Again, this is a convenience: The account will be routed to (and created in) the application's designated [default account store](http://docs.stormpath.com/rest/product-guide/#account-store-mapping-default-account-store), or throw an error if there is no designated account store.  

Because accounts are not 'owned' by applications (they are 'owned' by a directory), this will not make application 'private' accounts - it is merely a convenience mechanism to reduce the amount of work to create an account that may use a particular application.

#### Create Groups via an Application ####

Similar to accounts, as a convenience, you may create `group` resources directly via an application without first needing to obtain the intermediate directory where the group will be persisted:

```java
Application application = getApplication(); //obtain the app instance however you wish

Group group = client.instantiate(Group.class);
group.setName("Directory-unique name here");

application.createGroup(group);
```
You can also use the `CreateGroupRequest` variant to control other group creation directives.  For example, using the fluent API:

```java
import static com.stormpath.sdk.group.Groups.*;

...

group = application.createGroup(newCreateRequestFor(group).withResponseOptions(options().withCustomData()).build());
```

Remember, this is a convenience: The group will be routed to (and created in) the application's designated [default group store](http://docs.stormpath.com/rest/product-guide/#account-store-mapping-default-group-store), or throw an error if there is no designated group store.  

Because groups are not 'owned' by applications (they are 'owned' by a directory), this will not make application 'private' groups - it is merely a convenience mechanism to reduce the amount of work to create a group accessible to a particular application.

#### Create Cloud Directories ####

You may now create and delete 'Cloud' (natively hosted) directories in Stormpath with the Stormpath Java SDK.  LDAP and Active Directory 'Mirrored' directories must still be created in the Stormpath Admin Console UI.  For example:

```java
Directory dir = client.instantiate(Directory.class);
dir.setName("My new 'cloud' Directory");

dir = client.getCurrentTenant().createDirectory(dir);

...
//delete it when no longer useful
dir.delete();
```

#### Manage Account Store Mappings ####

[Account Store Mappings](http://docs.stormpath.com/rest/product-guide/#account-store-mappings) are useful in more advanced usages of Stormpath, for example, if you have more than one directory (or group) to assign to an application to create a merged user base for the application.

The Java SDK now allows you to add, remove, re-order and generally manage an Application's account store mappings for these more advanced use cases.  See the JavaDoc for the `AccountStoreMapping` resource and the following `Application` methods:

```java
AccountStoreMappingList getAccountStoreMappings();
AccountStoreMappingList getAccountStoreMappings(Map<String, Object> queryParams);
AccountStoreMappingList getAccountStoreMappings(AccountStoreMappingCriteria criteria);
AccountStore getDefaultAccountStore();
void setDefaultAccountStore(AccountStore accountStore);
AccountStore getDefaultGroupStore();
void setDefaultGroupStore(AccountStore accountStore);
AccountStoreMapping createAccountStoreMapping(AccountStoreMapping mapping) throws ResourceException;
AccountStoreMapping addAccountStore(AccountStore accountStore) throws ResourceException;
```

### 0.8.1 ###

This is a bugfix point release that resolves [1 issue](https://github.com/stormpath/stormpath-sdk-java/issues?milestone=1&page=1&state=closed):

- [Issue #12](https://github.com/stormpath/stormpath-sdk-java/issues/14) application.authenticateAccount fails if caching is enabled

### 0.8.0 ###

#### Bug Fixes ####

##### Collection Iteration (transparent pagination) #####

Collection Resource iteration previously only represented the first page in a collection.  Iteration now transparently iterates over the entire collection, automatically requesting new pages from the server as necessary.  For example:

```java
AccountList accounts = application.getAccounts();

//iterate over the entire account collection:
for (Account account : accounts) {
    //do something with the account
}
```

#### New Features and Improvements ####

##### Caching #####

The SDK now has full caching support, utilizing a CacheManager interface (that produces/manages Cache instances).  If enabled, this improves performance by reducing round-trips to the Stormpath API servers.

An out-of-the-box production-grade CacheManager implementation - complete with default and per-region TTL/TTI configuration - may be configured for single-JVM applications.  Single-JVM app example config:

```java
import static com.stormpath.sdk.cache.Caches.*;
...

Client client = Clients.builder()
    .setApiKeyFileLocation(System.getProperty("user.home") + "/.stormpath/apiKey.properties")
    .setCacheManager(newCacheManager()
        .withDefaultTimeToLive(1, TimeUnit.DAYS) //general default
        .withDefaultTimeToIdle(2, TimeUnit.HOURS) //general default
        .withCache(forResource(Account.class) //Account-specific cache settings
            .withTimeToLive(1, TimeUnit.HOURS)
            .withTimeToIdle(30, TimeUnit.MINUTES))
        .withCache(forResource(Group.class) //Group-specific cache settings
            .withTimeToLive(2, TimeUnit.HOURS))
        .build() //build the CacheManager
    )
    .build(); //build the Client
```

Multi-JVM applications (an application deployed across multiple JVMs) would likely want to use a distributed/clustered coherent Cache product like Hazelcast, Ehcache+TerraCotta, Oracle Coherence, Gigaspaces, etc.  To leverage these caching products, you must implement the two interfaces (`CacheManager` and `Cache`) to delegate to your Caching provider API of choice, and you're on your way.  For example:

```java
CacheManager cacheManager = new CacheManagerImplementationThatUsesMyPreferredCachingProduct();
Client client = Clients.builder()
    .setApiKeyFileLocation(System.getProperty("user.home") + "/.stormpath/apiKey.properties")
    .setCacheManager(cacheManager);
    .build();
```

In both cases, the Stormpath Java SDK will store resource data in separate cache regions.  Each region is named after a resource interface for which it caches data, e.g. `"com.stormpath.sdk.account.Account"`, allowing for custom caching rules per resource type.  This gives you finer control of resource caching behavior based on your preferences/needs.

##### Query Support #####

Two new query mechanisms were introduced - you choose which you want to use based on your preference and/or JVM language.

1. [Fluent](http://en.wikipedia.org/wiki/Fluent_interface) and type-safe query DSL: If you're using a type-safe language, you will find this convenient, especially when using an IDE that auto-completes.  You'll find writing valid queries fast!  For example:
    ```java
    import static com.stormpath.sdk.account.Accounts.*;
    ...
    
    application.getAccounts(where(
        surname().containsIgnoreCase("Smith"))
        .and(givenName().eqIgnoreCase("John"))
        .orderBySurname().descending()
        .withGroups(10, 10) //eager fetching
        .offsetBy(20).limitTo(25)); //pagination
    ```
2. Map-based query methods.  These are not type safe, but might be desirable for some developers, maybe those using dynamically typed languages.  The map key/value pairs are simply REST API query parameters and values.  For example, the same results of the above fluent query could be achieved as follows in Groovy:
    ```groovy
    application.getAccounts [surname: '*Smith*', givenName: 'John',
                             orderBy: 'surname desc', expand: 'groups(offset:10,limit:10)'
                             offset: 20, limit: 25]
    ```

##### JavaDoc Enhancements #####

JavaDoc has been improved significantly.  But please don't hesitate to send us a Pull Request with fixes or enhancements!<|MERGE_RESOLUTION|>--- conflicted
+++ resolved
@@ -18,11 +18,7 @@
 
 ### 1.0.alpha ###
 
-<<<<<<< HEAD
-- Backwards-incompatible change: Client and ClientBuilder are interfaces now. Added a Clients utility class.
-=======
 - Added the possibility to specify AccountStore during authentication.
->>>>>>> bac5d8d2
 - [Issue 36](https://github.com/stormpath/stormpath-sdk-java/issues/36): Client version is now being obtained from version.properties file
 
 #### Backwards Incompatible Changes ####
@@ -30,6 +26,7 @@
 This is a prep release for the 1.0 final release, and we are finalizing the 1.0 API.  As a result, this alpha release contains a few backwards-incompatible changes, but we have tried to keep them a minimum.  As we have tried very hard to do during 0.x, 1.x will continue to enforce [semantic versioning](http://semver.org) practices so there are little surprises.
 
 - Client and ClientBuilder were previously concrete classes - they are now interfaces.  A `com.stormpath.sdk.client.Clients` utility class has been added with utility methods for creating clients, providing a nice fluent builder API.  This retains a creation/builder pattern in use across the rest of the client API.
+- ClientBuilder was previously in charge of constructing the ApiKey. Now, the ApiKey is built through a new ApiKeyBuilder interface which can be instantiated via the new `com.stormpath.sdk.client.ApiKeys` utility class. ApiKeyBuilder provides a nice fluent builder API. Once the ApiKey is built, it can be set to the Client by means of the ClientBuilder instance.
 
 ### 0.9.3 ###
 
