[![Build Status](https://api.travis-ci.org/stormpath/stormpath-sdk-java.png?branch=master)](https://travis-ci.org/stormpath/stormpath-sdk-java)

# Stormpath Java SDK #

Copyright &copy; 2013-2014 Stormpath, Inc. and contributors.

This project is open-source via the [Apache 2.0 License](http://www.apache.org/licenses/LICENSE-2.0).

For all additional information, please see the full [Project Documentation](http://docs.stormpath.com/java/product-guide/).

### Build Instructions ###

This project requires Maven 3.2.1 and JDK 7 to build.  Run the following:

`> mvn install`

## Change Log ##

### 1.0.0 ###

#### Resolved Issues ####

- [Issue 47](https://github.com/stormpath/stormpath-sdk-java/issues/47): Fix for ResourceReference instances getting out of sync.
- [Issue 62](https://github.com/stormpath/stormpath-sdk-java/issues/62): Methods that return an Iterator for a Collection now return a new Iterator on every method call.
- [Issue 70](https://github.com/stormpath/stormpath-sdk-java/issues/70): Issue preventing version.properties file to be properly read.
- [Issue 76](https://github.com/stormpath/stormpath-sdk-java/issues/76): SSO/Logout Support and Result Listener for ID Site.
- [Issue 89](https://github.com/stormpath/stormpath-sdk-java/issues/89): Added the ability to track integrations with the SDK by
means of the User-Agent http header. The primary purpose of this is for us at Stormpath to understand environment-specific details to provide
better technical support. When bug reports or feature requests are received, we can identify the impacted environment and better
recognize how to implement a fix.
- [Issue 90](https://github.com/stormpath/stormpath-sdk-java/issues/90): Fixed issue requiring a class from the impl module (ProviderAccountResultHelper) to be cached. The class has been removed altogether.
- [Issue 109](https://github.com/stormpath/stormpath-sdk-java/issues/109): The Tenant Resource now provides operations for retrieving accounts and groups.
- [Issue 112](https://github.com/stormpath/stormpath-sdk-java/issues/112): Fixed issue where Collection limits and offsets were being ignored.
<<<<<<< HEAD
- [Issue 117](https://github.com/stormpath/stormpath-sdk-java/issues/117): Added support for Github OAuth.
=======
- [Issue 106](https://github.com/stormpath/stormpath-sdk-java/issues/106): Creating an account or group from a Directory now returns the created resource.
>>>>>>> 991560b0
                                                                                                 
### 1.0.RC2.1 ###

This is a patch / bug-fix release that resolves a [thread-safety issue](https://github.com/stormpath/stormpath-sdk-java/issues/114) in the data store that may impact some customers.

#### ID Site Logout Functionality ####

A user who has an open session with ID Site wanting to logout from it will add the <code>forLogoout()</code> method when
constructing the {@code callbackUri} using the `IdSiteUrlBuilder`. For example:

```java
String callbackUri = application.newIdSiteUrlBuilder().setCallbackUri("http://localhost:8080/index.jsp").forLogout().build();
response.setHeader("Cache-Control", "no-store, no-cache, must-revalidate, post-check=0, pre-check=0");
response.setHeader("Pragma", "no-cache");
response.sendRedirect(callbackUri);
```

To execute this operation the application will create a signed request to the internal logout endpoint in Stormpath (i.e. <code>/sso/logout</code>).
If successfully executed, the user will be redirected to the {@code callbackUri} indicating that the account has been properly logged out.

When users logs out, their session with the ID Site is no longer valid for every application pertaining to this domain. They will
be required to log in again when trying to access any of those applications.

### 1.0.RC2 ###

Stormpath Java SDK 1.0 Release Candidate 2

#### ID Site Functionality! ####

This is one of the big features that we wanted to ensure was supported in the SDK before 1.0 final: your own hosted
white-labeled Identity Site, what we call an 'ID Site'!

You can have a 100% customizable white-labeled site, for example, `https://id.awesomeapp.com` or
`https://my.awesomeapp.com`, hosted and served securely by Stormpath.  Your ID Site provides your end-users with a
hosted and secure registration, login, and password reset functionality, and **completely hands-off integration with
Google and Facebook!**.

Your white-labeled ID Site is beautiful and 'just works' out-of-the box and requires no development effort, but if you
want to customize it in any way, you can easily fork our default GitHub repo and customize it as you desire, and we'll
serve your fork securely just the same.

All that is required for this to work is that your application redirects your end-user to your secure ID Site URL and,
when the user is done, can receive a redirect back to your application.  This 1.0.RC2 release includes these two
additional functions so you don't have to code that yourself.

See the [Application](http://docs.stormpath.com/java/apidocs/com/stormpath/sdk/application/Application.html)
interface's **[newIdSiteUrlBuilder](http://docs.stormpath.com/java/apidocs/com/stormpath/sdk/application/Application.html#newIdSiteUrlBuilder())**
method (for redirecting end-users to your ID Site) and the
**[newIdSiteCallbackHandler](http://docs.stormpath.com/java/apidocs/com/stormpath/sdk/application/Application.html#newIdSiteCallbackHandler(java.lang.Object))**
method (for hanling the return reply from your ID Site) for code examples!

### 1.0.RC ###

- [Issue 52](https://github.com/stormpath/stormpath-sdk-java/issues/52): Removed unnecessary Provider setters.
- [Issue 55](https://github.com/stormpath/stormpath-sdk-java/issues/55): Account's password can now be reset along with the password reset token, in one API call.
- [Issue 56](https://github.com/stormpath/stormpath-sdk-java/issues/56): Method chaining for Resources.

Stormpath Java SDK 1.0 Release Candidate

#### New Features & Enhancements ####

##### Secure your REST API using OAuth 2! #####

The Stormpath Java SDK can now act as an OAuth 2 Provider with full API Key management support!

You can now use the Java SDK to create and manage API Keys for your end-users so they can authenticate with your own
REST API.  You can create, delete, enable/disable as many API Keys as you want for each of your end-user `Account`
resources.  See the `Account` interface's `createApiKey*` and `getApiKeys*` methods.

Now for the _really_ powerful stuff: the Stormpath Java SDK implements OAuth2 provider functionality. Your end-users can
use these API Keys to make OAuth 2 requests to your REST API, and the Stormpath Java SDK will authenticate the requests
via OAuth as you wish.  This includes both OAuth 2 access token requests (e.g. the `/oauth/token` endpoint) as well as
resource requests (e.g. `/movies/1234`).  **At no point do you ever need to see, touch, or write OAuth code!**
The Stormpath SDK does it for you.

See the `Application` interface's `authenticateApiRequest` and `authenticateOauthRequest` methods for lots of detailed
information.

##### Resource method chaining #####

All resource mutator methods can now be chained for less verbose object construction.  For example, instead of:

```java
Account account = client.instantiate(Account.class);
account.setGivenName("John");
account.setGivenName("Smith");
account.setEmail("jsmith@gmail.com");
account.save();
```
one might choose to write instead:

```java
client.instantiate(Account.class)
  .setGivenName("John").setSurname("Smith").setEmail("jsmith@gmail.com").save();
```

##### Client Tenant Actions #####

The `Client` and `Tenant` interfaces now both extend a new `TenantActions` interface that represents common
tenant behavior.  This allows you to perform this common tenant behavior directly via a `Client` instance without
having to call the intermediate `client.getCurrentTenant()` method first.

For example, instead of:

```java
client.getCurrentTenant().createApplication(anApp);
```
you may now write:

```java
client.createApplication(anApp);
```

which is likely more intuitive.

##### Password Reset Cleanup #####

Resetting an end-user's password via password reset token can now be done in a single method call.  Just provide the
reset token and the new password, and that's it.

#### Resolved Issues ####

- [Issue 46](https://github.com/stormpath/stormpath-sdk-java/issues/46): Application#setDefault*StoreMapping IT failure
- [Issue 48](https://github.com/stormpath/stormpath-sdk-java/issues/48): OAuth provider support with API Key management!
- [Issue 52](https://github.com/stormpath/stormpath-sdk-java/issues/52): Removed unnecessary Provider setters
- [Issue 54](https://github.com/stormpath/stormpath-sdk-java/issues/54): AuthenticationResult must not extend Resource
- [Issue 55](https://github.com/stormpath/stormpath-sdk-java/issues/55): Account's password can now be reset along with the password reset token, in one API call
- [Issue 56](https://github.com/stormpath/stormpath-sdk-java/issues/56): Method chaining for Resources.
- [Issue 58](https://github.com/stormpath/stormpath-sdk-java/issues/58): Allow a `Client` instance to directly perform common `Tenant` actions.

### 1.0.beta ###

- Added Provider integration: Google and Facebook are supported.

#### Backwards Incompatible Changes ####

This beta release contains a few backwards-incompatible changes, we strive to keep them minimal.

- ClientBuilder was previously in charge of constructing the ApiKey. Now, the ApiKey is built through a new ApiKeyBuilder interface which can be instantiated via the new `com.stormpath.sdk.client.ApiKeys` utility class. ApiKeyBuilder provides a nice fluent builder API. Once the ApiKey is built, it can be set to the Client by means of the ClientBuilder instance.

### 1.0.alpha ###

- Added the possibility to specify AccountStore during authentication.
- [Issue 36](https://github.com/stormpath/stormpath-sdk-java/issues/36): Client version is now being obtained from version.properties file

#### Backwards Incompatible Changes ####

This is a prep release for the 1.0 final release, and we are finalizing the 1.0 API.  As a result, this alpha release contains a few backwards-incompatible changes, but we have tried to keep them a minimum.  As we have tried very hard to do during 0.x, 1.x will continue to enforce [semantic versioning](http://semver.org) practices so there are little surprises.

- Client and ClientBuilder were previously concrete classes - they are now interfaces.  A `com.stormpath.sdk.client.Clients` utility class has been added with utility methods for creating clients, providing a nice fluent builder API.  This retains a creation/builder pattern in use across the rest of the client API.

### 0.9.3 ###

- [Issue 16](https://github.com/stormpath/stormpath-sdk-java/issues/16): Allow client to use basic authentication
- Backwards-incompatible change: com.stormpath.sdk.impl.http.support.SignatureException has been replaced by com.stormpath.sdk.impl.http.support.RequestAuthenticationException
- New method for Account: isMemberOfGroup(String hrefOrName)

### 0.9.2 ###

This is a bugfix point release that resolves [3 issues](https://github.com/stormpath/stormpath-sdk-java/issues?milestone=4&state=closed):

- [Issue 30](https://github.com/stormpath/stormpath-sdk-java/issues/30): Custom data updates are not cached when calling account/group save()
- [Issue 28](https://github.com/stormpath/stormpath-sdk-java/issues/28): ResourceException getMessage() should return a more descriptive message
- [Issue 31](https://github.com/stormpath/stormpath-sdk-java/issues/31): Provide more detailed ResourceException messages (duplicate of Issue #28).

### 0.9.1 ###

This is a bugfix point release that resolves [1 issue](https://github.com/stormpath/stormpath-sdk-java/issues?milestone=3):

- [Issue 25](https://github.com/stormpath/stormpath-sdk-java/issues/25): account.addGroup and group.addAccount do not work

### 0.9.0 ###

This is a [milestone](https://github.com/stormpath/stormpath-sdk-java/issues?milestone=2&page=1&state=closed) / new feature release.

#### Custom Data! ####

Our most requested feature is now available via the Stormpath Java SDK!

You now have the ability to create, update, delete up to 10 Megabytes of your own custom data per `Account` or `Group` stored within Stormpath.  This is a big deal: any account or group information that you can think of specific to your application(s) can now be stored directly with the account or group.  This allows you to completely remove user tables within your application if you desire.

Read the [Custom Data announcement](http://www.stormpath.com/blog/custom-user-data-stormpath-now-beta) and the [Custom Data REST API documentation](http://docs.stormpath.com/rest/product-guide/#custom-data) for more information and how to safely use Custom Data in your own applications.

`Custom Data` is a SDK Resource: you can save, update and delete it like any other.  But it is also a `java.util.Map<String,Object>` implementation:

```java
CustomData data = account.getCustomData();
data.put("favoriteColor", "blue");
data.remove("favoriteHobby");
data.save();
```
Because `CustomData` extends `Map<String,Object>`, you can store whatever data you want, but *NOTE*: 

The data *MUST* be JSON-compatible.  This means you can store primitives, and Maps, Arrays, Collections, nested as deep as you like.  Ensure the objects you persist can be marshalled to/from JSON via [Jackson](http://jackson.codehaus.org/) (what the Stormpath Java SDK uses for JSON marshalling).  Also a single `Custom Data` resource must be less than 10 Megabytes in size.

##### Persistance by Reachabliity #####

Custom Data is a resource like any other - you can `save()` modifications and `delete()` it if you like.  But, because it it has a 1-to-1 correlation with an owning `Account` or `Group`, it is a little extra special: you can also save, update and delete Custom Data just by saving the owning account or group.

For example, let's say you wanted to create a Starfleet account for [Captain Jean-Luc Picard](http://en.wikipedia.org/wiki/Jean-Luc_Picard).  Because Stormpath has no knowledge of Star Trek-specific needs, we can store this in the account's Custom Data resource:

```java
Application application = getApplication(); //obtain the app instance however you wish

Account account = client.instantiate(Account.class);
account.setGivenName("Jean-Luc");
account.setSurname("Picard");
account.setEmail("captain@starfleet.com");
account.setPassword("Changeme1!");

//let's store some application-specific data:
CustomData data = account.getCustomData();
data.put("rank", "Captain");
data.put("birthDate", "2305-07-13");
data.put("birthPlace", "La Barre, France");
data.put("favoriteDrink", "Earl Grey tea (hot)");

application.createAccount(account);
```
Notice how we did not call `data.save()` - creating the account (or updating it later via `save()`) will automatically persist the account's `customData` resource.  The account 'knows' that the custom data resource has been changed and it will propogate those changes automatically when you persist the account.

Groups work the same way - you can save a group and it's custom data resource will be saved as well.

*NOTE*: Just remember, if you have any secure data or information you don't want searchable, ensure you encrypt it before saving it in an account or group's custom data resource.  Read the [Custom Data announcement](http://www.stormpath.com/blog/custom-user-data-stormpath-now-beta) for usage guidelines.

#### Create Accounts via an Application ####

As a convenience, you may now create `account` and `group` resources directly via an application, without first needing to obtain the intermediate directory or group where they will be persisted:

```java
Application application = getApplication(); //obtain the app instance however you wish

Account account = client.instantiate(Account.class);
account.setGivenName("John");
account.setSurname("Smith");
account.setEmail("john@smith.com");
account.setPassword("Changeme1!");

application.createAccount(account);
```
You can also use the `CreateAccountRequest` concept to control other account creation directives.  For example, using the Fluent API:

```java
import static com.stormpath.sdk.account.Accounts.*;

...

account = application.createAccount(newCreateRequestFor(account).setRegistrationWorkflowEnabled(true).build());
```

Again, this is a convenience: The account will be routed to (and created in) the application's designated [default account store](http://docs.stormpath.com/rest/product-guide/#account-store-mapping-default-account-store), or throw an error if there is no designated account store.  

Because accounts are not 'owned' by applications (they are 'owned' by a directory), this will not make application 'private' accounts - it is merely a convenience mechanism to reduce the amount of work to create an account that may use a particular application.

#### Create Groups via an Application ####

Similar to accounts, as a convenience, you may create `group` resources directly via an application without first needing to obtain the intermediate directory where the group will be persisted:

```java
Application application = getApplication(); //obtain the app instance however you wish

Group group = client.instantiate(Group.class);
group.setName("Directory-unique name here");

application.createGroup(group);
```
You can also use the `CreateGroupRequest` variant to control other group creation directives.  For example, using the fluent API:

```java
import static com.stormpath.sdk.group.Groups.*;

...

group = application.createGroup(newCreateRequestFor(group).withResponseOptions(options().withCustomData()).build());
```

Remember, this is a convenience: The group will be routed to (and created in) the application's designated [default group store](http://docs.stormpath.com/rest/product-guide/#account-store-mapping-default-group-store), or throw an error if there is no designated group store.  

Because groups are not 'owned' by applications (they are 'owned' by a directory), this will not make application 'private' groups - it is merely a convenience mechanism to reduce the amount of work to create a group accessible to a particular application.

#### Create Cloud Directories ####

You may now create and delete 'Cloud' (natively hosted) directories in Stormpath with the Stormpath Java SDK.  LDAP and Active Directory 'Mirrored' directories must still be created in the Stormpath Admin Console UI.  For example:

```java
Directory dir = client.instantiate(Directory.class);
dir.setName("My new 'cloud' Directory");

dir = client.getCurrentTenant().createDirectory(dir);

...
//delete it when no longer useful
dir.delete();
```

#### Manage Account Store Mappings ####

[Account Store Mappings](http://docs.stormpath.com/rest/product-guide/#account-store-mappings) are useful in more advanced usages of Stormpath, for example, if you have more than one directory (or group) to assign to an application to create a merged user base for the application.

The Java SDK now allows you to add, remove, re-order and generally manage an Application's account store mappings for these more advanced use cases.  See the JavaDoc for the `AccountStoreMapping` resource and the following `Application` methods:

```java
AccountStoreMappingList getAccountStoreMappings();
AccountStoreMappingList getAccountStoreMappings(Map<String, Object> queryParams);
AccountStoreMappingList getAccountStoreMappings(AccountStoreMappingCriteria criteria);
AccountStore getDefaultAccountStore();
void setDefaultAccountStore(AccountStore accountStore);
AccountStore getDefaultGroupStore();
void setDefaultGroupStore(AccountStore accountStore);
AccountStoreMapping createAccountStoreMapping(AccountStoreMapping mapping) throws ResourceException;
AccountStoreMapping addAccountStore(AccountStore accountStore) throws ResourceException;
```

### 0.8.1 ###

This is a bugfix point release that resolves [1 issue](https://github.com/stormpath/stormpath-sdk-java/issues?milestone=1&page=1&state=closed):

- [Issue #12](https://github.com/stormpath/stormpath-sdk-java/issues/14) application.authenticateAccount fails if caching is enabled

### 0.8.0 ###

#### Bug Fixes ####

##### Collection Iteration (transparent pagination) #####

Collection Resource iteration previously only represented the first page in a collection.  Iteration now transparently iterates over the entire collection, automatically requesting new pages from the server as necessary.  For example:

```java
AccountList accounts = application.getAccounts();

//iterate over the entire account collection:
for (Account account : accounts) {
    //do something with the account
}
```

#### New Features and Improvements ####

##### Caching #####

The SDK now has full caching support, utilizing a CacheManager interface (that produces/manages Cache instances).  If enabled, this improves performance by reducing round-trips to the Stormpath API servers.

An out-of-the-box production-grade CacheManager implementation - complete with default and per-region TTL/TTI configuration - may be configured for single-JVM applications.  Single-JVM app example config:

```java
import static com.stormpath.sdk.cache.Caches.*;
...

Client client = Clients.builder()
    .setApiKey(ApiKeys.builder()
        .setFileLocation(System.getProperty("user.home") + "/.stormpath/apiKey.properties")
        .build()
    )
    .setCacheManager(newCacheManager()
        .withDefaultTimeToLive(1, TimeUnit.DAYS) //general default
        .withDefaultTimeToIdle(2, TimeUnit.HOURS) //general default
        .withCache(forResource(Account.class) //Account-specific cache settings
            .withTimeToLive(1, TimeUnit.HOURS)
            .withTimeToIdle(30, TimeUnit.MINUTES))
        .withCache(forResource(Group.class) //Group-specific cache settings
            .withTimeToLive(2, TimeUnit.HOURS))
        .build() //build the CacheManager
    )
    .build(); //build the Client
```

Multi-JVM applications (an application deployed across multiple JVMs) would likely want to use a distributed/clustered coherent Cache product like Hazelcast, Ehcache+TerraCotta, Oracle Coherence, Gigaspaces, etc.  To leverage these caching products, you must implement the two interfaces (`CacheManager` and `Cache`) to delegate to your Caching provider API of choice, and you're on your way.  For example:

```java
CacheManager cacheManager = new CacheManagerImplementationThatUsesMyPreferredCachingProduct();
Client client = Clients.builder()
    .setApiKey(ApiKeys.builder()
        .setFileLocation(System.getProperty("user.home") + "/.stormpath/apiKey.properties")
        .build()
    )
    .setCacheManager(cacheManager);
    .build();
```

In both cases, the Stormpath Java SDK will store resource data in separate cache regions.  Each region is named after a resource interface for which it caches data, e.g. `"com.stormpath.sdk.account.Account"`, allowing for custom caching rules per resource type.  This gives you finer control of resource caching behavior based on your preferences/needs.

##### Query Support #####

Two new query mechanisms were introduced - you choose which you want to use based on your preference and/or JVM language.

1. [Fluent](http://en.wikipedia.org/wiki/Fluent_interface) and type-safe query DSL: If you're using a type-safe language, you will find this convenient, especially when using an IDE that auto-completes.  You'll find writing valid queries fast!  For example:
    ```java
    import static com.stormpath.sdk.account.Accounts.*;
    ...
    
    application.getAccounts(where(
        surname().containsIgnoreCase("Smith"))
        .and(givenName().eqIgnoreCase("John"))
        .orderBySurname().descending()
        .withGroups(10, 10) //eager fetching
        .offsetBy(20).limitTo(25)); //pagination
    ```
2. Map-based query methods.  These are not type safe, but might be desirable for some developers, maybe those using dynamically typed languages.  The map key/value pairs are simply REST API query parameters and values.  For example, the same results of the above fluent query could be achieved as follows in Groovy:
    ```groovy
    application.getAccounts [surname: '*Smith*', givenName: 'John',
                             orderBy: 'surname desc', expand: 'groups(offset:10,limit:10)'
                             offset: 20, limit: 25]
    ```

##### JavaDoc Enhancements #####

JavaDoc has been improved significantly.  But please don't hesitate to send us a Pull Request with fixes or enhancements!<|MERGE_RESOLUTION|>--- conflicted
+++ resolved
@@ -30,13 +30,10 @@
 recognize how to implement a fix.
 - [Issue 90](https://github.com/stormpath/stormpath-sdk-java/issues/90): Fixed issue requiring a class from the impl module (ProviderAccountResultHelper) to be cached. The class has been removed altogether.
 - [Issue 109](https://github.com/stormpath/stormpath-sdk-java/issues/109): The Tenant Resource now provides operations for retrieving accounts and groups.
+- [Issue 106](https://github.com/stormpath/stormpath-sdk-java/issues/106): Creating an account or group from a Directory now returns the created resource.
 - [Issue 112](https://github.com/stormpath/stormpath-sdk-java/issues/112): Fixed issue where Collection limits and offsets were being ignored.
-<<<<<<< HEAD
 - [Issue 117](https://github.com/stormpath/stormpath-sdk-java/issues/117): Added support for Github OAuth.
-=======
-- [Issue 106](https://github.com/stormpath/stormpath-sdk-java/issues/106): Creating an account or group from a Directory now returns the created resource.
->>>>>>> 991560b0
-                                                                                                 
+
 ### 1.0.RC2.1 ###
 
 This is a patch / bug-fix release that resolves a [thread-safety issue](https://github.com/stormpath/stormpath-sdk-java/issues/114) in the data store that may impact some customers.
