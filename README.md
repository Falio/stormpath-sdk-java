[![Build Status](https://api.travis-ci.org/stormpath/stormpath-sdk-java.png?branch=master)](https://travis-ci.org/stormpath/stormpath-sdk-java)

# Stormpath Java SDK #

Copyright &copy; 2013-2014 Stormpath, Inc. and contributors.

This project is open-source via the [Apache 2.0 License](http://www.apache.org/licenses/LICENSE-2.0).

For all additional information, please see the full [Project Documentation](http://docs.stormpath.com/java/product-guide/).

### Build Instructions ###

This project requires Maven 3.2.1 and JDK 7 to build.  Run the following:

`> mvn install`

## Change Log ##

### 1.0.RC3 ###

#### Resolved Issues ####

- [Issue 47](https://github.com/stormpath/stormpath-sdk-java/issues/47): Fix for ResourceReference instances getting out of sync.
- [Issue 62](https://github.com/stormpath/stormpath-sdk-java/issues/62): Methods that return an Iterator for a Collection now return a new Iterator on every method call.
- [Issue 70](https://github.com/stormpath/stormpath-sdk-java/issues/70): Issue preventing version.properties file to be properly read.
<<<<<<< HEAD
- [Issue 93](https://github.com/stormpath/stormpath-sdk-java/issues/93): The ability to store [Custom Data](http://docs.stormpath.com/java/product-guide/#custom-data) has been added to Application, Directory and Tenant Resources.
=======
- [Issue 76](https://github.com/stormpath/stormpath-sdk-java/issues/76): SSO/Logout Support and Result Listener for ID Site.
- [Issue 89](https://github.com/stormpath/stormpath-sdk-java/issues/89): Added the ability to track integrations with the SDK by
means of the User-Agent http header. The primary purpose of this is for us at Stormpath to understand environment-specific details to provide
better technical support. When bug reports or feature requests are received, we can identify the impacted environment and better
recognize how to implement a fix.
- [Issue 90](https://github.com/stormpath/stormpath-sdk-java/issues/90): Fixed issue requiring a class from the impl module (ProviderAccountResultHelper) to be cached. The class has been removed altogether.
- [Issue 103](https://github.com/stormpath/stormpath-sdk-java/issues/103): We have added three convenience methods to simplify the addition of Account Stores: app.addAccountStore(String), app.addAccountStore(DirectoryCriteria) and app.addAccountStore(GroupCriteria). 
- [Issue 109](https://github.com/stormpath/stormpath-sdk-java/issues/109): The Tenant Resource now provides operations for retrieving accounts and groups.
- [Issue 112](https://github.com/stormpath/stormpath-sdk-java/issues/112): Fixed issue where Collection limits and offsets were being ignored.
- [Issue 106](https://github.com/stormpath/stormpath-sdk-java/issues/106): Creating an account or group from a Directory now returns the created resource.
                                                                                                 
#### ID Site Logout Functionality ####

A user who has an open session with ID Site wanting to logout from it will add the <code>forLogoout()</code> method when
constructing the {@code callbackUri} using the `IdSiteUrlBuilder`. For example:

```java
String callbackUri = application.newIdSiteUrlBuilder().setCallbackUri("http://localhost:8080/index.jsp").forLogout().build();
response.setHeader("Cache-Control", "no-store, no-cache, must-revalidate, post-check=0, pre-check=0");
response.setHeader("Pragma", "no-cache");
response.sendRedirect(callbackUri);
```

To execute this operation the application will create a signed request to the internal logout endpoint in Stormpath (i.e. <code>/sso/logout</code>).
If successfully executed, the user will be redirected to the {@code callbackUri} indicating that the account has been properly logged out.

When users logs out, their session with the ID Site is no longer valid for every application pertaining to this domain. They will
be required to log in again when trying to access any of those applications.

### 1.0.RC2.1 ###

This is a patch / bug-fix release that resolves a [thread-safety issue](https://github.com/stormpath/stormpath-sdk-java/issues/114) in the data store that may impact some customers.
>>>>>>> acc7a1ac

### 1.0.RC2 ###

Stormpath Java SDK 1.0 Release Candidate 2

#### ID Site Functionality! ####

This is one of the big features that we wanted to ensure was supported in the SDK before 1.0 final: your own hosted
white-labeled Identity Site, what we call an 'ID Site'!

You can have a 100% customizable white-labeled site, for example, `https://id.awesomeapp.com` or
`https://my.awesomeapp.com`, hosted and served securely by Stormpath.  Your ID Site provides your end-users with a
hosted and secure registration, login, and password reset functionality, and **completely hands-off integration with
Google and Facebook!**.

Your white-labeled ID Site is beautiful and 'just works' out-of-the box and requires no development effort, but if you
want to customize it in any way, you can easily fork our default GitHub repo and customize it as you desire, and we'll
serve your fork securely just the same.

All that is required for this to work is that your application redirects your end-user to your secure ID Site URL and,
when the user is done, can receive a redirect back to your application.  This 1.0.RC2 release includes these two
additional functions so you don't have to code that yourself.

See the [Application](http://docs.stormpath.com/java/apidocs/com/stormpath/sdk/application/Application.html)
interface's **[newIdSiteUrlBuilder](http://docs.stormpath.com/java/apidocs/com/stormpath/sdk/application/Application.html#newIdSiteUrlBuilder())**
method (for redirecting end-users to your ID Site) and the
**[newIdSiteCallbackHandler](http://docs.stormpath.com/java/apidocs/com/stormpath/sdk/application/Application.html#newIdSiteCallbackHandler(java.lang.Object))**
method (for hanling the return reply from your ID Site) for code examples!

### 1.0.RC ###

- [Issue 52](https://github.com/stormpath/stormpath-sdk-java/issues/52): Removed unnecessary Provider setters.
- [Issue 55](https://github.com/stormpath/stormpath-sdk-java/issues/55): Account's password can now be reset along with the password reset token, in one API call.
- [Issue 56](https://github.com/stormpath/stormpath-sdk-java/issues/56): Method chaining for Resources.

Stormpath Java SDK 1.0 Release Candidate

#### New Features & Enhancements ####

##### Secure your REST API using OAuth 2! #####

The Stormpath Java SDK can now act as an OAuth 2 Provider with full API Key management support!

You can now use the Java SDK to create and manage API Keys for your end-users so they can authenticate with your own
REST API.  You can create, delete, enable/disable as many API Keys as you want for each of your end-user `Account`
resources.  See the `Account` interface's `createApiKey*` and `getApiKeys*` methods.

Now for the _really_ powerful stuff: the Stormpath Java SDK implements OAuth2 provider functionality. Your end-users can
use these API Keys to make OAuth 2 requests to your REST API, and the Stormpath Java SDK will authenticate the requests
via OAuth as you wish.  This includes both OAuth 2 access token requests (e.g. the `/oauth/token` endpoint) as well as
resource requests (e.g. `/movies/1234`).  **At no point do you ever need to see, touch, or write OAuth code!**
The Stormpath SDK does it for you.

See the `Application` interface's `authenticateApiRequest` and `authenticateOauthRequest` methods for lots of detailed
information.

##### Resource method chaining #####

All resource mutator methods can now be chained for less verbose object construction.  For example, instead of:

```java
Account account = client.instantiate(Account.class);
account.setGivenName("John");
account.setGivenName("Smith");
account.setEmail("jsmith@gmail.com");
account.save();
```
one might choose to write instead:

```java
client.instantiate(Account.class)
  .setGivenName("John").setSurname("Smith").setEmail("jsmith@gmail.com").save();
```

##### Client Tenant Actions #####

The `Client` and `Tenant` interfaces now both extend a new `TenantActions` interface that represents common
tenant behavior.  This allows you to perform this common tenant behavior directly via a `Client` instance without
having to call the intermediate `client.getCurrentTenant()` method first.

For example, instead of:

```java
client.getCurrentTenant().createApplication(anApp);
```
you may now write:

```java
client.createApplication(anApp);
```

which is likely more intuitive.

##### Password Reset Cleanup #####

Resetting an end-user's password via password reset token can now be done in a single method call.  Just provide the
reset token and the new password, and that's it.

#### Resolved Issues ####

- [Issue 46](https://github.com/stormpath/stormpath-sdk-java/issues/46): Application#setDefault*StoreMapping IT failure
- [Issue 48](https://github.com/stormpath/stormpath-sdk-java/issues/48): OAuth provider support with API Key management!
- [Issue 52](https://github.com/stormpath/stormpath-sdk-java/issues/52): Removed unnecessary Provider setters
- [Issue 54](https://github.com/stormpath/stormpath-sdk-java/issues/54): AuthenticationResult must not extend Resource
- [Issue 55](https://github.com/stormpath/stormpath-sdk-java/issues/55): Account's password can now be reset along with the password reset token, in one API call
- [Issue 56](https://github.com/stormpath/stormpath-sdk-java/issues/56): Method chaining for Resources.
- [Issue 58](https://github.com/stormpath/stormpath-sdk-java/issues/58): Allow a `Client` instance to directly perform common `Tenant` actions.

### 1.0.beta ###

- Added Provider integration: Google and Facebook are supported.

#### Backwards Incompatible Changes ####

This beta release contains a few backwards-incompatible changes, we strive to keep them minimal.

- ClientBuilder was previously in charge of constructing the ApiKey. Now, the ApiKey is built through a new ApiKeyBuilder interface which can be instantiated via the new `com.stormpath.sdk.client.ApiKeys` utility class. ApiKeyBuilder provides a nice fluent builder API. Once the ApiKey is built, it can be set to the Client by means of the ClientBuilder instance.

### 1.0.alpha ###

- Added the possibility to specify AccountStore during authentication.
- [Issue 36](https://github.com/stormpath/stormpath-sdk-java/issues/36): Client version is now being obtained from version.properties file

#### Backwards Incompatible Changes ####

This is a prep release for the 1.0 final release, and we are finalizing the 1.0 API.  As a result, this alpha release contains a few backwards-incompatible changes, but we have tried to keep them a minimum.  As we have tried very hard to do during 0.x, 1.x will continue to enforce [semantic versioning](http://semver.org) practices so there are little surprises.

- Client and ClientBuilder were previously concrete classes - they are now interfaces.  A `com.stormpath.sdk.client.Clients` utility class has been added with utility methods for creating clients, providing a nice fluent builder API.  This retains a creation/builder pattern in use across the rest of the client API.

### 0.9.3 ###

- [Issue 16](https://github.com/stormpath/stormpath-sdk-java/issues/16): Allow client to use basic authentication
- Backwards-incompatible change: com.stormpath.sdk.impl.http.support.SignatureException has been replaced by com.stormpath.sdk.impl.http.support.RequestAuthenticationException
- New method for Account: isMemberOfGroup(String hrefOrName)

### 0.9.2 ###

This is a bugfix point release that resolves [3 issues](https://github.com/stormpath/stormpath-sdk-java/issues?milestone=4&state=closed):

- [Issue 30](https://github.com/stormpath/stormpath-sdk-java/issues/30): Custom data updates are not cached when calling account/group save()
- [Issue 28](https://github.com/stormpath/stormpath-sdk-java/issues/28): ResourceException getMessage() should return a more descriptive message
- [Issue 31](https://github.com/stormpath/stormpath-sdk-java/issues/31): Provide more detailed ResourceException messages (duplicate of Issue #28).

### 0.9.1 ###

This is a bugfix point release that resolves [1 issue](https://github.com/stormpath/stormpath-sdk-java/issues?milestone=3):

- [Issue 25](https://github.com/stormpath/stormpath-sdk-java/issues/25): account.addGroup and group.addAccount do not work

### 0.9.0 ###

This is a [milestone](https://github.com/stormpath/stormpath-sdk-java/issues?milestone=2&page=1&state=closed) / new feature release.

#### Custom Data! ####

Our most requested feature is now available via the Stormpath Java SDK!

You now have the ability to create, update, delete up to 10 Megabytes of your own custom data per `Account` or `Group` stored within Stormpath.  This is a big deal: any account or group information that you can think of specific to your application(s) can now be stored directly with the account or group.  This allows you to completely remove user tables within your application if you desire.

Read the [Custom Data announcement](http://www.stormpath.com/blog/custom-user-data-stormpath-now-beta) and the [Custom Data REST API documentation](http://docs.stormpath.com/rest/product-guide/#custom-data) for more information and how to safely use Custom Data in your own applications.

`Custom Data` is a SDK Resource: you can save, update and delete it like any other.  But it is also a `java.util.Map<String,Object>` implementation:

```java
CustomData data = account.getCustomData();
data.put("favoriteColor", "blue");
data.remove("favoriteHobby");
data.save();
```
Because `CustomData` extends `Map<String,Object>`, you can store whatever data you want, but *NOTE*: 

The data *MUST* be JSON-compatible.  This means you can store primitives, and Maps, Arrays, Collections, nested as deep as you like.  Ensure the objects you persist can be marshalled to/from JSON via [Jackson](http://jackson.codehaus.org/) (what the Stormpath Java SDK uses for JSON marshalling).  Also a single `Custom Data` resource must be less than 10 Megabytes in size.

##### Persistance by Reachabliity #####

Custom Data is a resource like any other - you can `save()` modifications and `delete()` it if you like.  But, because it it has a 1-to-1 correlation with an owning `Account` or `Group`, it is a little extra special: you can also save, update and delete Custom Data just by saving the owning account or group.

For example, let's say you wanted to create a Starfleet account for [Captain Jean-Luc Picard](http://en.wikipedia.org/wiki/Jean-Luc_Picard).  Because Stormpath has no knowledge of Star Trek-specific needs, we can store this in the account's Custom Data resource:

```java
Application application = getApplication(); //obtain the app instance however you wish

Account account = client.instantiate(Account.class);
account.setGivenName("Jean-Luc");
account.setSurname("Picard");
account.setEmail("captain@starfleet.com");
account.setPassword("Changeme1!");

//let's store some application-specific data:
CustomData data = account.getCustomData();
data.put("rank", "Captain");
data.put("birthDate", "2305-07-13");
data.put("birthPlace", "La Barre, France");
data.put("favoriteDrink", "Earl Grey tea (hot)");

application.createAccount(account);
```
Notice how we did not call `data.save()` - creating the account (or updating it later via `save()`) will automatically persist the account's `customData` resource.  The account 'knows' that the custom data resource has been changed and it will propogate those changes automatically when you persist the account.

Groups work the same way - you can save a group and it's custom data resource will be saved as well.

*NOTE*: Just remember, if you have any secure data or information you don't want searchable, ensure you encrypt it before saving it in an account or group's custom data resource.  Read the [Custom Data announcement](http://www.stormpath.com/blog/custom-user-data-stormpath-now-beta) for usage guidelines.

#### Create Accounts via an Application ####

As a convenience, you may now create `account` and `group` resources directly via an application, without first needing to obtain the intermediate directory or group where they will be persisted:

```java
Application application = getApplication(); //obtain the app instance however you wish

Account account = client.instantiate(Account.class);
account.setGivenName("John");
account.setSurname("Smith");
account.setEmail("john@smith.com");
account.setPassword("Changeme1!");

application.createAccount(account);
```
You can also use the `CreateAccountRequest` concept to control other account creation directives.  For example, using the Fluent API:

```java
import static com.stormpath.sdk.account.Accounts.*;

...

account = application.createAccount(newCreateRequestFor(account).setRegistrationWorkflowEnabled(true).build());
```

Again, this is a convenience: The account will be routed to (and created in) the application's designated [default account store](http://docs.stormpath.com/rest/product-guide/#account-store-mapping-default-account-store), or throw an error if there is no designated account store.  

Because accounts are not 'owned' by applications (they are 'owned' by a directory), this will not make application 'private' accounts - it is merely a convenience mechanism to reduce the amount of work to create an account that may use a particular application.

#### Create Groups via an Application ####

Similar to accounts, as a convenience, you may create `group` resources directly via an application without first needing to obtain the intermediate directory where the group will be persisted:

```java
Application application = getApplication(); //obtain the app instance however you wish

Group group = client.instantiate(Group.class);
group.setName("Directory-unique name here");

application.createGroup(group);
```
You can also use the `CreateGroupRequest` variant to control other group creation directives.  For example, using the fluent API:

```java
import static com.stormpath.sdk.group.Groups.*;

...

group = application.createGroup(newCreateRequestFor(group).withResponseOptions(options().withCustomData()).build());
```

Remember, this is a convenience: The group will be routed to (and created in) the application's designated [default group store](http://docs.stormpath.com/rest/product-guide/#account-store-mapping-default-group-store), or throw an error if there is no designated group store.  

Because groups are not 'owned' by applications (they are 'owned' by a directory), this will not make application 'private' groups - it is merely a convenience mechanism to reduce the amount of work to create a group accessible to a particular application.

#### Create Cloud Directories ####

You may now create and delete 'Cloud' (natively hosted) directories in Stormpath with the Stormpath Java SDK.  LDAP and Active Directory 'Mirrored' directories must still be created in the Stormpath Admin Console UI.  For example:

```java
Directory dir = client.instantiate(Directory.class);
dir.setName("My new 'cloud' Directory");

dir = client.getCurrentTenant().createDirectory(dir);

...
//delete it when no longer useful
dir.delete();
```

#### Manage Account Store Mappings ####

[Account Store Mappings](http://docs.stormpath.com/rest/product-guide/#account-store-mappings) are useful in more advanced usages of Stormpath, for example, if you have more than one directory (or group) to assign to an application to create a merged user base for the application.

The Java SDK now allows you to add, remove, re-order and generally manage an Application's account store mappings for these more advanced use cases.  See the JavaDoc for the `AccountStoreMapping` resource and the following `Application` methods:

```java
AccountStoreMappingList getAccountStoreMappings();
AccountStoreMappingList getAccountStoreMappings(Map<String, Object> queryParams);
AccountStoreMappingList getAccountStoreMappings(AccountStoreMappingCriteria criteria);
AccountStore getDefaultAccountStore();
void setDefaultAccountStore(AccountStore accountStore);
AccountStore getDefaultGroupStore();
void setDefaultGroupStore(AccountStore accountStore);
AccountStoreMapping createAccountStoreMapping(AccountStoreMapping mapping) throws ResourceException;
AccountStoreMapping addAccountStore(AccountStore accountStore) throws ResourceException;
```

### 0.8.1 ###

This is a bugfix point release that resolves [1 issue](https://github.com/stormpath/stormpath-sdk-java/issues?milestone=1&page=1&state=closed):

- [Issue #12](https://github.com/stormpath/stormpath-sdk-java/issues/14) application.authenticateAccount fails if caching is enabled

### 0.8.0 ###

#### Bug Fixes ####

##### Collection Iteration (transparent pagination) #####

Collection Resource iteration previously only represented the first page in a collection.  Iteration now transparently iterates over the entire collection, automatically requesting new pages from the server as necessary.  For example:

```java
AccountList accounts = application.getAccounts();

//iterate over the entire account collection:
for (Account account : accounts) {
    //do something with the account
}
```

#### New Features and Improvements ####

##### Caching #####

The SDK now has full caching support, utilizing a CacheManager interface (that produces/manages Cache instances).  If enabled, this improves performance by reducing round-trips to the Stormpath API servers.

An out-of-the-box production-grade CacheManager implementation - complete with default and per-region TTL/TTI configuration - may be configured for single-JVM applications.  Single-JVM app example config:

```java
import static com.stormpath.sdk.cache.Caches.*;
...

Client client = Clients.builder()
    .setApiKey(ApiKeys.builder()
        .setFileLocation(System.getProperty("user.home") + "/.stormpath/apiKey.properties")
        .build()
    )
    .setCacheManager(newCacheManager()
        .withDefaultTimeToLive(1, TimeUnit.DAYS) //general default
        .withDefaultTimeToIdle(2, TimeUnit.HOURS) //general default
        .withCache(forResource(Account.class) //Account-specific cache settings
            .withTimeToLive(1, TimeUnit.HOURS)
            .withTimeToIdle(30, TimeUnit.MINUTES))
        .withCache(forResource(Group.class) //Group-specific cache settings
            .withTimeToLive(2, TimeUnit.HOURS))
        .build() //build the CacheManager
    )
    .build(); //build the Client
```

Multi-JVM applications (an application deployed across multiple JVMs) would likely want to use a distributed/clustered coherent Cache product like Hazelcast, Ehcache+TerraCotta, Oracle Coherence, Gigaspaces, etc.  To leverage these caching products, you must implement the two interfaces (`CacheManager` and `Cache`) to delegate to your Caching provider API of choice, and you're on your way.  For example:

```java
CacheManager cacheManager = new CacheManagerImplementationThatUsesMyPreferredCachingProduct();
Client client = Clients.builder()
    .setApiKey(ApiKeys.builder()
        .setFileLocation(System.getProperty("user.home") + "/.stormpath/apiKey.properties")
        .build()
    )
    .setCacheManager(cacheManager);
    .build();
```

In both cases, the Stormpath Java SDK will store resource data in separate cache regions.  Each region is named after a resource interface for which it caches data, e.g. `"com.stormpath.sdk.account.Account"`, allowing for custom caching rules per resource type.  This gives you finer control of resource caching behavior based on your preferences/needs.

##### Query Support #####

Two new query mechanisms were introduced - you choose which you want to use based on your preference and/or JVM language.

1. [Fluent](http://en.wikipedia.org/wiki/Fluent_interface) and type-safe query DSL: If you're using a type-safe language, you will find this convenient, especially when using an IDE that auto-completes.  You'll find writing valid queries fast!  For example:
    ```java
    import static com.stormpath.sdk.account.Accounts.*;
    ...
    
    application.getAccounts(where(
        surname().containsIgnoreCase("Smith"))
        .and(givenName().eqIgnoreCase("John"))
        .orderBySurname().descending()
        .withGroups(10, 10) //eager fetching
        .offsetBy(20).limitTo(25)); //pagination
    ```
2. Map-based query methods.  These are not type safe, but might be desirable for some developers, maybe those using dynamically typed languages.  The map key/value pairs are simply REST API query parameters and values.  For example, the same results of the above fluent query could be achieved as follows in Groovy:
    ```groovy
    application.getAccounts [surname: '*Smith*', givenName: 'John',
                             orderBy: 'surname desc', expand: 'groups(offset:10,limit:10)'
                             offset: 20, limit: 25]
    ```

##### JavaDoc Enhancements #####

JavaDoc has been improved significantly.  But please don't hesitate to send us a Pull Request with fixes or enhancements!<|MERGE_RESOLUTION|>--- conflicted
+++ resolved
@@ -10,7 +10,7 @@
 
 ### Build Instructions ###
 
-This project requires Maven 3.2.1 and JDK 7 to build.  Run the following:
+This project requires Maven 3.2.1 and JDK 6 or later to build.  Run the following:
 
 `> mvn install`
 
@@ -23,16 +23,14 @@
 - [Issue 47](https://github.com/stormpath/stormpath-sdk-java/issues/47): Fix for ResourceReference instances getting out of sync.
 - [Issue 62](https://github.com/stormpath/stormpath-sdk-java/issues/62): Methods that return an Iterator for a Collection now return a new Iterator on every method call.
 - [Issue 70](https://github.com/stormpath/stormpath-sdk-java/issues/70): Issue preventing version.properties file to be properly read.
-<<<<<<< HEAD
-- [Issue 93](https://github.com/stormpath/stormpath-sdk-java/issues/93): The ability to store [Custom Data](http://docs.stormpath.com/java/product-guide/#custom-data) has been added to Application, Directory and Tenant Resources.
-=======
 - [Issue 76](https://github.com/stormpath/stormpath-sdk-java/issues/76): SSO/Logout Support and Result Listener for ID Site.
 - [Issue 89](https://github.com/stormpath/stormpath-sdk-java/issues/89): Added the ability to track integrations with the SDK by
 means of the User-Agent http header. The primary purpose of this is for us at Stormpath to understand environment-specific details to provide
 better technical support. When bug reports or feature requests are received, we can identify the impacted environment and better
 recognize how to implement a fix.
 - [Issue 90](https://github.com/stormpath/stormpath-sdk-java/issues/90): Fixed issue requiring a class from the impl module (ProviderAccountResultHelper) to be cached. The class has been removed altogether.
-- [Issue 103](https://github.com/stormpath/stormpath-sdk-java/issues/103): We have added three convenience methods to simplify the addition of Account Stores: app.addAccountStore(String), app.addAccountStore(DirectoryCriteria) and app.addAccountStore(GroupCriteria). 
+- [Issue 93](https://github.com/stormpath/stormpath-sdk-java/issues/93): The ability to store [Custom Data](http://docs.stormpath.com/java/product-guide/#custom-data) has been added to Application, Directory and Tenant Resources.
+- [Issue 103](https://github.com/stormpath/stormpath-sdk-java/issues/103): We have added three convenience methods to simplify the addition of Account Stores: app.addAccountStore(String), app.addAccountStore(DirectoryCriteria) and app.addAccountStore(GroupCriteria).
 - [Issue 109](https://github.com/stormpath/stormpath-sdk-java/issues/109): The Tenant Resource now provides operations for retrieving accounts and groups.
 - [Issue 112](https://github.com/stormpath/stormpath-sdk-java/issues/112): Fixed issue where Collection limits and offsets were being ignored.
 - [Issue 106](https://github.com/stormpath/stormpath-sdk-java/issues/106): Creating an account or group from a Directory now returns the created resource.
@@ -58,7 +56,6 @@
 ### 1.0.RC2.1 ###
 
 This is a patch / bug-fix release that resolves a [thread-safety issue](https://github.com/stormpath/stormpath-sdk-java/issues/114) in the data store that may impact some customers.
->>>>>>> acc7a1ac
 
 ### 1.0.RC2 ###
 
