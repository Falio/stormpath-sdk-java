--- conflicted
+++ resolved
@@ -18,12 +18,9 @@
 
 ### 1.0.alpha ###
 
-<<<<<<< HEAD
-- Backwards-incompatible change: Client and ClientBuilder are interfaces now. Added a Clients utility class.
-=======
 - Added the possibility to specify AccountStore during authentication.
->>>>>>> bac5d8d2
 - [Issue 36](https://github.com/stormpath/stormpath-sdk-java/issues/36): Client version is now being obtained from version.properties file
+- ApiKeys
 - Method chaining for Resources
 
 #### Backwards Incompatible Changes ####
