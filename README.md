--- conflicted
+++ resolved
@@ -18,15 +18,13 @@
 
 ### 1.0.beta ###
 
-<<<<<<< HEAD
-- Added OAuth provider integration: Google and Facebook are supported.
-=======
+- Added Provider integration: Google and Facebook are supported.
+
 #### Backwards Incompatible Changes ####
 
 This beta release contains a few backwards-incompatible changes, we strive to keep them minimal.
 
 - ClientBuilder was previously in charge of constructing the ApiKey. Now, the ApiKey is built through a new ApiKeyBuilder interface which can be instantiated via the new `com.stormpath.sdk.client.ApiKeys` utility class. ApiKeyBuilder provides a nice fluent builder API. Once the ApiKey is built, it can be set to the Client by means of the ClientBuilder instance.
->>>>>>> 3eafffe9
 
 ### 1.0.alpha ###
 
