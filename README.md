[![Build Status](https://api.travis-ci.org/stormpath/stormpath-sdk-java.png?branch=master)](https://travis-ci.org/stormpath/stormpath-sdk-java)

# Stormpath Java SDK #

Copyright &copy; 2013-2014 Stormpath, Inc. and contributors.

This project is open-source via the [Apache 2.0 License](http://www.apache.org/licenses/LICENSE-2.0).

For all additional information, please see the full [Project Documentation](http://docs.stormpath.com/java/product-guide/).

### Build Instructions ###

This project requires Maven 3.2.1 and JDK 7 to build.  Run the following:

`> mvn install`

## Change Log ##

### 1.0.RC3 ###

#### Resolved Issues ####

- [Issue 47](https://github.com/stormpath/stormpath-sdk-java/issues/47): Fix for ResourceReference instances getting out of sync.
- [Issue 62](https://github.com/stormpath/stormpath-sdk-java/issues/62): Methods that return an Iterator for a Collection now return a new Iterator on every method call.
- [Issue 70](https://github.com/stormpath/stormpath-sdk-java/issues/70): Issue preventing version.properties file to be properly read.
- [Issue 76](https://github.com/stormpath/stormpath-sdk-java/issues/76): SSO/Logout Support and Result Listener for ID Site.
- [Issue 89](https://github.com/stormpath/stormpath-sdk-java/issues/89): Added the ability to track integrations with the SDK by
means of the User-Agent http header. The primary purpose of this is for us at Stormpath to understand environment-specific details to provide
better technical support. When bug reports or feature requests are received, we can identify the impacted environment and better
recognize how to implement a fix.
- [Issue 90](https://github.com/stormpath/stormpath-sdk-java/issues/90): Fixed issue requiring a class from the impl module (ProviderAccountResultHelper) to be cached. The class has been removed altogether.
- [Issue 103](https://github.com/stormpath/stormpath-sdk-java/issues/103): We have added three convenience methods to simplify the addition of Account Stores: app.addAccountStore(String), app.addAccountStore(DirectoryCriteria) and app.addAccountStore(GroupCriteria).
- [Issue 107](https://github.com/stormpath/stormpath-sdk-java/issues/107): Added the ability to resend Account Verification Emails.
- [Issue 109](https://github.com/stormpath/stormpath-sdk-java/issues/109): The Tenant Resource now provides operations for retrieving accounts and groups.
- [Issue 106](https://github.com/stormpath/stormpath-sdk-java/issues/106): Creating an account or group from a Directory now returns the created resource.
<<<<<<< HEAD
- [Issue 112](https://github.com/stormpath/stormpath-sdk-java/issues/112): Fixed issue where Collection limits and offsets were being ignored.
- [Issue 117](https://github.com/stormpath/stormpath-sdk-java/issues/117): Added support for Github OAuth.

### 1.0.RC2.1 ###

This is a patch / bug-fix release that resolves a [thread-safety issue](https://github.com/stormpath/stormpath-sdk-java/issues/114) in the data store that may impact some customers.

=======
                                                                                                 
>>>>>>> 62e9a97c
#### ID Site Logout Functionality ####

A user who has an open session with ID Site wanting to logout from it will add the <code>forLogoout()</code> method when
constructing the {@code callbackUri} using the `IdSiteUrlBuilder`. For example:

```java
String callbackUri = application.newIdSiteUrlBuilder().setCallbackUri("http://localhost:8080/index.jsp").forLogout().build();
response.setHeader("Cache-Control", "no-store, no-cache, must-revalidate, post-check=0, pre-check=0");
response.setHeader("Pragma", "no-cache");
response.sendRedirect(callbackUri);
```

To execute this operation the application will create a signed request to the internal logout endpoint in Stormpath (i.e. <code>/sso/logout</code>).
If successfully executed, the user will be redirected to the {@code callbackUri} indicating that the account has been properly logged out.

When users logs out, their session with the ID Site is no longer valid for every application pertaining to this domain. They will
be required to log in again when trying to access any of those applications.

### 1.0.RC2.1 ###

This is a patch / bug-fix release that resolves a [thread-safety issue](https://github.com/stormpath/stormpath-sdk-java/issues/114) in the data store that may impact some customers.

### 1.0.RC2 ###

Stormpath Java SDK 1.0 Release Candidate 2

#### ID Site Functionality! ####

This is one of the big features that we wanted to ensure was supported in the SDK before 1.0 final: your own hosted
white-labeled Identity Site, what we call an 'ID Site'!

You can have a 100% customizable white-labeled site, for example, `https://id.awesomeapp.com` or
`https://my.awesomeapp.com`, hosted and served securely by Stormpath.  Your ID Site provides your end-users with a
hosted and secure registration, login, and password reset functionality, and **completely hands-off integration with
Google and Facebook!**.

Your white-labeled ID Site is beautiful and 'just works' out-of-the box and requires no development effort, but if you
want to customize it in any way, you can easily fork our default GitHub repo and customize it as you desire, and we'll
serve your fork securely just the same.

All that is required for this to work is that your application redirects your end-user to your secure ID Site URL and,
when the user is done, can receive a redirect back to your application.  This 1.0.RC2 release includes these two
additional functions so you don't have to code that yourself.

See the [Application](http://docs.stormpath.com/java/apidocs/com/stormpath/sdk/application/Application.html)
interface's **[newIdSiteUrlBuilder](http://docs.stormpath.com/java/apidocs/com/stormpath/sdk/application/Application.html#newIdSiteUrlBuilder())**
method (for redirecting end-users to your ID Site) and the
**[newIdSiteCallbackHandler](http://docs.stormpath.com/java/apidocs/com/stormpath/sdk/application/Application.html#newIdSiteCallbackHandler(java.lang.Object))**
method (for hanling the return reply from your ID Site) for code examples!

### 1.0.RC ###

- [Issue 52](https://github.com/stormpath/stormpath-sdk-java/issues/52): Removed unnecessary Provider setters.
- [Issue 55](https://github.com/stormpath/stormpath-sdk-java/issues/55): Account's password can now be reset along with the password reset token, in one API call.
- [Issue 56](https://github.com/stormpath/stormpath-sdk-java/issues/56): Method chaining for Resources.

Stormpath Java SDK 1.0 Release Candidate

#### New Features & Enhancements ####

##### Secure your REST API using OAuth 2! #####

The Stormpath Java SDK can now act as an OAuth 2 Provider with full API Key management support!

You can now use the Java SDK to create and manage API Keys for your end-users so they can authenticate with your own
REST API.  You can create, delete, enable/disable as many API Keys as you want for each of your end-user `Account`
resources.  See the `Account` interface's `createApiKey*` and `getApiKeys*` methods.

Now for the _really_ powerful stuff: the Stormpath Java SDK implements OAuth2 provider functionality. Your end-users can
use these API Keys to make OAuth 2 requests to your REST API, and the Stormpath Java SDK will authenticate the requests
via OAuth as you wish.  This includes both OAuth 2 access token requests (e.g. the `/oauth/token` endpoint) as well as
resource requests (e.g. `/movies/1234`).  **At no point do you ever need to see, touch, or write OAuth code!**
The Stormpath SDK does it for you.

See the `Application` interface's `authenticateApiRequest` and `authenticateOauthRequest` methods for lots of detailed
information.

##### Resource method chaining #####

All resource mutator methods can now be chained for less verbose object construction.  For example, instead of:

```java
Account account = client.instantiate(Account.class);
account.setGivenName("John");
account.setGivenName("Smith");
account.setEmail("jsmith@gmail.com");
account.save();
```
one might choose to write instead:

```java
client.instantiate(Account.class)
  .setGivenName("John").setSurname("Smith").setEmail("jsmith@gmail.com").save();
```

##### Client Tenant Actions #####

The `Client` and `Tenant` interfaces now both extend a new `TenantActions` interface that represents common
tenant behavior.  This allows you to perform this common tenant behavior directly via a `Client` instance without
having to call the intermediate `client.getCurrentTenant()` method first.

For example, instead of:

```java
client.getCurrentTenant().createApplication(anApp);
```
you may now write:

```java
client.createApplication(anApp);
```

which is likely more intuitive.

##### Password Reset Cleanup #####

Resetting an end-user's password via password reset token can now be done in a single method call.  Just provide the
reset token and the new password, and that's it.

#### Resolved Issues ####

- [Issue 46](https://github.com/stormpath/stormpath-sdk-java/issues/46): Application#setDefault*StoreMapping IT failure
- [Issue 48](https://github.com/stormpath/stormpath-sdk-java/issues/48): OAuth provider support with API Key management!
- [Issue 52](https://github.com/stormpath/stormpath-sdk-java/issues/52): Removed unnecessary Provider setters
- [Issue 54](https://github.com/stormpath/stormpath-sdk-java/issues/54): AuthenticationResult must not extend Resource
- [Issue 55](https://github.com/stormpath/stormpath-sdk-java/issues/55): Account's password can now be reset along with the password reset token, in one API call
- [Issue 56](https://github.com/stormpath/stormpath-sdk-java/issues/56): Method chaining for Resources.
- [Issue 58](https://github.com/stormpath/stormpath-sdk-java/issues/58): Allow a `Client` instance to directly perform common `Tenant` actions.

### 1.0.beta ###

- Added Provider integration: Google and Facebook are supported.

#### Backwards Incompatible Changes ####

This beta release contains a few backwards-incompatible changes, we strive to keep them minimal.

- ClientBuilder was previously in charge of constructing the ApiKey. Now, the ApiKey is built through a new ApiKeyBuilder interface which can be instantiated via the new `com.stormpath.sdk.client.ApiKeys` utility class. ApiKeyBuilder provides a nice fluent builder API. Once the ApiKey is built, it can be set to the Client by means of the ClientBuilder instance.

### 1.0.alpha ###

- Added the possibility to specify AccountStore during authentication.
- [Issue 36](https://github.com/stormpath/stormpath-sdk-java/issues/36): Client version is now being obtained from version.properties file

#### Backwards Incompatible Changes ####

This is a prep release for the 1.0 final release, and we are finalizing the 1.0 API.  As a result, this alpha release contains a few backwards-incompatible changes, but we have tried to keep them a minimum.  As we have tried very hard to do during 0.x, 1.x will continue to enforce [semantic versioning](http://semver.org) practices so there are little surprises.

- Client and ClientBuilder were previously concrete classes - they are now interfaces.  A `com.stormpath.sdk.client.Clients` utility class has been added with utility methods for creating clients, providing a nice fluent builder API.  This retains a creation/builder pattern in use across the rest of the client API.

### 0.9.3 ###

- [Issue 16](https://github.com/stormpath/stormpath-sdk-java/issues/16): Allow client to use basic authentication
- Backwards-incompatible change: com.stormpath.sdk.impl.http.support.SignatureException has been replaced by com.stormpath.sdk.impl.http.support.RequestAuthenticationException
- New method for Account: isMemberOfGroup(String hrefOrName)

### 0.9.2 ###

This is a bugfix point release that resolves [3 issues](https://github.com/stormpath/stormpath-sdk-java/issues?milestone=4&state=closed):

- [Issue 30](https://github.com/stormpath/stormpath-sdk-java/issues/30): Custom data updates are not cached when calling account/group save()
- [Issue 28](https://github.com/stormpath/stormpath-sdk-java/issues/28): ResourceException getMessage() should return a more descriptive message
- [Issue 31](https://github.com/stormpath/stormpath-sdk-java/issues/31): Provide more detailed ResourceException messages (duplicate of Issue #28).

### 0.9.1 ###

This is a bugfix point release that resolves [1 issue](https://github.com/stormpath/stormpath-sdk-java/issues?milestone=3):

- [Issue 25](https://github.com/stormpath/stormpath-sdk-java/issues/25): account.addGroup and group.addAccount do not work

### 0.9.0 ###

This is a [milestone](https://github.com/stormpath/stormpath-sdk-java/issues?milestone=2&page=1&state=closed) / new feature release.

#### Custom Data! ####

Our most requested feature is now available via the Stormpath Java SDK!

You now have the ability to create, update, delete up to 10 Megabytes of your own custom data per `Account` or `Group` stored within Stormpath.  This is a big deal: any account or group information that you can think of specific to your application(s) can now be stored directly with the account or group.  This allows you to completely remove user tables within your application if you desire.

Read the [Custom Data announcement](http://www.stormpath.com/blog/custom-user-data-stormpath-now-beta) and the [Custom Data REST API documentation](http://docs.stormpath.com/rest/product-guide/#custom-data) for more information and how to safely use Custom Data in your own applications.

`Custom Data` is a SDK Resource: you can save, update and delete it like any other.  But it is also a `java.util.Map<String,Object>` implementation:

```java
CustomData data = account.getCustomData();
data.put("favoriteColor", "blue");
data.remove("favoriteHobby");
data.save();
```
Because `CustomData` extends `Map<String,Object>`, you can store whatever data you want, but *NOTE*: 

The data *MUST* be JSON-compatible.  This means you can store primitives, and Maps, Arrays, Collections, nested as deep as you like.  Ensure the objects you persist can be marshalled to/from JSON via [Jackson](http://jackson.codehaus.org/) (what the Stormpath Java SDK uses for JSON marshalling).  Also a single `Custom Data` resource must be less than 10 Megabytes in size.

##### Persistance by Reachabliity #####

Custom Data is a resource like any other - you can `save()` modifications and `delete()` it if you like.  But, because it it has a 1-to-1 correlation with an owning `Account` or `Group`, it is a little extra special: you can also save, update and delete Custom Data just by saving the owning account or group.

For example, let's say you wanted to create a Starfleet account for [Captain Jean-Luc Picard](http://en.wikipedia.org/wiki/Jean-Luc_Picard).  Because Stormpath has no knowledge of Star Trek-specific needs, we can store this in the account's Custom Data resource:

```java
Application application = getApplication(); //obtain the app instance however you wish

Account account = client.instantiate(Account.class);
account.setGivenName("Jean-Luc");
account.setSurname("Picard");
account.setEmail("captain@starfleet.com");
account.setPassword("Changeme1!");

//let's store some application-specific data:
CustomData data = account.getCustomData();
data.put("rank", "Captain");
data.put("birthDate", "2305-07-13");
data.put("birthPlace", "La Barre, France");
data.put("favoriteDrink", "Earl Grey tea (hot)");

application.createAccount(account);
```
Notice how we did not call `data.save()` - creating the account (or updating it later via `save()`) will automatically persist the account's `customData` resource.  The account 'knows' that the custom data resource has been changed and it will propogate those changes automatically when you persist the account.

Groups work the same way - you can save a group and it's custom data resource will be saved as well.

*NOTE*: Just remember, if you have any secure data or information you don't want searchable, ensure you encrypt it before saving it in an account or group's custom data resource.  Read the [Custom Data announcement](http://www.stormpath.com/blog/custom-user-data-stormpath-now-beta) for usage guidelines.

#### Create Accounts via an Application ####

As a convenience, you may now create `account` and `group` resources directly via an application, without first needing to obtain the intermediate directory or group where they will be persisted:

```java
Application application = getApplication(); //obtain the app instance however you wish

Account account = client.instantiate(Account.class);
account.setGivenName("John");
account.setSurname("Smith");
account.setEmail("john@smith.com");
account.setPassword("Changeme1!");

application.createAccount(account);
```
You can also use the `CreateAccountRequest` concept to control other account creation directives.  For example, using the Fluent API:

```java
import static com.stormpath.sdk.account.Accounts.*;

...

account = application.createAccount(newCreateRequestFor(account).setRegistrationWorkflowEnabled(true).build());
```

Again, this is a convenience: The account will be routed to (and created in) the application's designated [default account store](http://docs.stormpath.com/rest/product-guide/#account-store-mapping-default-account-store), or throw an error if there is no designated account store.  

Because accounts are not 'owned' by applications (they are 'owned' by a directory), this will not make application 'private' accounts - it is merely a convenience mechanism to reduce the amount of work to create an account that may use a particular application.

#### Create Groups via an Application ####

Similar to accounts, as a convenience, you may create `group` resources directly via an application without first needing to obtain the intermediate directory where the group will be persisted:

```java
Application application = getApplication(); //obtain the app instance however you wish

Group group = client.instantiate(Group.class);
group.setName("Directory-unique name here");

application.createGroup(group);
```
You can also use the `CreateGroupRequest` variant to control other group creation directives.  For example, using the fluent API:

```java
import static com.stormpath.sdk.group.Groups.*;

...

group = application.createGroup(newCreateRequestFor(group).withResponseOptions(options().withCustomData()).build());
```

Remember, this is a convenience: The group will be routed to (and created in) the application's designated [default group store](http://docs.stormpath.com/rest/product-guide/#account-store-mapping-default-group-store), or throw an error if there is no designated group store.  

Because groups are not 'owned' by applications (they are 'owned' by a directory), this will not make application 'private' groups - it is merely a convenience mechanism to reduce the amount of work to create a group accessible to a particular application.

#### Create Cloud Directories ####

You may now create and delete 'Cloud' (natively hosted) directories in Stormpath with the Stormpath Java SDK.  LDAP and Active Directory 'Mirrored' directories must still be created in the Stormpath Admin Console UI.  For example:

```java
Directory dir = client.instantiate(Directory.class);
dir.setName("My new 'cloud' Directory");

dir = client.getCurrentTenant().createDirectory(dir);

...
//delete it when no longer useful
dir.delete();
```

#### Manage Account Store Mappings ####

[Account Store Mappings](http://docs.stormpath.com/rest/product-guide/#account-store-mappings) are useful in more advanced usages of Stormpath, for example, if you have more than one directory (or group) to assign to an application to create a merged user base for the application.

The Java SDK now allows you to add, remove, re-order and generally manage an Application's account store mappings for these more advanced use cases.  See the JavaDoc for the `AccountStoreMapping` resource and the following `Application` methods:

```java
AccountStoreMappingList getAccountStoreMappings();
AccountStoreMappingList getAccountStoreMappings(Map<String, Object> queryParams);
AccountStoreMappingList getAccountStoreMappings(AccountStoreMappingCriteria criteria);
AccountStore getDefaultAccountStore();
void setDefaultAccountStore(AccountStore accountStore);
AccountStore getDefaultGroupStore();
void setDefaultGroupStore(AccountStore accountStore);
AccountStoreMapping createAccountStoreMapping(AccountStoreMapping mapping) throws ResourceException;
AccountStoreMapping addAccountStore(AccountStore accountStore) throws ResourceException;
```

### 0.8.1 ###

This is a bugfix point release that resolves [1 issue](https://github.com/stormpath/stormpath-sdk-java/issues?milestone=1&page=1&state=closed):

- [Issue #12](https://github.com/stormpath/stormpath-sdk-java/issues/14) application.authenticateAccount fails if caching is enabled

### 0.8.0 ###

#### Bug Fixes ####

##### Collection Iteration (transparent pagination) #####

Collection Resource iteration previously only represented the first page in a collection.  Iteration now transparently iterates over the entire collection, automatically requesting new pages from the server as necessary.  For example:

```java
AccountList accounts = application.getAccounts();

//iterate over the entire account collection:
for (Account account : accounts) {
    //do something with the account
}
```

#### New Features and Improvements ####

##### Caching #####

The SDK now has full caching support, utilizing a CacheManager interface (that produces/manages Cache instances).  If enabled, this improves performance by reducing round-trips to the Stormpath API servers.

An out-of-the-box production-grade CacheManager implementation - complete with default and per-region TTL/TTI configuration - may be configured for single-JVM applications.  Single-JVM app example config:

```java
import static com.stormpath.sdk.cache.Caches.*;
...

Client client = Clients.builder()
    .setApiKey(ApiKeys.builder()
        .setFileLocation(System.getProperty("user.home") + "/.stormpath/apiKey.properties")
        .build()
    )
    .setCacheManager(newCacheManager()
        .withDefaultTimeToLive(1, TimeUnit.DAYS) //general default
        .withDefaultTimeToIdle(2, TimeUnit.HOURS) //general default
        .withCache(forResource(Account.class) //Account-specific cache settings
            .withTimeToLive(1, TimeUnit.HOURS)
            .withTimeToIdle(30, TimeUnit.MINUTES))
        .withCache(forResource(Group.class) //Group-specific cache settings
            .withTimeToLive(2, TimeUnit.HOURS))
        .build() //build the CacheManager
    )
    .build(); //build the Client
```

Multi-JVM applications (an application deployed across multiple JVMs) would likely want to use a distributed/clustered coherent Cache product like Hazelcast, Ehcache+TerraCotta, Oracle Coherence, Gigaspaces, etc.  To leverage these caching products, you must implement the two interfaces (`CacheManager` and `Cache`) to delegate to your Caching provider API of choice, and you're on your way.  For example:

```java
CacheManager cacheManager = new CacheManagerImplementationThatUsesMyPreferredCachingProduct();
Client client = Clients.builder()
    .setApiKey(ApiKeys.builder()
        .setFileLocation(System.getProperty("user.home") + "/.stormpath/apiKey.properties")
        .build()
    )
    .setCacheManager(cacheManager);
    .build();
```

In both cases, the Stormpath Java SDK will store resource data in separate cache regions.  Each region is named after a resource interface for which it caches data, e.g. `"com.stormpath.sdk.account.Account"`, allowing for custom caching rules per resource type.  This gives you finer control of resource caching behavior based on your preferences/needs.

##### Query Support #####

Two new query mechanisms were introduced - you choose which you want to use based on your preference and/or JVM language.

1. [Fluent](http://en.wikipedia.org/wiki/Fluent_interface) and type-safe query DSL: If you're using a type-safe language, you will find this convenient, especially when using an IDE that auto-completes.  You'll find writing valid queries fast!  For example:
    ```java
    import static com.stormpath.sdk.account.Accounts.*;
    ...
    
    application.getAccounts(where(
        surname().containsIgnoreCase("Smith"))
        .and(givenName().eqIgnoreCase("John"))
        .orderBySurname().descending()
        .withGroups(10, 10) //eager fetching
        .offsetBy(20).limitTo(25)); //pagination
    ```
2. Map-based query methods.  These are not type safe, but might be desirable for some developers, maybe those using dynamically typed languages.  The map key/value pairs are simply REST API query parameters and values.  For example, the same results of the above fluent query could be achieved as follows in Groovy:
    ```groovy
    application.getAccounts [surname: '*Smith*', givenName: 'John',
                             orderBy: 'surname desc', expand: 'groups(offset:10,limit:10)'
                             offset: 20, limit: 25]
    ```

##### JavaDoc Enhancements #####

JavaDoc has been improved significantly.  But please don't hesitate to send us a Pull Request with fixes or enhancements!<|MERGE_RESOLUTION|>--- conflicted
+++ resolved
@@ -30,10 +30,9 @@
 recognize how to implement a fix.
 - [Issue 90](https://github.com/stormpath/stormpath-sdk-java/issues/90): Fixed issue requiring a class from the impl module (ProviderAccountResultHelper) to be cached. The class has been removed altogether.
 - [Issue 103](https://github.com/stormpath/stormpath-sdk-java/issues/103): We have added three convenience methods to simplify the addition of Account Stores: app.addAccountStore(String), app.addAccountStore(DirectoryCriteria) and app.addAccountStore(GroupCriteria).
+- [Issue 106](https://github.com/stormpath/stormpath-sdk-java/issues/106): Creating an account or group from a Directory now returns the created resource.
 - [Issue 107](https://github.com/stormpath/stormpath-sdk-java/issues/107): Added the ability to resend Account Verification Emails.
 - [Issue 109](https://github.com/stormpath/stormpath-sdk-java/issues/109): The Tenant Resource now provides operations for retrieving accounts and groups.
-- [Issue 106](https://github.com/stormpath/stormpath-sdk-java/issues/106): Creating an account or group from a Directory now returns the created resource.
-<<<<<<< HEAD
 - [Issue 112](https://github.com/stormpath/stormpath-sdk-java/issues/112): Fixed issue where Collection limits and offsets were being ignored.
 - [Issue 117](https://github.com/stormpath/stormpath-sdk-java/issues/117): Added support for Github OAuth.
 
@@ -41,9 +40,6 @@
 
 This is a patch / bug-fix release that resolves a [thread-safety issue](https://github.com/stormpath/stormpath-sdk-java/issues/114) in the data store that may impact some customers.
 
-=======
-                                                                                                 
->>>>>>> 62e9a97c
 #### ID Site Logout Functionality ####
 
 A user who has an open session with ID Site wanting to logout from it will add the <code>forLogoout()</code> method when
