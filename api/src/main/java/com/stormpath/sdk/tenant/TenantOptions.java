--- conflicted
+++ resolved
@@ -59,11 +59,7 @@
     /**
      * Ensures that when retrieving a Tenant, the associated {@link Tenant#getAccounts() accounts} are also retrieved in the same request.
      *
-<<<<<<< HEAD
-     * @param limit the number of results in the accounts collection's first page.  Min: 1, Max: 100.
-=======
      * @param limit defines the maximum quantity of items to be retrieved when expanding this Collection Resource. Min:1, Max: 100. The default value is 25.
->>>>>>> f8082cff
      * @return this instance for method chaining.
      * @since 1.0.RC4
      */
@@ -72,13 +68,8 @@
     /**
      * Ensures that when retrieving a Tenant, the associated {@link Tenant#getAccounts() accounts} are also retrieved in the same request.
      *
-<<<<<<< HEAD
-     * @param limit the number of results in the accounts collection's first page.  Min: 1, Max: 100.
-     * @param offset the starting index of the first Account to retrieve in the overall accounts collection's result set.
-=======
      * @param limit defines the maximum quantity of items to be retrieved when expanding this Collection Resource. Min:1, Max: 100. The default value is 25.
      * @param offset the zero-based starting index in the entire collection of the first item to return. Default is 0
->>>>>>> f8082cff
      * @return this instance for method chaining.
      * @since 1.0.RC4
      */
@@ -99,11 +90,7 @@
     /**
      * Ensures that when retrieving a Tenant, the associated {@link Tenant#getGroups() groups} are also retrieved in the same request.
      *
-<<<<<<< HEAD
-     * @param limit the number of results in the groups collection's first page.  Min: 1, Max: 100.
-=======
      * @param limit defines the maximum quantity of items to be retrieved when expanding this Collection Resource. Min:1, Max: 100. The default value is 25.
->>>>>>> f8082cff
      * @return this instance for method chaining.
      * @since 1.0.RC4
      */
@@ -112,13 +99,8 @@
     /**
      * Ensures that when retrieving a Tenant, the associated {@link Tenant#getGroups() groups} are also retrieved in the same request.
      *
-<<<<<<< HEAD
-     * @param limit the number of results in the groups collection's first page.  Min: 1, Max: 100.
-     * @param offset the starting index of the first {@link Group} to retrieve in the overall groups collection's result set.
-=======
      * @param limit defines the maximum quantity of items to be retrieved when expanding this Collection Resource. Min:1, Max: 100. The default value is 25.
      * @param offset the zero-based starting index in the entire collection of the first item to return. Default is 0
->>>>>>> f8082cff
      * @return this instance for method chaining.
      * @since 1.0.RC4
      */
