--- conflicted
+++ resolved
@@ -102,10 +102,6 @@
      *
      * @return the {@link com.stormpath.sdk.mail.ModeledEmailTemplateList} collection holding the set of email templates available when notifying about a successful password reset operation.
      */
-<<<<<<< HEAD
-    UnModeledEmailTemplateList getResetSuccessEmailTemplates();
-=======
     UnmodeledEmailTemplateList getResetSuccessEmailTemplates();
->>>>>>> d8975109
 
 }