/*
 *
 *  * Copyright 2014 Stormpath, Inc.
 *  *
 *  * Licensed under the Apache License, Version 2.0 (the "License");
 *  * you may not use this file except in compliance with the License.
 *  * You may obtain a copy of the License at
 *  *
 *  *     http://www.apache.org/licenses/LICENSE-2.0
 *  *
 *  * Unless required by applicable law or agreed to in writing, software
 *  * distributed under the License is distributed on an "AS IS" BASIS,
 *  * WITHOUT WARRANTIES OR CONDITIONS OF ANY KIND, either express or implied.
 *  * See the License for the specific language governing permissions and
 *  * limitations under the License.
 *
 */
package com.stormpath.sdk.api;

import com.stormpath.sdk.authc.ApiAuthenticationRequestBuilder;
import com.stormpath.sdk.http.HttpRequest;
import com.stormpath.sdk.lang.Classes;
<<<<<<< HEAD
import com.stormpath.sdk.oauth.authc.OauthAuthenticationRequestBuilder;
import com.stormpath.sdk.query.Criterion;
import com.stormpath.sdk.query.EqualsExpressionFactory;

import javax.servlet.http.HttpServletRequest;
import java.lang.reflect.Constructor;
=======
>>>>>>> 1d09d2ea

/**
 * Static utility/helper methods for working with {@link ApiKey} resources.  Most methods are
 * <a href="http://en.wikipedia.org/wiki/Factory_method_pattern">factory method</a>s used for forming
 * ApiKey-specific <a href="http://en.wikipedia.org/wiki/Fluent_interface">fluent DSL</a> queries. for example:
 * <pre>
 * <b>ApiKeys.criteria()</b>
 *     .offsetBy(50)
 *     .limitTo(25)
 *     .withTenant()
 *     .withAccount();
 * </pre>
 * or, if using static imports:
 * <pre>
 * import static com.stormpath.sdk.api.ApiKeys.*;
 *
 * ...
 *
 *  <b>criteria()</b>
 *     .offsetBy(50)
 *     .limitTo(25)
 *     .withTenant()
 *     .withAccount();
 * </pre>
 * </pre>
 *
 * @since 1.0.RC
 */
public final class ApiKeys {

<<<<<<< HEAD
    @SuppressWarnings("unchecked")
    private static final Class<CreateApiKeyRequestBuilder> BUILDER_CLASS =
            Classes.forName("com.stormpath.sdk.impl.api.DefaultPersistApiKeyRequestBuilder");

    private static final Class<ApiAuthenticationRequestBuilder> API_AUTHENTICATION_REQUEST_BUILDER_CLASS =
            Classes.forName("com.stormpath.sdk.impl.authc.DefaultApiAuthenticationRequestBuilder");


    private static final Class<OauthAuthenticationRequestBuilder> OAUTH_AUTHENTICATION_REQUEST_BUILDER_CLASS =
            Classes.forName("com.stormpath.sdk.impl.oauth.authc.DefaultOauthAuthenticationRequestBuilder");

=======
>>>>>>> 1d09d2ea
    /**
     * Returns a new {@link ApiKeyOptions} instance, used to customize how one or more {@link ApiKey}s are retrieved.
     *
     * @return a new {@link ApiKeyOptions} instance, used to customize how one or more {@link ApiKey}s are retrieved.
     */
    public static ApiKeyOptions<ApiKeyOptions> options() {
        return (ApiKeyOptions) Classes.newInstance("com.stormpath.sdk.impl.api.DefaultApiKeyOptions");
    }

    /**
     * Returns a new {@link ApiKeyCriteria} instance to use to formulate an ApiKey query.
     * <p/>
     * For example:
     * <pre>
     * ApiKeyCriteria criteria = ApiKeys.criteria()
     *     .offsetBy(50)
     *     .limitTo(25)
     *     .withTenant()
     *     .withAccount();
     * </pre>
     *
     * @return a new {@link ApiKeyCriteria} instance to use to formulate an ApiKey query.
     */
    public static ApiKeyCriteria criteria() {
        return (ApiKeyCriteria) Classes.newInstance("com.stormpath.sdk.impl.api.DefaultApiKeyCriteria");
    }

<<<<<<< HEAD
    /**
     * Creates a new {@link ApiKeyCriteria} instance using the specified {@code criterion} as the first query condition.
     *
     * @return a new {@link ApiKeyCriteria} instance using the specified {@code criterion} as the first query condition.
     */
    public static ApiKeyCriteria where(Criterion criterion) {
        return criteria().add(criterion);
    }

    /**
     * Creates a new {@link EqualsExpressionFactory} instance reflecting the ApiKey {@link ApiKey#getId() id}
     * property, to be used to construct an id Criterion when building an {@link ApiKeyCriteria} query.  For example:
     * <pre>
     * ApiKeys.where(<b>ApiKeys.id()</b>.eq("Sffwef345348nernfgierR"));
     * </pre>
     * The above example invokes the returned factory's <code>eq()</code> method.  This
     * produces a status-specific {@link Criterion} which is added to the criteria query (via the
     * {@link #where(com.stormpath.sdk.query.Criterion) where} method).  For example, the following code is equivalent:
     * <pre>
     * ApiKeyCriteria criteria = ApiKeys.criteria();
     * EqualsExpressionFactory idExpressionFactory = ApiKeys.id();
     * Criterion idEquals = idExpressionFactory.eq("Sffwef345348nernfgierR");
     * criteria.add(idEquals);
     * </pre>
     * The first code example is clearly more succinct and readable.
     *
     * @return a new {@link ApiKey#getId() id}-specific {@link EqualsExpressionFactory} instance, to be
     *         used to construct a criterion when building an {@link ApiKeyCriteria} query.
     */
    public static EqualsExpressionFactory id() {
        return newEqualsExpressionFactory("id");
    }

    /**
     * Creates a new {@link EqualsExpressionFactory} instance reflecting the encryptSecret
     * query parameter, to be used to construct an encryptSecret Criterion when building an {@link ApiKeyCriteria} query.  For example:
     * <pre>
     * ApiKeys.where(<b>ApiKeys.encryptSecret()</b>.eq(Boolean.TRUE));
     * </pre>
     * The above example invokes the returned factory's <code>eq()</code> method.  This
     * produces a status-specific {@link Criterion} which is added to the criteria query (via the
     * {@link #where(com.stormpath.sdk.query.Criterion) where} method).  For example, the following code is equivalent:
     * <pre>
     * ApiKeyCriteria criteria = ApiKeys.criteria();
     * EqualsExpressionFactory encryptSecretExpressionFactory = ApiKeys.encryptSecret();
     * Criterion encryptSecretEquals = encryptSecretExpressionFactory.eq(Boolean.TRUE);
     * criteria.add(encryptSecretEquals);
     * </pre>
     * The first code example is clearly more succinct and readable.
     *
     * @return a new {@code encrypt secret}-specific {@link EqualsExpressionFactory} instance, to be
     *         used to construct a criterion when building an {@link ApiKeyCriteria} query.
     */
    public static EqualsExpressionFactory encryptSecret() {
        return newEqualsExpressionFactory("encryptSecret");
    }

    /**
     * Creates a new {@link EqualsExpressionFactory} instance reflecting the encryptionKeySize
     * query parameter, to be used to construct an encryptionKeySize Criterion when building an {@link ApiKeyCriteria} query.  For example:
     * <pre>
     * ApiKeys.where(<b>ApiKeys.encryptionKeySize()</b>.eq(Integer.valueOf(256)));
     * </pre>
     * The above example invokes the returned factory's <code>eq()</code> method.  This
     * produces a status-specific {@link Criterion} which is added to the criteria query (via the
     * {@link #where(com.stormpath.sdk.query.Criterion) where} method).  For example, the following code is equivalent:
     * <pre>
     * ApiKeyCriteria criteria = ApiKeys.criteria();
     * EqualsExpressionFactory encryptionKeySizeExpressionFactory = ApiKeys.encryptionKeySize();
     * Criterion encryptionKeySizeEquals = encryptionKeySizeExpressionFactory.eq(Integer.valueOf(256));
     * criteria.add(encryptionKeySizeEquals);
     * </pre>
     * The first code example is clearly more succinct and readable.
     *
     * @return a new {@code encryption key size}-specific {@link EqualsExpressionFactory} instance, to be
     *         used to construct a criterion when building an {@link ApiKeyCriteria} query.
     */
    public static EqualsExpressionFactory encryptionKeySize() {
        return newEqualsExpressionFactory("encryptionKeySize");
    }

    /**
     * Creates a new {@link EqualsExpressionFactory} instance reflecting the encryptionKeyIterations
     * query parameter, to be used to construct an encryptionKeyIterations Criterion when building an {@link ApiKeyCriteria} query.  For example:
     * <pre>
     * ApiKeys.where(<b>ApiKeys.encryptionKeyIterations()</b>.eq(Integer.valueOf(2048)));
     * </pre>
     * The above example invokes the returned factory's <code>eq()</code> method.  This
     * produces a status-specific {@link Criterion} which is added to the criteria query (via the
     * {@link #where(com.stormpath.sdk.query.Criterion) where} method).  For example, the following code is equivalent:
     * <pre>
     * ApiKeyCriteria criteria = ApiKeys.criteria();
     * EqualsExpressionFactory encryptionKeyIterationsExpressionFactory = ApiKeys.encryptionKeyIterations();
     * Criterion encryptionKeyIterationsEquals = encryptionKeyIterationsExpressionFactory.eq(Integer.valueOf(2048));
     * criteria.add(encryptionKeyIterationsEquals);
     * </pre>
     * The first code example is clearly more succinct and readable.
     *
     * @return a new {@code encryption key iterations}-specific {@link EqualsExpressionFactory} instance, to be
     *         used to construct a criterion when building an {@link ApiKeyCriteria} query.
     */
    public static EqualsExpressionFactory encryptionKeyIterations() {
        return newEqualsExpressionFactory("encryptionKeyIterations");
    }

    /**
     * Creates a new {@link EqualsExpressionFactory} instance reflecting the encryptionKeySalt
     * query parameter, to be used to construct an encryptionKeySalt Criterion when building an {@link ApiKeyCriteria} query.  For example:
     * <pre>
     * ApiKeys.where(<b>ApiKeys.encryptionKeySalt()</b>.eq("MyAwesomeSaltValue"));
     * </pre>
     * The above example invokes the returned factory's <code>eq()</code> method.  This
     * produces a status-specific {@link Criterion} which is added to the criteria query (via the
     * {@link #where(com.stormpath.sdk.query.Criterion) where} method).  For example, the following code is equivalent:
     * <pre>
     * ApiKeyCriteria criteria = ApiKeys.criteria();
     * EqualsExpressionFactory encryptionKeySaltExpressionFactory = ApiKeys.encryptionKeySalt();
     * Criterion encryptionKeySaltEquals = encryptionKeySaltExpressionFactory.eq("MyAwesomeSaltValue");
     * criteria.add(encryptionKeySaltEquals);
     * </pre>
     * The first code example is clearly more succinct and readable.
     *
     * @return a new {@code encryption key salt}-specific {@link EqualsExpressionFactory} instance, to be
     *         used to construct a criterion when building an {@link ApiKeyCriteria} query.
     */
    public static EqualsExpressionFactory encryptionKeySalt() {
        return newEqualsExpressionFactory("encryptionKeySalt");
    }

    /**
     * Creates a new {@link CreateApiKeyRequestBuilder CreateApiKeyRequestBuilder}. The builder can be used to customize any
     * creation response options as necessary.
     *
     * @return a new {@link CreateApiKeyRequestBuilder CreateApiKeyRequestBuilder}.
     * @see com.stormpath.sdk.account.Account#createApiKey(CreateApiKeyRequest) Account#createApiKey(CreateApiKeyRequest)
     */
    public static CreateApiKeyRequestBuilder newCreateRequest() {
        Constructor ctor = Classes.getConstructor(BUILDER_CLASS);
        return (CreateApiKeyRequestBuilder) Classes.instantiate(ctor);
    }

    /**
     * Creates a new {@link SaveApiKeyRequestBuilder SaveApiKeyRequestBuilder}. The builder can be used to customize any
     * update response options as necessary.
     *
     * @return a new {@link SaveApiKeyRequestBuilder SaveApiKeyRequestBuilder}.
     * @see com.stormpath.sdk.api.ApiKey#save(SaveApiKeyRequest) ApiKey#save(SaveApiKeyRequest)
     */
    public static SaveApiKeyRequestBuilder newSaveRequest() {
        Constructor ctor = Classes.getConstructor(BUILDER_CLASS);
        return (SaveApiKeyRequestBuilder) Classes.instantiate(ctor);
    }

    private static EqualsExpressionFactory newEqualsExpressionFactory(String propName) {
        final String FQCN = "com.stormpath.sdk.impl.query.DefaultEqualsExpressionFactory";
        return (EqualsExpressionFactory) Classes.newInstance(FQCN, propName);
    }

    /**
     * Creates a new {@link ApiAuthenticationRequestBuilder ApiAuthenticationRequestBuilder}. The builder can be used to
     * customize an {@code Api} authentication.
     *
     * @return a new {@link ApiAuthenticationRequestBuilder ApiAuthenticationRequestBuilder}.
     * @throws IllegalArgumentException - If {@code httpServletRequest} is null.
     * @see ApiKeys#authenticate(com.stormpath.sdk.http.HttpRequest)
     * @see ApiKeys#authenticateOauth(javax.servlet.http.HttpServletRequest)
     * @see ApiKeys#authenticateOauth(com.stormpath.sdk.http.HttpRequest)
     */
    public static ApiAuthenticationRequestBuilder authenticate(HttpServletRequest httpServletRequest) {
        Constructor<ApiAuthenticationRequestBuilder> ctor = Classes.getConstructor(API_AUTHENTICATION_REQUEST_BUILDER_CLASS, HttpServletRequest.class);
        return Classes.instantiate(ctor, httpServletRequest);
    }

    /**
     * Creates a new {@link ApiAuthenticationRequestBuilder ApiAuthenticationRequestBuilder}. The builder can be used to
     * customize an {@code Api} authentication.
     *
     * @return a new {@link ApiAuthenticationRequestBuilder ApiAuthenticationRequestBuilder}.
     * @throws IllegalArgumentException - If {@code httpRequest} is null.
     * @see ApiKeys#authenticate(javax.servlet.http.HttpServletRequest)
     * @see ApiKeys#authenticate(com.stormpath.sdk.http.HttpRequest)
     * @see ApiKeys#authenticateOauth(javax.servlet.http.HttpServletRequest)
     */
    public static ApiAuthenticationRequestBuilder authenticate(HttpRequest httpRequest) {
        Constructor<ApiAuthenticationRequestBuilder> ctor = Classes.getConstructor(API_AUTHENTICATION_REQUEST_BUILDER_CLASS, HttpRequest.class);
        return Classes.instantiate(ctor, httpRequest);
    }

    /**
     * Creates a new {@link OauthAuthenticationRequestBuilder OauthAuthenticationRequestBuilder}. The builder can be used to
     * customize an {@code Api} authentication.
     * <pre>
     * <b>ApiKeys.authenticateOauth(httpServletRequest)</b>
     *     .forApplication(<b>application</b>)
     *     .execute()
     * </pre>
     *
     * @return a new {@link ApiAuthenticationRequestBuilder OauthAuthenticationRequestBuilder}.
     * @throws IllegalArgumentException - If {@code httpServletRequest} is null.
     * @see ApiKeys#authenticate(javax.servlet.http.HttpServletRequest)
     * @see ApiKeys#authenticate(com.stormpath.sdk.http.HttpRequest)
     * @see ApiKeys#authenticateOauth(com.stormpath.sdk.http.HttpRequest)
     */
    public static OauthAuthenticationRequestBuilder authenticateOauth(HttpServletRequest httpServletRequest) {
        Constructor<OauthAuthenticationRequestBuilder> ctor = Classes.getConstructor(OAUTH_AUTHENTICATION_REQUEST_BUILDER_CLASS, HttpServletRequest.class);
        return Classes.instantiate(ctor, httpServletRequest);
    }

    /**
     * Creates a new {@link OauthAuthenticationRequestBuilder OauthAuthenticationRequestBuilder}. The builder can be used to
     * customize an {@code Api} authentication.
     *
     * @return a new {@link ApiAuthenticationRequestBuilder OauthAuthenticationRequestBuilder}.
     * @throws IllegalArgumentException - If {@code httpRequest} is null.
     * @see ApiKeys#authenticate(com.stormpath.sdk.http.HttpRequest)
     * @see ApiKeys#authenticate(javax.servlet.http.HttpServletRequest)
     * @see ApiKeys#authenticateOauth(javax.servlet.http.HttpServletRequest)
     */
    public static OauthAuthenticationRequestBuilder authenticateOauth(HttpRequest httpRequest) {
        Constructor<OauthAuthenticationRequestBuilder> ctor = Classes.getConstructor(OAUTH_AUTHENTICATION_REQUEST_BUILDER_CLASS, HttpRequest.class);
        return Classes.instantiate(ctor, httpRequest);
    }
=======
>>>>>>> 1d09d2ea
}<|MERGE_RESOLUTION|>--- conflicted
+++ resolved
@@ -20,15 +20,10 @@
 import com.stormpath.sdk.authc.ApiAuthenticationRequestBuilder;
 import com.stormpath.sdk.http.HttpRequest;
 import com.stormpath.sdk.lang.Classes;
-<<<<<<< HEAD
 import com.stormpath.sdk.oauth.authc.OauthAuthenticationRequestBuilder;
-import com.stormpath.sdk.query.Criterion;
-import com.stormpath.sdk.query.EqualsExpressionFactory;
 
 import javax.servlet.http.HttpServletRequest;
 import java.lang.reflect.Constructor;
-=======
->>>>>>> 1d09d2ea
 
 /**
  * Static utility/helper methods for working with {@link ApiKey} resources.  Most methods are
@@ -53,16 +48,10 @@
  *     .withTenant()
  *     .withAccount();
  * </pre>
- * </pre>
  *
  * @since 1.0.RC
  */
 public final class ApiKeys {
-
-<<<<<<< HEAD
-    @SuppressWarnings("unchecked")
-    private static final Class<CreateApiKeyRequestBuilder> BUILDER_CLASS =
-            Classes.forName("com.stormpath.sdk.impl.api.DefaultPersistApiKeyRequestBuilder");
 
     private static final Class<ApiAuthenticationRequestBuilder> API_AUTHENTICATION_REQUEST_BUILDER_CLASS =
             Classes.forName("com.stormpath.sdk.impl.authc.DefaultApiAuthenticationRequestBuilder");
@@ -71,8 +60,6 @@
     private static final Class<OauthAuthenticationRequestBuilder> OAUTH_AUTHENTICATION_REQUEST_BUILDER_CLASS =
             Classes.forName("com.stormpath.sdk.impl.oauth.authc.DefaultOauthAuthenticationRequestBuilder");
 
-=======
->>>>>>> 1d09d2ea
     /**
      * Returns a new {@link ApiKeyOptions} instance, used to customize how one or more {@link ApiKey}s are retrieved.
      *
@@ -98,165 +85,6 @@
      */
     public static ApiKeyCriteria criteria() {
         return (ApiKeyCriteria) Classes.newInstance("com.stormpath.sdk.impl.api.DefaultApiKeyCriteria");
-    }
-
-<<<<<<< HEAD
-    /**
-     * Creates a new {@link ApiKeyCriteria} instance using the specified {@code criterion} as the first query condition.
-     *
-     * @return a new {@link ApiKeyCriteria} instance using the specified {@code criterion} as the first query condition.
-     */
-    public static ApiKeyCriteria where(Criterion criterion) {
-        return criteria().add(criterion);
-    }
-
-    /**
-     * Creates a new {@link EqualsExpressionFactory} instance reflecting the ApiKey {@link ApiKey#getId() id}
-     * property, to be used to construct an id Criterion when building an {@link ApiKeyCriteria} query.  For example:
-     * <pre>
-     * ApiKeys.where(<b>ApiKeys.id()</b>.eq("Sffwef345348nernfgierR"));
-     * </pre>
-     * The above example invokes the returned factory's <code>eq()</code> method.  This
-     * produces a status-specific {@link Criterion} which is added to the criteria query (via the
-     * {@link #where(com.stormpath.sdk.query.Criterion) where} method).  For example, the following code is equivalent:
-     * <pre>
-     * ApiKeyCriteria criteria = ApiKeys.criteria();
-     * EqualsExpressionFactory idExpressionFactory = ApiKeys.id();
-     * Criterion idEquals = idExpressionFactory.eq("Sffwef345348nernfgierR");
-     * criteria.add(idEquals);
-     * </pre>
-     * The first code example is clearly more succinct and readable.
-     *
-     * @return a new {@link ApiKey#getId() id}-specific {@link EqualsExpressionFactory} instance, to be
-     *         used to construct a criterion when building an {@link ApiKeyCriteria} query.
-     */
-    public static EqualsExpressionFactory id() {
-        return newEqualsExpressionFactory("id");
-    }
-
-    /**
-     * Creates a new {@link EqualsExpressionFactory} instance reflecting the encryptSecret
-     * query parameter, to be used to construct an encryptSecret Criterion when building an {@link ApiKeyCriteria} query.  For example:
-     * <pre>
-     * ApiKeys.where(<b>ApiKeys.encryptSecret()</b>.eq(Boolean.TRUE));
-     * </pre>
-     * The above example invokes the returned factory's <code>eq()</code> method.  This
-     * produces a status-specific {@link Criterion} which is added to the criteria query (via the
-     * {@link #where(com.stormpath.sdk.query.Criterion) where} method).  For example, the following code is equivalent:
-     * <pre>
-     * ApiKeyCriteria criteria = ApiKeys.criteria();
-     * EqualsExpressionFactory encryptSecretExpressionFactory = ApiKeys.encryptSecret();
-     * Criterion encryptSecretEquals = encryptSecretExpressionFactory.eq(Boolean.TRUE);
-     * criteria.add(encryptSecretEquals);
-     * </pre>
-     * The first code example is clearly more succinct and readable.
-     *
-     * @return a new {@code encrypt secret}-specific {@link EqualsExpressionFactory} instance, to be
-     *         used to construct a criterion when building an {@link ApiKeyCriteria} query.
-     */
-    public static EqualsExpressionFactory encryptSecret() {
-        return newEqualsExpressionFactory("encryptSecret");
-    }
-
-    /**
-     * Creates a new {@link EqualsExpressionFactory} instance reflecting the encryptionKeySize
-     * query parameter, to be used to construct an encryptionKeySize Criterion when building an {@link ApiKeyCriteria} query.  For example:
-     * <pre>
-     * ApiKeys.where(<b>ApiKeys.encryptionKeySize()</b>.eq(Integer.valueOf(256)));
-     * </pre>
-     * The above example invokes the returned factory's <code>eq()</code> method.  This
-     * produces a status-specific {@link Criterion} which is added to the criteria query (via the
-     * {@link #where(com.stormpath.sdk.query.Criterion) where} method).  For example, the following code is equivalent:
-     * <pre>
-     * ApiKeyCriteria criteria = ApiKeys.criteria();
-     * EqualsExpressionFactory encryptionKeySizeExpressionFactory = ApiKeys.encryptionKeySize();
-     * Criterion encryptionKeySizeEquals = encryptionKeySizeExpressionFactory.eq(Integer.valueOf(256));
-     * criteria.add(encryptionKeySizeEquals);
-     * </pre>
-     * The first code example is clearly more succinct and readable.
-     *
-     * @return a new {@code encryption key size}-specific {@link EqualsExpressionFactory} instance, to be
-     *         used to construct a criterion when building an {@link ApiKeyCriteria} query.
-     */
-    public static EqualsExpressionFactory encryptionKeySize() {
-        return newEqualsExpressionFactory("encryptionKeySize");
-    }
-
-    /**
-     * Creates a new {@link EqualsExpressionFactory} instance reflecting the encryptionKeyIterations
-     * query parameter, to be used to construct an encryptionKeyIterations Criterion when building an {@link ApiKeyCriteria} query.  For example:
-     * <pre>
-     * ApiKeys.where(<b>ApiKeys.encryptionKeyIterations()</b>.eq(Integer.valueOf(2048)));
-     * </pre>
-     * The above example invokes the returned factory's <code>eq()</code> method.  This
-     * produces a status-specific {@link Criterion} which is added to the criteria query (via the
-     * {@link #where(com.stormpath.sdk.query.Criterion) where} method).  For example, the following code is equivalent:
-     * <pre>
-     * ApiKeyCriteria criteria = ApiKeys.criteria();
-     * EqualsExpressionFactory encryptionKeyIterationsExpressionFactory = ApiKeys.encryptionKeyIterations();
-     * Criterion encryptionKeyIterationsEquals = encryptionKeyIterationsExpressionFactory.eq(Integer.valueOf(2048));
-     * criteria.add(encryptionKeyIterationsEquals);
-     * </pre>
-     * The first code example is clearly more succinct and readable.
-     *
-     * @return a new {@code encryption key iterations}-specific {@link EqualsExpressionFactory} instance, to be
-     *         used to construct a criterion when building an {@link ApiKeyCriteria} query.
-     */
-    public static EqualsExpressionFactory encryptionKeyIterations() {
-        return newEqualsExpressionFactory("encryptionKeyIterations");
-    }
-
-    /**
-     * Creates a new {@link EqualsExpressionFactory} instance reflecting the encryptionKeySalt
-     * query parameter, to be used to construct an encryptionKeySalt Criterion when building an {@link ApiKeyCriteria} query.  For example:
-     * <pre>
-     * ApiKeys.where(<b>ApiKeys.encryptionKeySalt()</b>.eq("MyAwesomeSaltValue"));
-     * </pre>
-     * The above example invokes the returned factory's <code>eq()</code> method.  This
-     * produces a status-specific {@link Criterion} which is added to the criteria query (via the
-     * {@link #where(com.stormpath.sdk.query.Criterion) where} method).  For example, the following code is equivalent:
-     * <pre>
-     * ApiKeyCriteria criteria = ApiKeys.criteria();
-     * EqualsExpressionFactory encryptionKeySaltExpressionFactory = ApiKeys.encryptionKeySalt();
-     * Criterion encryptionKeySaltEquals = encryptionKeySaltExpressionFactory.eq("MyAwesomeSaltValue");
-     * criteria.add(encryptionKeySaltEquals);
-     * </pre>
-     * The first code example is clearly more succinct and readable.
-     *
-     * @return a new {@code encryption key salt}-specific {@link EqualsExpressionFactory} instance, to be
-     *         used to construct a criterion when building an {@link ApiKeyCriteria} query.
-     */
-    public static EqualsExpressionFactory encryptionKeySalt() {
-        return newEqualsExpressionFactory("encryptionKeySalt");
-    }
-
-    /**
-     * Creates a new {@link CreateApiKeyRequestBuilder CreateApiKeyRequestBuilder}. The builder can be used to customize any
-     * creation response options as necessary.
-     *
-     * @return a new {@link CreateApiKeyRequestBuilder CreateApiKeyRequestBuilder}.
-     * @see com.stormpath.sdk.account.Account#createApiKey(CreateApiKeyRequest) Account#createApiKey(CreateApiKeyRequest)
-     */
-    public static CreateApiKeyRequestBuilder newCreateRequest() {
-        Constructor ctor = Classes.getConstructor(BUILDER_CLASS);
-        return (CreateApiKeyRequestBuilder) Classes.instantiate(ctor);
-    }
-
-    /**
-     * Creates a new {@link SaveApiKeyRequestBuilder SaveApiKeyRequestBuilder}. The builder can be used to customize any
-     * update response options as necessary.
-     *
-     * @return a new {@link SaveApiKeyRequestBuilder SaveApiKeyRequestBuilder}.
-     * @see com.stormpath.sdk.api.ApiKey#save(SaveApiKeyRequest) ApiKey#save(SaveApiKeyRequest)
-     */
-    public static SaveApiKeyRequestBuilder newSaveRequest() {
-        Constructor ctor = Classes.getConstructor(BUILDER_CLASS);
-        return (SaveApiKeyRequestBuilder) Classes.instantiate(ctor);
-    }
-
-    private static EqualsExpressionFactory newEqualsExpressionFactory(String propName) {
-        final String FQCN = "com.stormpath.sdk.impl.query.DefaultEqualsExpressionFactory";
-        return (EqualsExpressionFactory) Classes.newInstance(FQCN, propName);
     }
 
     /**
@@ -323,6 +151,4 @@
         Constructor<OauthAuthenticationRequestBuilder> ctor = Classes.getConstructor(OAUTH_AUTHENTICATION_REQUEST_BUILDER_CLASS, HttpRequest.class);
         return Classes.instantiate(ctor, httpRequest);
     }
-=======
->>>>>>> 1d09d2ea
 }