/*
 * Copyright 2013 Stormpath, Inc.
 *
 * Licensed under the Apache License, Version 2.0 (the "License");
 * you may not use this file except in compliance with the License.
 * You may obtain a copy of the License at
 *
 *     http://www.apache.org/licenses/LICENSE-2.0
 *
 * Unless required by applicable law or agreed to in writing, software
 * distributed under the License is distributed on an "AS IS" BASIS,
 * WITHOUT WARRANTIES OR CONDITIONS OF ANY KIND, either express or implied.
 * See the License for the specific language governing permissions and
 * limitations under the License.
 */
package com.stormpath.sdk.ds;

import com.stormpath.sdk.api.ApiKey;
import com.stormpath.sdk.cache.CacheManager;
<<<<<<< HEAD
import com.stormpath.sdk.query.Criteria;
=======
import com.stormpath.sdk.query.Options;
>>>>>>> 9d75c54a
import com.stormpath.sdk.resource.Resource;

/**
 * A {@code DataStore} is the liaison between client SDK components and the raw Stormpath REST API.  It is responsible
 * for converting SDK objects (Account, Directory, Group instances, etc) into REST HTTP requests, executing those
 * requests, and converting REST HTTP responses back into SDK objects.
 *
 * @since 0.1
 */
public interface DataStore {

    /**
     * Instantiates and returns a new instance of the specified Resource type.  The instance is merely instantiated and
     * is not saved/synchronized with the server in any way. <p/> This method effectively replaces the {@code new}
     * keyword that would have been used otherwise if the concrete implementation was known (Resource implementation
     * classes are intentionally not exposed to SDK end-users).
     *
     * @param clazz the Resource class to instantiate.
     * @param <T>   the Resource sub-type
     * @return a new instance of the specified Resource.
     */
    <T extends Resource> T instantiate(Class<T> clazz);

    /**
     * Looks up (retrieves) the resource at the specified {@code href} URL and returns the resource as an instance of
     * the specified {@code class}. <p/> The {@code Class} argument must represent an interface that is a sub-interface
     * of {@link Resource}, for example {@link com.stormpath.sdk.account.Account Account}, {@link
     * com.stormpath.sdk.directory.Directory Directory}, etc.
     *
     * @param href  the resource URL of the resource to retrieve
     * @param clazz the {@link Resource} sub-interface to instantiate
     * @param <T>   type parameter indicating the returned value is a {@link Resource} instance.
     * @return an instance of the specified class based on the data returned from the specified {@code href} URL.
     */
    <T extends Resource> T getResource(String href, Class<T> clazz);

    /**
<<<<<<< HEAD
     * Retrieves the resource at the specified {@code href} according to the specified {@code Criteria} and returns the
=======
     * Retrieves the resource at the specified {@code href} according to the specified {@code Options} and returns the
>>>>>>> 9d75c54a
     * resource as an instance of the specified {@code clazz}.
     *
     * @param href  the URL of the resource to retrieve
     * @param clazz the {@link Resource} sub-interface to instantiate
     * @param <T>   type parameter indicating the returned value is a {@link Resource} instance.
<<<<<<< HEAD
     * @param criteria the {@link Criteria} sub-interface with the properties to expand
     * @return an instance of the specified class based on the data returned from the specified {@code href} URL.
     *
     * @since 1.0.RC4.6
     */
    <T extends Resource> T getResource(String href, Class<T> clazz, Criteria criteria);
=======
     * @param options the {@link Options} sub-interface with the properties to expand
     * @return an instance of the specified class based on the data returned from the specified {@code href} URL.
     * @since 1.0.RC4.6
     */
    <T extends Resource, O extends Options> T getResource(String href, Class<T> clazz, O options);
>>>>>>> 9d75c54a

    /**
     * Returns the ApiKey used to authenticate HTTPS requests sent to the Stormpath API server.
     *
     * @return the ApiKey used to authenticate HTTPS requests sent to the Stormpath API server.
     * @since 1.0.RC3
     */
    ApiKey getApiKey();

    /**
     * Returns the CacheManager used to improve data store performance.
     *
     * @return the CacheManager used to improve data store performance.
     * @since 1.0.RC3
     */
    CacheManager getCacheManager();

}<|MERGE_RESOLUTION|>--- conflicted
+++ resolved
@@ -17,11 +17,8 @@
 
 import com.stormpath.sdk.api.ApiKey;
 import com.stormpath.sdk.cache.CacheManager;
-<<<<<<< HEAD
 import com.stormpath.sdk.query.Criteria;
-=======
 import com.stormpath.sdk.query.Options;
->>>>>>> 9d75c54a
 import com.stormpath.sdk.resource.Resource;
 
 /**
@@ -59,30 +56,31 @@
     <T extends Resource> T getResource(String href, Class<T> clazz);
 
     /**
-<<<<<<< HEAD
-     * Retrieves the resource at the specified {@code href} according to the specified {@code Criteria} and returns the
-=======
      * Retrieves the resource at the specified {@code href} according to the specified {@code Options} and returns the
->>>>>>> 9d75c54a
      * resource as an instance of the specified {@code clazz}.
      *
      * @param href  the URL of the resource to retrieve
      * @param clazz the {@link Resource} sub-interface to instantiate
      * @param <T>   type parameter indicating the returned value is a {@link Resource} instance.
-<<<<<<< HEAD
+     * @param options the {@link Options} sub-interface with the properties to expand
+     * @return an instance of the specified class based on the data returned from the specified {@code href} URL.
+     * @since 1.0.RC4.6
+     */
+    <T extends Resource, O extends Options> T getResource(String href, Class<T> clazz, O options);
+
+    /**
+     * Retrieves the resource at the specified {@code href} according to the specified {@code Criteria} and returns the
+     * resource as an instance of the specified {@code clazz}.
+     *
+     * @param href  the URL of the resource to retrieve
+     * @param clazz the {@link Resource} sub-interface to instantiate
+     * @param <T>   type parameter indicating the returned value is a {@link Resource} instance.
      * @param criteria the {@link Criteria} sub-interface with the properties to expand
      * @return an instance of the specified class based on the data returned from the specified {@code href} URL.
      *
      * @since 1.0.RC4.6
      */
     <T extends Resource> T getResource(String href, Class<T> clazz, Criteria criteria);
-=======
-     * @param options the {@link Options} sub-interface with the properties to expand
-     * @return an instance of the specified class based on the data returned from the specified {@code href} URL.
-     * @since 1.0.RC4.6
-     */
-    <T extends Resource, O extends Options> T getResource(String href, Class<T> clazz, O options);
->>>>>>> 9d75c54a
 
     /**
      * Returns the ApiKey used to authenticate HTTPS requests sent to the Stormpath API server.
