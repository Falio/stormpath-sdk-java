--- conflicted
+++ resolved
@@ -35,10 +35,7 @@
         <module>spring-boot</module>
         <module>spring-boot-webmvc</module>
         <module>spring-security-webmvc</module>
-<<<<<<< HEAD
-=======
         <module>quickstart</module>
->>>>>>> bb910e7f
     </modules>
 
 </project>