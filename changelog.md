## Change Log ##

### 1.0.RC4.3 ##

Notes:

- Performance enhancements, bug fixes and collection iteration optimization.

- The previous [Spring Security support project](https://github.com/stormpath/stormpath-spring-security) now resides in this project codebase and will have the same versions of the Java SDK moving forward.

- Please see the [1.0.RC4.3](https://github.com/stormpath/stormpath-sdk-java/issues?q=milestone%3A1.0.RC4.3+is%3Aclosed) issues list for more information.

### 1.0.RC4.2 ##

This release adds the capability for the ID Site URL to be constructed following the base url obtained from the application href.

Please see the [1.0.RC4.2](https://github.com/stormpath/stormpath-sdk-java/issues?q=milestone%3A1.0.RC4.2+is%3Aclosed) issues list for more information.

### 1.0.RC4.1 ##

This release adds ID Site functionality for Spring Web and Spring Boot applications.

Please see the [1.0.RC4.1](https://github.com/stormpath/stormpath-sdk-java/milestones/1.0.RC4.1) issues list for more information.

### 1.0.RC4 ###

<<<<<<< HEAD
- [Issue 150](https://github.com/stormpath/stormpath-sdk-java/issues/150): Added support for the `PasswordPolicy` resource in Directories.
- [Issue 142] (https://github.com/stormpath/stormpath-sdk-java/issues/98): Add a way to retrieve a single Resource with Expansion
=======
This release adds the following:

- Spring and Spring Boot support!
- Collection resources now report total size across the entire collection via `aCollectionResource.getSize()`.
- Ability for an `Account` to retrieve the `Application`s it may log in to
- A `Directory` can now access its `PasswordPolicy` via `directory.getPasswordPolicy()`.
- various other bug fixes and enhancements.

Please see the full [list of completed issues](https://github.com/stormpath/stormpath-sdk-java/issues?q=milestone%3A1.0.RC4)
>>>>>>> 06fc8feb

### 1.0.RC3.1 ###

This is a minor patch release that allows the Stormpath Servlet Plugin to work in Jetty and other servlet containers that do not support web fragment artifacts in `/META-INF/resources/WEB-INF/classes`.

#### Resolved Issues ####

- [Issue 136](https://github.com/stormpath/stormpath-sdk-java/issues/136): Change i18n.properties file location.

### 1.0.RC3 ###

This is a large interim release on our way to 1.0 final.  It introduces substantial servlet container-based webapp support as well as a number of bug fixes and enhancements.

#### Resolved Issues ####

- [Issue 47](https://github.com/stormpath/stormpath-sdk-java/issues/47): Fix for ResourceReference instances getting out of sync.
- [Issue 60](https://github.com/stormpath/stormpath-sdk-java/issues/60): Fixed issue when trying to cache account verification responses.
- [Issue 62](https://github.com/stormpath/stormpath-sdk-java/issues/62): Methods that return an Iterator for a Collection now return a new Iterator on every method call.
- [Issue 70](https://github.com/stormpath/stormpath-sdk-java/issues/70): Issue preventing version.properties file to be properly read.
- [Issue 76](https://github.com/stormpath/stormpath-sdk-java/issues/76): SSO/Logout Support and Result Listener for ID Site.
- [Issue 88](https://github.com/stormpath/stormpath-sdk-java/issues/88): Servlet container webapp support
- [Issue 89](https://github.com/stormpath/stormpath-sdk-java/issues/89): Added the ability to track integrations with the SDK by means of the User-Agent http header to aid in support/troubleshooting.
- [Issue 90](https://github.com/stormpath/stormpath-sdk-java/issues/90): Fixed issue requiring a class from the impl module (ProviderAccountResultHelper) to be cached. The class has been removed altogether.
- [Issue 93](https://github.com/stormpath/stormpath-sdk-java/issues/93): Custom Data for Application / Directory / Tenant
- [Issue 102](https://github.com/stormpath/stormpath-sdk-java/issues/102): JavaDoc fix for Application AccountStores
- [Issue 103](https://github.com/stormpath/stormpath-sdk-java/issues/103): We have added three convenience methods to simplify the addition of Account Stores: app.addAccountStore(String), app.addAccountStore(DirectoryCriteria) and app.addAccountStore(GroupCriteria).
- [Issue 106](https://github.com/stormpath/stormpath-sdk-java/issues/106): Creating an account or group from a Directory now returns the created resource.
- [Issue 107](https://github.com/stormpath/stormpath-sdk-java/issues/107): Added the ability to resend Account Verification Emails.
- [Issue 109](https://github.com/stormpath/stormpath-sdk-java/issues/109): The Tenant Resource now provides operations for retrieving accounts and groups.
- [Issue 112](https://github.com/stormpath/stormpath-sdk-java/issues/112): Fixed issue where Collection limits and offsets were being ignored.
- [Issue 117](https://github.com/stormpath/stormpath-sdk-java/issues/117): Added support for Github OAuth.
- [Issue 119](https://github.com/stormpath/stormpath-sdk-java/issues/119): Added support for LinkedIn OAuth.
- [Issue 121](https://github.com/stormpath/stormpath-sdk-java/issues/121): Specify AccountStore when sending a password reset email
- [Issue 124](https://github.com/stormpath/stormpath-sdk-java/issues/124): NullPointerException bug fix in HttpClientRequestExecutor
- [Issue 130](https://github.com/stormpath/stormpath-sdk-java/issues/130): Connection timeout is now configurable (see `Clients.builder().setConnectionTimeout(int)`)

### 1.0.RC2.1 ###

This is a patch / bug-fix release that resolves a [thread-safety issue](https://github.com/stormpath/stormpath-sdk-java/issues/114) in the data store that may impact some customers.

#### ID Site Logout Functionality ####

A user who has an open session with ID Site wanting to logout from it will add the <code>forLogout()</code> method when
constructing the {@code callbackUri} using the `IdSiteUrlBuilder`. For example:

```java
String callbackUri = application.newIdSiteUrlBuilder().setCallbackUri("http://localhost:8080/index.jsp").forLogout().build();
response.setHeader("Cache-Control", "no-store, no-cache, must-revalidate, post-check=0, pre-check=0");
response.setHeader("Pragma", "no-cache");
response.sendRedirect(callbackUri);
```

To execute this operation the application will create a signed request to the internal logout endpoint in Stormpath (i.e. <code>/sso/logout</code>).
If successfully executed, the user will be redirected to the {@code callbackUri} indicating that the account has been properly logged out.

When users logs out, their session with the ID Site is no longer valid for every application pertaining to this domain. They will
be required to log in again when trying to access any of those applications.

### 1.0.RC2.1 ###

This is a patch / bug-fix release that resolves a [thread-safety issue](https://github.com/stormpath/stormpath-sdk-java/issues/114) in the data store that may impact some customers.

### 1.0.RC2 ###

Stormpath Java SDK 1.0 Release Candidate 2

#### ID Site Functionality! ####

This is one of the big features that we wanted to ensure was supported in the SDK before 1.0 final: your own hosted
white-labeled Identity Site, what we call an 'ID Site'!

You can have a 100% customizable white-labeled site, for example, `https://id.awesomeapp.com` or
`https://my.awesomeapp.com`, hosted and served securely by Stormpath.  Your ID Site provides your end-users with a
hosted and secure registration, login, and password reset functionality, and **completely hands-off integration with
Google and Facebook!**.

Your white-labeled ID Site is beautiful and 'just works' out-of-the box and requires no development effort, but if you
want to customize it in any way, you can easily fork our default GitHub repo and customize it as you desire, and we'll
serve your fork securely just the same.

All that is required for this to work is that your application redirects your end-user to your secure ID Site URL and,
when the user is done, can receive a redirect back to your application.  This 1.0.RC2 release includes these two
additional functions so you don't have to code that yourself.

See the [Application](http://docs.stormpath.com/java/apidocs/com/stormpath/sdk/application/Application.html)
interface's **[newIdSiteUrlBuilder](http://docs.stormpath.com/java/apidocs/com/stormpath/sdk/application/Application.html#newIdSiteUrlBuilder())**
method (for redirecting end-users to your ID Site) and the
**[newIdSiteCallbackHandler](http://docs.stormpath.com/java/apidocs/com/stormpath/sdk/application/Application.html#newIdSiteCallbackHandler(java.lang.Object))**
method (for hanling the return reply from your ID Site) for code examples!

### 1.0.RC ###

- [Issue 52](https://github.com/stormpath/stormpath-sdk-java/issues/52): Removed unnecessary Provider setters.
- [Issue 55](https://github.com/stormpath/stormpath-sdk-java/issues/55): Account's password can now be reset along with the password reset token, in one API call.
- [Issue 56](https://github.com/stormpath/stormpath-sdk-java/issues/56): Method chaining for Resources.

Stormpath Java SDK 1.0 Release Candidate

#### New Features & Enhancements ####

##### Secure your REST API using OAuth 2! #####

The Stormpath Java SDK can now act as an OAuth 2 Provider with full API Key management support!

You can now use the Java SDK to create and manage API Keys for your end-users so they can authenticate with your own
REST API.  You can create, delete, enable/disable as many API Keys as you want for each of your end-user `Account`
resources.  See the `Account` interface's `createApiKey*` and `getApiKeys*` methods.

Now for the _really_ powerful stuff: the Stormpath Java SDK implements OAuth2 provider functionality. Your end-users can
use these API Keys to make OAuth 2 requests to your REST API, and the Stormpath Java SDK will authenticate the requests
via OAuth as you wish.  This includes both OAuth 2 access token requests (e.g. the `/oauth/token` endpoint) as well as
resource requests (e.g. `/movies/1234`).  **At no point do you ever need to see, touch, or write OAuth code!**
The Stormpath SDK does it for you.

See the `Application` interface's `authenticateApiRequest` and `authenticateOauthRequest` methods for lots of detailed
information.

##### Resource method chaining #####

All resource mutator methods can now be chained for less verbose object construction.  For example, instead of:

```java
Account account = client.instantiate(Account.class);
account.setGivenName("John");
account.setGivenName("Smith");
account.setEmail("jsmith@gmail.com");
account.save();
```
one might choose to write instead:

```java
client.instantiate(Account.class)
  .setGivenName("John").setSurname("Smith").setEmail("jsmith@gmail.com").save();
```

##### Client Tenant Actions #####

The `Client` and `Tenant` interfaces now both extend a new `TenantActions` interface that represents common
tenant behavior.  This allows you to perform this common tenant behavior directly via a `Client` instance without
having to call the intermediate `client.getCurrentTenant()` method first.

For example, instead of:

```java
client.getCurrentTenant().createApplication(anApp);
```
you may now write:

```java
client.createApplication(anApp);
```

which is likely more intuitive.

##### Password Reset Cleanup #####

Resetting an end-user's password via password reset token can now be done in a single method call.  Just provide the
reset token and the new password, and that's it.

#### Resolved Issues ####

- [Issue 46](https://github.com/stormpath/stormpath-sdk-java/issues/46): Application#setDefault*StoreMapping IT failure
- [Issue 48](https://github.com/stormpath/stormpath-sdk-java/issues/48): OAuth provider support with API Key management!
- [Issue 52](https://github.com/stormpath/stormpath-sdk-java/issues/52): Removed unnecessary Provider setters
- [Issue 54](https://github.com/stormpath/stormpath-sdk-java/issues/54): AuthenticationResult must not extend Resource
- [Issue 55](https://github.com/stormpath/stormpath-sdk-java/issues/55): Account's password can now be reset along with the password reset token, in one API call
- [Issue 56](https://github.com/stormpath/stormpath-sdk-java/issues/56): Method chaining for Resources.
- [Issue 58](https://github.com/stormpath/stormpath-sdk-java/issues/58): Allow a `Client` instance to directly perform common `Tenant` actions.

### 1.0.beta ###

- Added Provider integration: Google and Facebook are supported.

#### Backwards Incompatible Changes ####

This beta release contains a few backwards-incompatible changes, we strive to keep them minimal.

- ClientBuilder was previously in charge of constructing the ApiKey. Now, the ApiKey is built through a new ApiKeyBuilder interface which can be instantiated via the new `com.stormpath.sdk.client.ApiKeys` utility class. ApiKeyBuilder provides a nice fluent builder API. Once the ApiKey is built, it can be set to the Client by means of the ClientBuilder instance.

### 1.0.alpha ###

- Added the possibility to specify AccountStore during authentication.
- [Issue 36](https://github.com/stormpath/stormpath-sdk-java/issues/36): Client version is now being obtained from version.properties file

#### Backwards Incompatible Changes ####

This is a prep release for the 1.0 final release, and we are finalizing the 1.0 API.  As a result, this alpha release contains a few backwards-incompatible changes, but we have tried to keep them a minimum.  As we have tried very hard to do during 0.x, 1.x will continue to enforce [semantic versioning](http://semver.org) practices so there are little surprises.

- Client and ClientBuilder were previously concrete classes - they are now interfaces.  A `com.stormpath.sdk.client.Clients` utility class has been added with utility methods for creating clients, providing a nice fluent builder API.  This retains a creation/builder pattern in use across the rest of the client API.

### 0.9.3 ###

- [Issue 16](https://github.com/stormpath/stormpath-sdk-java/issues/16): Allow client to use basic authentication
- Backwards-incompatible change: com.stormpath.sdk.impl.http.support.SignatureException has been replaced by com.stormpath.sdk.impl.http.support.RequestAuthenticationException
- New method for Account: isMemberOfGroup(String hrefOrName)

### 0.9.2 ###

This is a bugfix point release that resolves [3 issues](https://github.com/stormpath/stormpath-sdk-java/issues?milestone=4&state=closed):

- [Issue 30](https://github.com/stormpath/stormpath-sdk-java/issues/30): Custom data updates are not cached when calling account/group save()
- [Issue 28](https://github.com/stormpath/stormpath-sdk-java/issues/28): ResourceException getMessage() should return a more descriptive message
- [Issue 31](https://github.com/stormpath/stormpath-sdk-java/issues/31): Provide more detailed ResourceException messages (duplicate of Issue #28).

### 0.9.1 ###

This is a bugfix point release that resolves [1 issue](https://github.com/stormpath/stormpath-sdk-java/issues?milestone=3):

- [Issue 25](https://github.com/stormpath/stormpath-sdk-java/issues/25): account.addGroup and group.addAccount do not work

### 0.9.0 ###

This is a [milestone](https://github.com/stormpath/stormpath-sdk-java/issues?milestone=2&page=1&state=closed) / new feature release.

#### Custom Data! ####

Our most requested feature is now available via the Stormpath Java SDK!

You now have the ability to create, update, delete up to 10 Megabytes of your own custom data per `Account` or `Group` stored within Stormpath.  This is a big deal: any account or group information that you can think of specific to your application(s) can now be stored directly with the account or group.  This allows you to completely remove user tables within your application if you desire.

Read the [Custom Data announcement](http://www.stormpath.com/blog/custom-user-data-stormpath-now-beta) and the [Custom Data REST API documentation](http://docs.stormpath.com/rest/product-guide/#custom-data) for more information and how to safely use Custom Data in your own applications.

`Custom Data` is a SDK Resource: you can save, update and delete it like any other.  But it is also a `java.util.Map<String,Object>` implementation:

```java
CustomData data = account.getCustomData();
data.put("favoriteColor", "blue");
data.remove("favoriteHobby");
data.save();
```
Because `CustomData` extends `Map<String,Object>`, you can store whatever data you want, but *NOTE*:

The data *MUST* be JSON-compatible.  This means you can store primitives, and Maps, Arrays, Collections, nested as deep as you like.  Ensure the objects you persist can be marshalled to/from JSON via [Jackson](http://jackson.codehaus.org/) (what the Stormpath Java SDK uses for JSON marshalling).  Also a single `Custom Data` resource must be less than 10 Megabytes in size.

##### Persistance by Reachabliity #####

Custom Data is a resource like any other - you can `save()` modifications and `delete()` it if you like.  But, because it it has a 1-to-1 correlation with an owning `Account` or `Group`, it is a little extra special: you can also save, update and delete Custom Data just by saving the owning account or group.

For example, let's say you wanted to create a Starfleet account for [Captain Jean-Luc Picard](http://en.wikipedia.org/wiki/Jean-Luc_Picard).  Because Stormpath has no knowledge of Star Trek-specific needs, we can store this in the account's Custom Data resource:

```java
Application application = getApplication(); //obtain the app instance however you wish

Account account = client.instantiate(Account.class);
account.setGivenName("Jean-Luc");
account.setSurname("Picard");
account.setEmail("captain@starfleet.com");
account.setPassword("Changeme1!");

//let's store some application-specific data:
CustomData data = account.getCustomData();
data.put("rank", "Captain");
data.put("birthDate", "2305-07-13");
data.put("birthPlace", "La Barre, France");
data.put("favoriteDrink", "Earl Grey tea (hot)");

application.createAccount(account);
```
Notice how we did not call `data.save()` - creating the account (or updating it later via `save()`) will automatically persist the account's `customData` resource.  The account 'knows' that the custom data resource has been changed and it will propogate those changes automatically when you persist the account.

Groups work the same way - you can save a group and it's custom data resource will be saved as well.

*NOTE*: Just remember, if you have any secure data or information you don't want searchable, ensure you encrypt it before saving it in an account or group's custom data resource.  Read the [Custom Data announcement](http://www.stormpath.com/blog/custom-user-data-stormpath-now-beta) for usage guidelines.

#### Create Accounts via an Application ####

As a convenience, you may now create `account` and `group` resources directly via an application, without first needing to obtain the intermediate directory or group where they will be persisted:

```java
Application application = getApplication(); //obtain the app instance however you wish

Account account = client.instantiate(Account.class);
account.setGivenName("John");
account.setSurname("Smith");
account.setEmail("john@smith.com");
account.setPassword("Changeme1!");

application.createAccount(account);
```
You can also use the `CreateAccountRequest` concept to control other account creation directives.  For example, using the Fluent API:

```java
import static com.stormpath.sdk.account.Accounts.*;

...

account = application.createAccount(newCreateRequestFor(account).setRegistrationWorkflowEnabled(true).build());
```

Again, this is a convenience: The account will be routed to (and created in) the application's designated [default account store](http://docs.stormpath.com/rest/product-guide/#account-store-mapping-default-account-store), or throw an error if there is no designated account store.

Because accounts are not 'owned' by applications (they are 'owned' by a directory), this will not make application 'private' accounts - it is merely a convenience mechanism to reduce the amount of work to create an account that may use a particular application.

#### Create Groups via an Application ####

Similar to accounts, as a convenience, you may create `group` resources directly via an application without first needing to obtain the intermediate directory where the group will be persisted:

```java
Application application = getApplication(); //obtain the app instance however you wish

Group group = client.instantiate(Group.class);
group.setName("Directory-unique name here");

application.createGroup(group);
```
You can also use the `CreateGroupRequest` variant to control other group creation directives.  For example, using the fluent API:

```java
import static com.stormpath.sdk.group.Groups.*;

...

group = application.createGroup(newCreateRequestFor(group).withResponseOptions(options().withCustomData()).build());
```

Remember, this is a convenience: The group will be routed to (and created in) the application's designated [default group store](http://docs.stormpath.com/rest/product-guide/#account-store-mapping-default-group-store), or throw an error if there is no designated group store.

Because groups are not 'owned' by applications (they are 'owned' by a directory), this will not make application 'private' groups - it is merely a convenience mechanism to reduce the amount of work to create a group accessible to a particular application.

#### Create Cloud Directories ####

You may now create and delete 'Cloud' (natively hosted) directories in Stormpath with the Stormpath Java SDK.  LDAP and Active Directory 'Mirrored' directories must still be created in the Stormpath Admin Console UI.  For example:

```java
Directory dir = client.instantiate(Directory.class);
dir.setName("My new 'cloud' Directory");

dir = client.getCurrentTenant().createDirectory(dir);

...
//delete it when no longer useful
dir.delete();
```

#### Manage Account Store Mappings ####

[Account Store Mappings](http://docs.stormpath.com/rest/product-guide/#account-store-mappings) are useful in more advanced usages of Stormpath, for example, if you have more than one directory (or group) to assign to an application to create a merged user base for the application.

The Java SDK now allows you to add, remove, re-order and generally manage an Application's account store mappings for these more advanced use cases.  See the JavaDoc for the `AccountStoreMapping` resource and the following `Application` methods:

```java
AccountStoreMappingList getAccountStoreMappings();
AccountStoreMappingList getAccountStoreMappings(Map<String, Object> queryParams);
AccountStoreMappingList getAccountStoreMappings(AccountStoreMappingCriteria criteria);
AccountStore getDefaultAccountStore();
void setDefaultAccountStore(AccountStore accountStore);
AccountStore getDefaultGroupStore();
void setDefaultGroupStore(AccountStore accountStore);
AccountStoreMapping createAccountStoreMapping(AccountStoreMapping mapping) throws ResourceException;
AccountStoreMapping addAccountStore(AccountStore accountStore) throws ResourceException;
```

### 0.8.1 ###

This is a bugfix point release that resolves [1 issue](https://github.com/stormpath/stormpath-sdk-java/issues?milestone=1&page=1&state=closed):

- [Issue #12](https://github.com/stormpath/stormpath-sdk-java/issues/14) application.authenticateAccount fails if caching is enabled

### 0.8.0 ###

#### Bug Fixes ####

##### Collection Iteration (transparent pagination) #####

Collection Resource iteration previously only represented the first page in a collection.  Iteration now transparently iterates over the entire collection, automatically requesting new pages from the server as necessary.  For example:

```java
AccountList accounts = application.getAccounts();

//iterate over the entire account collection:
for (Account account : accounts) {
    //do something with the account
}
```

#### New Features and Improvements ####

##### Caching #####

The SDK now has full caching support, utilizing a CacheManager interface (that produces/manages Cache instances).  If enabled, this improves performance by reducing round-trips to the Stormpath API servers.

An out-of-the-box production-grade CacheManager implementation - complete with default and per-region TTL/TTI configuration - may be configured for single-JVM applications.  Single-JVM app example config:

```java
import static com.stormpath.sdk.cache.Caches.*;
...

Client client = Clients.builder()
    .setApiKey(ApiKeys.builder()
        .setFileLocation(System.getProperty("user.home") + "/.stormpath/apiKey.properties")
        .build()
    )
    .setCacheManager(newCacheManager()
        .withDefaultTimeToLive(1, TimeUnit.DAYS) //general default
        .withDefaultTimeToIdle(2, TimeUnit.HOURS) //general default
        .withCache(forResource(Account.class) //Account-specific cache settings
            .withTimeToLive(1, TimeUnit.HOURS)
            .withTimeToIdle(30, TimeUnit.MINUTES))
        .withCache(forResource(Group.class) //Group-specific cache settings
            .withTimeToLive(2, TimeUnit.HOURS))
        .build() //build the CacheManager
    )
    .build(); //build the Client
```

Multi-JVM applications (an application deployed across multiple JVMs) would likely want to use a distributed/clustered coherent Cache product like Hazelcast, Ehcache+TerraCotta, Oracle Coherence, Gigaspaces, etc.  To leverage these caching products, you must implement the two interfaces (`CacheManager` and `Cache`) to delegate to your Caching provider API of choice, and you're on your way.  For example:

```java
CacheManager cacheManager = new CacheManagerImplementationThatUsesMyPreferredCachingProduct();
Client client = Clients.builder()
    .setApiKey(ApiKeys.builder()
        .setFileLocation(System.getProperty("user.home") + "/.stormpath/apiKey.properties")
        .build()
    )
    .setCacheManager(cacheManager);
    .build();
```

In both cases, the Stormpath Java SDK will store resource data in separate cache regions.  Each region is named after a resource interface for which it caches data, e.g. `"com.stormpath.sdk.account.Account"`, allowing for custom caching rules per resource type.  This gives you finer control of resource caching behavior based on your preferences/needs.

##### Query Support #####

Two new query mechanisms were introduced - you choose which you want to use based on your preference and/or JVM language.

1. [Fluent](http://en.wikipedia.org/wiki/Fluent_interface) and type-safe query DSL: If you're using a type-safe language, you will find this convenient, especially when using an IDE that auto-completes.  You'll find writing valid queries fast!  For example:
    ```java
    import static com.stormpath.sdk.account.Accounts.*;
    ...

    application.getAccounts(where(
        surname().containsIgnoreCase("Smith"))
        .and(givenName().eqIgnoreCase("John"))
        .orderBySurname().descending()
        .withGroups(10, 10) //eager fetching
        .offsetBy(20).limitTo(25)); //pagination
    ```
2. Map-based query methods.  These are not type safe, but might be desirable for some developers, maybe those using dynamically typed languages.  The map key/value pairs are simply REST API query parameters and values.  For example, the same results of the above fluent query could be achieved as follows in Groovy:
    ```groovy
    application.getAccounts [surname: '*Smith*', givenName: 'John',
                             orderBy: 'surname desc', expand: 'groups(offset:10,limit:10)'
                             offset: 20, limit: 25]
    ```

##### JavaDoc Enhancements #####

JavaDoc has been improved significantly.  But please don't hesitate to send us a Pull Request with fixes or enhancements!

### 0.6.0 ###

AbstractResource
- Added setProperty(String name, Object value, final boolean dirty) method.
- Refactored setProperty(name, value) to delegate to this new method.
- Refactored getResourceProperty entirely to support silent swapping links to materialized Resource instances.

AbstractResourceCollection
- Refactored getCurrentPage() implementation to silently swap materialized collection with existing property
  (Change starts on line 72 and goes to line 84).  This refactoring calls the new AbstractResource.setProperty(name, value, false) method.

DefaultDataStore
- Added toSimpleReference(String propName, Resource resource)
- Updated toMap method implementation to use new toSimpleReference call (new else if statement on line 186)<|MERGE_RESOLUTION|>--- conflicted
+++ resolved
@@ -24,10 +24,6 @@
 
 ### 1.0.RC4 ###
 
-<<<<<<< HEAD
-- [Issue 150](https://github.com/stormpath/stormpath-sdk-java/issues/150): Added support for the `PasswordPolicy` resource in Directories.
-- [Issue 142] (https://github.com/stormpath/stormpath-sdk-java/issues/98): Add a way to retrieve a single Resource with Expansion
-=======
 This release adds the following:
 
 - Spring and Spring Boot support!
@@ -37,7 +33,6 @@
 - various other bug fixes and enhancements.
 
 Please see the full [list of completed issues](https://github.com/stormpath/stormpath-sdk-java/issues?q=milestone%3A1.0.RC4)
->>>>>>> 06fc8feb
 
 ### 1.0.RC3.1 ###
 
