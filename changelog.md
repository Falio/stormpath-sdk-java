--- conflicted
+++ resolved
@@ -1,10 +1,5 @@
 ## Change Log ##
 
-<<<<<<< HEAD
-### 1.0 ###
-
-- [Issue 127](https://github.com/stormpath/stormpath-sdk-java/issues/127): Added the `single()` method to collection resources (e.g. `ApplicationList`, `AccountList`, etc.) to be used when a single item is expected in the list.
-=======
 ### 1.0.RC4.4 ##
 
 Notes:
@@ -26,7 +21,6 @@
 This release adds the capability for the ID Site URL to be constructed following the base url obtained from the application href.
 
 Please see the [1.0.RC4.2](https://github.com/stormpath/stormpath-sdk-java/issues?q=milestone%3A1.0.RC4.2+is%3Aclosed) issues list for more information.
->>>>>>> af7a9b6e
 
 ### 1.0.RC4.1 ##
 
