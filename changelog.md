--- conflicted
+++ resolved
@@ -1,16 +1,14 @@
 ## Change Log ##
 
-<<<<<<< HEAD
 ### 1.0 ###
 
 - [Issue 127](https://github.com/stormpath/stormpath-sdk-java/issues/127): Added the `single()` method to collection resources (e.g. `ApplicationList`, `AccountList`, etc.) to be used when a single item is expected in the list.
-=======
+
 ### 1.0.RC4.1 ##
 
 This release adds ID Site functionality for Spring Web and Spring Boot applications.
 
 Please see the [1.0.RC4.1](https://github.com/stormpath/stormpath-sdk-java/milestones/1.0.RC4.1) issues list for more information.
->>>>>>> e5f98ea2
 
 ### 1.0.RC4 ###
 
