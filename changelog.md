## Change Log ##

<<<<<<< HEAD
### 1.0-SNAPSHOT ##

- [Issue 175](https://github.com/stormpath/stormpath-sdk-java/issues/175): Added support for the `AccountCreationPolicy` resource in Directories.
=======
### 1.0 ##

Notes:

- The previous [Spring Security support project](https://github.com/stormpath/stormpath-spring-security) now resides in this project codebase and will have the same versions of the Java SDK moving forward.

- Please see the [1.0](https://github.com/stormpath/stormpath-sdk-java/issues?q=milestone%3A1.0+is%3Aclosed) issues list for more information.

### 1.0.RC4.2 ##

This release adds the capability for the ID Site URL to be constructed following the base url obtained from the application href.

Please see the [1.0.RC4.2](https://github.com/stormpath/stormpath-sdk-java/issues?q=milestone%3A1.0.RC4.2+is%3Aclosed) issues list for more information.
>>>>>>> 96d61158

### 1.0.RC4.1 ##

This release adds ID Site functionality for Spring Web and Spring Boot applications.

Please see the [1.0.RC4.1](https://github.com/stormpath/stormpath-sdk-java/milestones/1.0.RC4.1) issues list for more information.

### 1.0.RC4 ###

This release adds the following:

- Spring and Spring Boot support!
- Collection resources now report total size across the entire collection via `aCollectionResource.getSize()`.
- Ability for an `Account` to retrieve the `Application`s it may log in to
- A `Directory` can now access its `PasswordPolicy` via `directory.getPasswordPolicy()`.
- various other bug fixes and enhancements.

Please see the full [list of completed issues](https://github.com/stormpath/stormpath-sdk-java/issues?q=milestone%3A1.0.RC4)

### 1.0.RC3.1 ###

This is a minor patch release that allows the Stormpath Servlet Plugin to work in Jetty and other servlet containers that do not support web fragment artifacts in `/META-INF/resources/WEB-INF/classes`.

#### Resolved Issues ####

- [Issue 136](https://github.com/stormpath/stormpath-sdk-java/issues/136): Change i18n.properties file location.

### 1.0.RC3 ###

This is a large interim release on our way to 1.0 final.  It introduces substantial servlet container-based webapp support as well as a number of bug fixes and enhancements.

#### Resolved Issues ####

- [Issue 47](https://github.com/stormpath/stormpath-sdk-java/issues/47): Fix for ResourceReference instances getting out of sync.
- [Issue 60](https://github.com/stormpath/stormpath-sdk-java/issues/60): Fixed issue when trying to cache account verification responses.
- [Issue 62](https://github.com/stormpath/stormpath-sdk-java/issues/62): Methods that return an Iterator for a Collection now return a new Iterator on every method call.
- [Issue 70](https://github.com/stormpath/stormpath-sdk-java/issues/70): Issue preventing version.properties file to be properly read.
- [Issue 76](https://github.com/stormpath/stormpath-sdk-java/issues/76): SSO/Logout Support and Result Listener for ID Site.
- [Issue 88](https://github.com/stormpath/stormpath-sdk-java/issues/88): Servlet container webapp support
- [Issue 89](https://github.com/stormpath/stormpath-sdk-java/issues/89): Added the ability to track integrations with the SDK by means of the User-Agent http header to aid in support/troubleshooting.
- [Issue 90](https://github.com/stormpath/stormpath-sdk-java/issues/90): Fixed issue requiring a class from the impl module (ProviderAccountResultHelper) to be cached. The class has been removed altogether.
- [Issue 93](https://github.com/stormpath/stormpath-sdk-java/issues/93): Custom Data for Application / Directory / Tenant
- [Issue 102](https://github.com/stormpath/stormpath-sdk-java/issues/102): JavaDoc fix for Application AccountStores
- [Issue 103](https://github.com/stormpath/stormpath-sdk-java/issues/103): We have added three convenience methods to simplify the addition of Account Stores: app.addAccountStore(String), app.addAccountStore(DirectoryCriteria) and app.addAccountStore(GroupCriteria).
- [Issue 106](https://github.com/stormpath/stormpath-sdk-java/issues/106): Creating an account or group from a Directory now returns the created resource.
- [Issue 107](https://github.com/stormpath/stormpath-sdk-java/issues/107): Added the ability to resend Account Verification Emails.
- [Issue 109](https://github.com/stormpath/stormpath-sdk-java/issues/109): The Tenant Resource now provides operations for retrieving accounts and groups.
- [Issue 112](https://github.com/stormpath/stormpath-sdk-java/issues/112): Fixed issue where Collection limits and offsets were being ignored.
- [Issue 117](https://github.com/stormpath/stormpath-sdk-java/issues/117): Added support for Github OAuth.
- [Issue 119](https://github.com/stormpath/stormpath-sdk-java/issues/119): Added support for LinkedIn OAuth.
- [Issue 121](https://github.com/stormpath/stormpath-sdk-java/issues/121): Specify AccountStore when sending a password reset email
- [Issue 124](https://github.com/stormpath/stormpath-sdk-java/issues/124): NullPointerException bug fix in HttpClientRequestExecutor
- [Issue 130](https://github.com/stormpath/stormpath-sdk-java/issues/130): Connection timeout is now configurable (see `Clients.builder().setConnectionTimeout(int)`)

### 1.0.RC2.1 ###

This is a patch / bug-fix release that resolves a [thread-safety issue](https://github.com/stormpath/stormpath-sdk-java/issues/114) in the data store that may impact some customers.

#### ID Site Logout Functionality ####

A user who has an open session with ID Site wanting to logout from it will add the <code>forLogout()</code> method when
constructing the {@code callbackUri} using the `IdSiteUrlBuilder`. For example:

```java
String callbackUri = application.newIdSiteUrlBuilder().setCallbackUri("http://localhost:8080/index.jsp").forLogout().build();
response.setHeader("Cache-Control", "no-store, no-cache, must-revalidate, post-check=0, pre-check=0");
response.setHeader("Pragma", "no-cache");
response.sendRedirect(callbackUri);
```

To execute this operation the application will create a signed request to the internal logout endpoint in Stormpath (i.e. <code>/sso/logout</code>).
If successfully executed, the user will be redirected to the {@code callbackUri} indicating that the account has been properly logged out.

When users logs out, their session with the ID Site is no longer valid for every application pertaining to this domain. They will
be required to log in again when trying to access any of those applications.

### 1.0.RC2.1 ###

This is a patch / bug-fix release that resolves a [thread-safety issue](https://github.com/stormpath/stormpath-sdk-java/issues/114) in the data store that may impact some customers.

### 1.0.RC2 ###

Stormpath Java SDK 1.0 Release Candidate 2

#### ID Site Functionality! ####

This is one of the big features that we wanted to ensure was supported in the SDK before 1.0 final: your own hosted
white-labeled Identity Site, what we call an 'ID Site'!

You can have a 100% customizable white-labeled site, for example, `https://id.awesomeapp.com` or
`https://my.awesomeapp.com`, hosted and served securely by Stormpath.  Your ID Site provides your end-users with a
hosted and secure registration, login, and password reset functionality, and **completely hands-off integration with
Google and Facebook!**.

Your white-labeled ID Site is beautiful and 'just works' out-of-the box and requires no development effort, but if you
want to customize it in any way, you can easily fork our default GitHub repo and customize it as you desire, and we'll
serve your fork securely just the same.

All that is required for this to work is that your application redirects your end-user to your secure ID Site URL and,
when the user is done, can receive a redirect back to your application.  This 1.0.RC2 release includes these two
additional functions so you don't have to code that yourself.

See the [Application](http://docs.stormpath.com/java/apidocs/com/stormpath/sdk/application/Application.html)
interface's **[newIdSiteUrlBuilder](http://docs.stormpath.com/java/apidocs/com/stormpath/sdk/application/Application.html#newIdSiteUrlBuilder())**
method (for redirecting end-users to your ID Site) and the
**[newIdSiteCallbackHandler](http://docs.stormpath.com/java/apidocs/com/stormpath/sdk/application/Application.html#newIdSiteCallbackHandler(java.lang.Object))**
method (for hanling the return reply from your ID Site) for code examples!

### 1.0.RC ###

- [Issue 52](https://github.com/stormpath/stormpath-sdk-java/issues/52): Removed unnecessary Provider setters.
- [Issue 55](https://github.com/stormpath/stormpath-sdk-java/issues/55): Account's password can now be reset along with the password reset token, in one API call.
- [Issue 56](https://github.com/stormpath/stormpath-sdk-java/issues/56): Method chaining for Resources.

Stormpath Java SDK 1.0 Release Candidate

#### New Features & Enhancements ####

##### Secure your REST API using OAuth 2! #####

The Stormpath Java SDK can now act as an OAuth 2 Provider with full API Key management support!

You can now use the Java SDK to create and manage API Keys for your end-users so they can authenticate with your own
REST API.  You can create, delete, enable/disable as many API Keys as you want for each of your end-user `Account`
resources.  See the `Account` interface's `createApiKey*` and `getApiKeys*` methods.

Now for the _really_ powerful stuff: the Stormpath Java SDK implements OAuth2 provider functionality. Your end-users can
use these API Keys to make OAuth 2 requests to your REST API, and the Stormpath Java SDK will authenticate the requests
via OAuth as you wish.  This includes both OAuth 2 access token requests (e.g. the `/oauth/token` endpoint) as well as
resource requests (e.g. `/movies/1234`).  **At no point do you ever need to see, touch, or write OAuth code!**
The Stormpath SDK does it for you.

See the `Application` interface's `authenticateApiRequest` and `authenticateOauthRequest` methods for lots of detailed
information.

##### Resource method chaining #####

All resource mutator methods can now be chained for less verbose object construction.  For example, instead of:

```java
Account account = client.instantiate(Account.class);
account.setGivenName("John");
account.setGivenName("Smith");
account.setEmail("jsmith@gmail.com");
account.save();
```
one might choose to write instead:

```java
client.instantiate(Account.class)
  .setGivenName("John").setSurname("Smith").setEmail("jsmith@gmail.com").save();
```

##### Client Tenant Actions #####

The `Client` and `Tenant` interfaces now both extend a new `TenantActions` interface that represents common
tenant behavior.  This allows you to perform this common tenant behavior directly via a `Client` instance without
having to call the intermediate `client.getCurrentTenant()` method first.

For example, instead of:

```java
client.getCurrentTenant().createApplication(anApp);
```
you may now write:

```java
client.createApplication(anApp);
```

which is likely more intuitive.

##### Password Reset Cleanup #####

Resetting an end-user's password via password reset token can now be done in a single method call.  Just provide the
reset token and the new password, and that's it.

#### Resolved Issues ####

- [Issue 46](https://github.com/stormpath/stormpath-sdk-java/issues/46): Application#setDefault*StoreMapping IT failure
- [Issue 48](https://github.com/stormpath/stormpath-sdk-java/issues/48): OAuth provider support with API Key management!
- [Issue 52](https://github.com/stormpath/stormpath-sdk-java/issues/52): Removed unnecessary Provider setters
- [Issue 54](https://github.com/stormpath/stormpath-sdk-java/issues/54): AuthenticationResult must not extend Resource
- [Issue 55](https://github.com/stormpath/stormpath-sdk-java/issues/55): Account's password can now be reset along with the password reset token, in one API call
- [Issue 56](https://github.com/stormpath/stormpath-sdk-java/issues/56): Method chaining for Resources.
- [Issue 58](https://github.com/stormpath/stormpath-sdk-java/issues/58): Allow a `Client` instance to directly perform common `Tenant` actions.

### 1.0.beta ###

- Added Provider integration: Google and Facebook are supported.

#### Backwards Incompatible Changes ####

This beta release contains a few backwards-incompatible changes, we strive to keep them minimal.

- ClientBuilder was previously in charge of constructing the ApiKey. Now, the ApiKey is built through a new ApiKeyBuilder interface which can be instantiated via the new `com.stormpath.sdk.client.ApiKeys` utility class. ApiKeyBuilder provides a nice fluent builder API. Once the ApiKey is built, it can be set to the Client by means of the ClientBuilder instance.

### 1.0.alpha ###

- Added the possibility to specify AccountStore during authentication.
- [Issue 36](https://github.com/stormpath/stormpath-sdk-java/issues/36): Client version is now being obtained from version.properties file

#### Backwards Incompatible Changes ####

This is a prep release for the 1.0 final release, and we are finalizing the 1.0 API.  As a result, this alpha release contains a few backwards-incompatible changes, but we have tried to keep them a minimum.  As we have tried very hard to do during 0.x, 1.x will continue to enforce [semantic versioning](http://semver.org) practices so there are little surprises.

- Client and ClientBuilder were previously concrete classes - they are now interfaces.  A `com.stormpath.sdk.client.Clients` utility class has been added with utility methods for creating clients, providing a nice fluent builder API.  This retains a creation/builder pattern in use across the rest of the client API.

### 0.9.3 ###

- [Issue 16](https://github.com/stormpath/stormpath-sdk-java/issues/16): Allow client to use basic authentication
- Backwards-incompatible change: com.stormpath.sdk.impl.http.support.SignatureException has been replaced by com.stormpath.sdk.impl.http.support.RequestAuthenticationException
- New method for Account: isMemberOfGroup(String hrefOrName)

### 0.9.2 ###

This is a bugfix point release that resolves [3 issues](https://github.com/stormpath/stormpath-sdk-java/issues?milestone=4&state=closed):

- [Issue 30](https://github.com/stormpath/stormpath-sdk-java/issues/30): Custom data updates are not cached when calling account/group save()
- [Issue 28](https://github.com/stormpath/stormpath-sdk-java/issues/28): ResourceException getMessage() should return a more descriptive message
- [Issue 31](https://github.com/stormpath/stormpath-sdk-java/issues/31): Provide more detailed ResourceException messages (duplicate of Issue #28).

### 0.9.1 ###

This is a bugfix point release that resolves [1 issue](https://github.com/stormpath/stormpath-sdk-java/issues?milestone=3):

- [Issue 25](https://github.com/stormpath/stormpath-sdk-java/issues/25): account.addGroup and group.addAccount do not work

### 0.9.0 ###

This is a [milestone](https://github.com/stormpath/stormpath-sdk-java/issues?milestone=2&page=1&state=closed) / new feature release.

#### Custom Data! ####

Our most requested feature is now available via the Stormpath Java SDK!

You now have the ability to create, update, delete up to 10 Megabytes of your own custom data per `Account` or `Group` stored within Stormpath.  This is a big deal: any account or group information that you can think of specific to your application(s) can now be stored directly with the account or group.  This allows you to completely remove user tables within your application if you desire.

Read the [Custom Data announcement](http://www.stormpath.com/blog/custom-user-data-stormpath-now-beta) and the [Custom Data REST API documentation](http://docs.stormpath.com/rest/product-guide/#custom-data) for more information and how to safely use Custom Data in your own applications.

`Custom Data` is a SDK Resource: you can save, update and delete it like any other.  But it is also a `java.util.Map<String,Object>` implementation:

```java
CustomData data = account.getCustomData();
data.put("favoriteColor", "blue");
data.remove("favoriteHobby");
data.save();
```
Because `CustomData` extends `Map<String,Object>`, you can store whatever data you want, but *NOTE*:

The data *MUST* be JSON-compatible.  This means you can store primitives, and Maps, Arrays, Collections, nested as deep as you like.  Ensure the objects you persist can be marshalled to/from JSON via [Jackson](http://jackson.codehaus.org/) (what the Stormpath Java SDK uses for JSON marshalling).  Also a single `Custom Data` resource must be less than 10 Megabytes in size.

##### Persistance by Reachabliity #####

Custom Data is a resource like any other - you can `save()` modifications and `delete()` it if you like.  But, because it it has a 1-to-1 correlation with an owning `Account` or `Group`, it is a little extra special: you can also save, update and delete Custom Data just by saving the owning account or group.

For example, let's say you wanted to create a Starfleet account for [Captain Jean-Luc Picard](http://en.wikipedia.org/wiki/Jean-Luc_Picard).  Because Stormpath has no knowledge of Star Trek-specific needs, we can store this in the account's Custom Data resource:

```java
Application application = getApplication(); //obtain the app instance however you wish

Account account = client.instantiate(Account.class);
account.setGivenName("Jean-Luc");
account.setSurname("Picard");
account.setEmail("captain@starfleet.com");
account.setPassword("Changeme1!");

//let's store some application-specific data:
CustomData data = account.getCustomData();
data.put("rank", "Captain");
data.put("birthDate", "2305-07-13");
data.put("birthPlace", "La Barre, France");
data.put("favoriteDrink", "Earl Grey tea (hot)");

application.createAccount(account);
```
Notice how we did not call `data.save()` - creating the account (or updating it later via `save()`) will automatically persist the account's `customData` resource.  The account 'knows' that the custom data resource has been changed and it will propogate those changes automatically when you persist the account.

Groups work the same way - you can save a group and it's custom data resource will be saved as well.

*NOTE*: Just remember, if you have any secure data or information you don't want searchable, ensure you encrypt it before saving it in an account or group's custom data resource.  Read the [Custom Data announcement](http://www.stormpath.com/blog/custom-user-data-stormpath-now-beta) for usage guidelines.

#### Create Accounts via an Application ####

As a convenience, you may now create `account` and `group` resources directly via an application, without first needing to obtain the intermediate directory or group where they will be persisted:

```java
Application application = getApplication(); //obtain the app instance however you wish

Account account = client.instantiate(Account.class);
account.setGivenName("John");
account.setSurname("Smith");
account.setEmail("john@smith.com");
account.setPassword("Changeme1!");

application.createAccount(account);
```
You can also use the `CreateAccountRequest` concept to control other account creation directives.  For example, using the Fluent API:

```java
import static com.stormpath.sdk.account.Accounts.*;

...

account = application.createAccount(newCreateRequestFor(account).setRegistrationWorkflowEnabled(true).build());
```

Again, this is a convenience: The account will be routed to (and created in) the application's designated [default account store](http://docs.stormpath.com/rest/product-guide/#account-store-mapping-default-account-store), or throw an error if there is no designated account store.

Because accounts are not 'owned' by applications (they are 'owned' by a directory), this will not make application 'private' accounts - it is merely a convenience mechanism to reduce the amount of work to create an account that may use a particular application.

#### Create Groups via an Application ####

Similar to accounts, as a convenience, you may create `group` resources directly via an application without first needing to obtain the intermediate directory where the group will be persisted:

```java
Application application = getApplication(); //obtain the app instance however you wish

Group group = client.instantiate(Group.class);
group.setName("Directory-unique name here");

application.createGroup(group);
```
You can also use the `CreateGroupRequest` variant to control other group creation directives.  For example, using the fluent API:

```java
import static com.stormpath.sdk.group.Groups.*;

...

group = application.createGroup(newCreateRequestFor(group).withResponseOptions(options().withCustomData()).build());
```

Remember, this is a convenience: The group will be routed to (and created in) the application's designated [default group store](http://docs.stormpath.com/rest/product-guide/#account-store-mapping-default-group-store), or throw an error if there is no designated group store.

Because groups are not 'owned' by applications (they are 'owned' by a directory), this will not make application 'private' groups - it is merely a convenience mechanism to reduce the amount of work to create a group accessible to a particular application.

#### Create Cloud Directories ####

You may now create and delete 'Cloud' (natively hosted) directories in Stormpath with the Stormpath Java SDK.  LDAP and Active Directory 'Mirrored' directories must still be created in the Stormpath Admin Console UI.  For example:

```java
Directory dir = client.instantiate(Directory.class);
dir.setName("My new 'cloud' Directory");

dir = client.getCurrentTenant().createDirectory(dir);

...
//delete it when no longer useful
dir.delete();
```

#### Manage Account Store Mappings ####

[Account Store Mappings](http://docs.stormpath.com/rest/product-guide/#account-store-mappings) are useful in more advanced usages of Stormpath, for example, if you have more than one directory (or group) to assign to an application to create a merged user base for the application.

The Java SDK now allows you to add, remove, re-order and generally manage an Application's account store mappings for these more advanced use cases.  See the JavaDoc for the `AccountStoreMapping` resource and the following `Application` methods:

```java
AccountStoreMappingList getAccountStoreMappings();
AccountStoreMappingList getAccountStoreMappings(Map<String, Object> queryParams);
AccountStoreMappingList getAccountStoreMappings(AccountStoreMappingCriteria criteria);
AccountStore getDefaultAccountStore();
void setDefaultAccountStore(AccountStore accountStore);
AccountStore getDefaultGroupStore();
void setDefaultGroupStore(AccountStore accountStore);
AccountStoreMapping createAccountStoreMapping(AccountStoreMapping mapping) throws ResourceException;
AccountStoreMapping addAccountStore(AccountStore accountStore) throws ResourceException;
```

### 0.8.1 ###

This is a bugfix point release that resolves [1 issue](https://github.com/stormpath/stormpath-sdk-java/issues?milestone=1&page=1&state=closed):

- [Issue #12](https://github.com/stormpath/stormpath-sdk-java/issues/14) application.authenticateAccount fails if caching is enabled

### 0.8.0 ###

#### Bug Fixes ####

##### Collection Iteration (transparent pagination) #####

Collection Resource iteration previously only represented the first page in a collection.  Iteration now transparently iterates over the entire collection, automatically requesting new pages from the server as necessary.  For example:

```java
AccountList accounts = application.getAccounts();

//iterate over the entire account collection:
for (Account account : accounts) {
    //do something with the account
}
```

#### New Features and Improvements ####

##### Caching #####

The SDK now has full caching support, utilizing a CacheManager interface (that produces/manages Cache instances).  If enabled, this improves performance by reducing round-trips to the Stormpath API servers.

An out-of-the-box production-grade CacheManager implementation - complete with default and per-region TTL/TTI configuration - may be configured for single-JVM applications.  Single-JVM app example config:

```java
import static com.stormpath.sdk.cache.Caches.*;
...

Client client = Clients.builder()
    .setApiKey(ApiKeys.builder()
        .setFileLocation(System.getProperty("user.home") + "/.stormpath/apiKey.properties")
        .build()
    )
    .setCacheManager(newCacheManager()
        .withDefaultTimeToLive(1, TimeUnit.DAYS) //general default
        .withDefaultTimeToIdle(2, TimeUnit.HOURS) //general default
        .withCache(forResource(Account.class) //Account-specific cache settings
            .withTimeToLive(1, TimeUnit.HOURS)
            .withTimeToIdle(30, TimeUnit.MINUTES))
        .withCache(forResource(Group.class) //Group-specific cache settings
            .withTimeToLive(2, TimeUnit.HOURS))
        .build() //build the CacheManager
    )
    .build(); //build the Client
```

Multi-JVM applications (an application deployed across multiple JVMs) would likely want to use a distributed/clustered coherent Cache product like Hazelcast, Ehcache+TerraCotta, Oracle Coherence, Gigaspaces, etc.  To leverage these caching products, you must implement the two interfaces (`CacheManager` and `Cache`) to delegate to your Caching provider API of choice, and you're on your way.  For example:

```java
CacheManager cacheManager = new CacheManagerImplementationThatUsesMyPreferredCachingProduct();
Client client = Clients.builder()
    .setApiKey(ApiKeys.builder()
        .setFileLocation(System.getProperty("user.home") + "/.stormpath/apiKey.properties")
        .build()
    )
    .setCacheManager(cacheManager);
    .build();
```

In both cases, the Stormpath Java SDK will store resource data in separate cache regions.  Each region is named after a resource interface for which it caches data, e.g. `"com.stormpath.sdk.account.Account"`, allowing for custom caching rules per resource type.  This gives you finer control of resource caching behavior based on your preferences/needs.

##### Query Support #####

Two new query mechanisms were introduced - you choose which you want to use based on your preference and/or JVM language.

1. [Fluent](http://en.wikipedia.org/wiki/Fluent_interface) and type-safe query DSL: If you're using a type-safe language, you will find this convenient, especially when using an IDE that auto-completes.  You'll find writing valid queries fast!  For example:
    ```java
    import static com.stormpath.sdk.account.Accounts.*;
    ...

    application.getAccounts(where(
        surname().containsIgnoreCase("Smith"))
        .and(givenName().eqIgnoreCase("John"))
        .orderBySurname().descending()
        .withGroups(10, 10) //eager fetching
        .offsetBy(20).limitTo(25)); //pagination
    ```
2. Map-based query methods.  These are not type safe, but might be desirable for some developers, maybe those using dynamically typed languages.  The map key/value pairs are simply REST API query parameters and values.  For example, the same results of the above fluent query could be achieved as follows in Groovy:
    ```groovy
    application.getAccounts [surname: '*Smith*', givenName: 'John',
                             orderBy: 'surname desc', expand: 'groups(offset:10,limit:10)'
                             offset: 20, limit: 25]
    ```

##### JavaDoc Enhancements #####

JavaDoc has been improved significantly.  But please don't hesitate to send us a Pull Request with fixes or enhancements!

### 0.6.0 ###

AbstractResource
- Added setProperty(String name, Object value, final boolean dirty) method.
- Refactored setProperty(name, value) to delegate to this new method.
- Refactored getResourceProperty entirely to support silent swapping links to materialized Resource instances.

AbstractResourceCollection
- Refactored getCurrentPage() implementation to silently swap materialized collection with existing property
  (Change starts on line 72 and goes to line 84).  This refactoring calls the new AbstractResource.setProperty(name, value, false) method.

DefaultDataStore
- Added toSimpleReference(String propName, Resource resource)
- Updated toMap method implementation to use new toSimpleReference call (new else if statement on line 186)<|MERGE_RESOLUTION|>--- conflicted
+++ resolved
@@ -1,10 +1,5 @@
 ## Change Log ##
 
-<<<<<<< HEAD
-### 1.0-SNAPSHOT ##
-
-- [Issue 175](https://github.com/stormpath/stormpath-sdk-java/issues/175): Added support for the `AccountCreationPolicy` resource in Directories.
-=======
 ### 1.0 ##
 
 Notes:
@@ -18,7 +13,6 @@
 This release adds the capability for the ID Site URL to be constructed following the base url obtained from the application href.
 
 Please see the [1.0.RC4.2](https://github.com/stormpath/stormpath-sdk-java/issues?q=milestone%3A1.0.RC4.2+is%3Aclosed) issues list for more information.
->>>>>>> 96d61158
 
 ### 1.0.RC4.1 ##
 
