--- conflicted
+++ resolved
@@ -1,16 +1,18 @@
 ## Change Log ##
 
-<<<<<<< HEAD
 ### 1.0 ##
 
-- [Issue 175](https://github.com/stormpath/stormpath-sdk-java/issues/175): The Spring Security Plugin now resides inside the Java SDK codebase.
-=======
+Notes:
+
+- The previous [Spring Security support project](https://github.com/stormpath/stormpath-spring-security) now resides in this project codebase and will have the same versions of the Java SDK moving forward.
+
+- Please see the [1.0](https://github.com/stormpath/stormpath-sdk-java/issues?q=milestone%3A1.0+is%3Aclosed) issues list for more information.
+
 ### 1.0.RC4.2 ##
 
 This release adds the capability for the ID Site URL to be constructed following the base url obtained from the application href.
 
 Please see the [1.0.RC4.2](https://github.com/stormpath/stormpath-sdk-java/issues?q=milestone%3A1.0.RC4.2+is%3Aclosed) issues list for more information.
->>>>>>> 52ee2763
 
 ### 1.0.RC4.1 ##
 
