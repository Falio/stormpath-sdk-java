/*
 * Copyright 2013 Stormpath, Inc.
 *
 * Licensed under the Apache License, Version 2.0 (the "License");
 * you may not use this file except in compliance with the License.
 * You may obtain a copy of the License at
 *
 *     http://www.apache.org/licenses/LICENSE-2.0
 *
 * Unless required by applicable law or agreed to in writing, software
 * distributed under the License is distributed on an "AS IS" BASIS,
 * WITHOUT WARRANTIES OR CONDITIONS OF ANY KIND, either express or implied.
 * See the License for the specific language governing permissions and
 * limitations under the License.
 */
package com.stormpath.sdk.impl.cache

import com.stormpath.sdk.cache.Cache
import com.stormpath.sdk.impl.util.Duration
import groovy.json.JsonSlurper
import org.testng.annotations.BeforeTest
import org.testng.annotations.Test

import java.util.concurrent.TimeUnit

import static org.testng.Assert.*

/**
 * @since 0.8
 */
class DefaultCacheManagerTest {

    private DefaultCacheManager mgr;

    @BeforeTest
    void setUp() {
        this.mgr = new DefaultCacheManager();
    }

    @Test
    void testGetCache() {
        def cache = mgr.getCache('foo');
        assertNotNull cache
        assertEquals 'foo', cache.name
        assertSame cache, mgr.getCache('foo')
    }

    @Test
    void testGetCachePutIfAbsent() {
        mgr = new DefaultCacheManager() {
            @Override
            protected Cache createCache(String name) {
                Cache first = super.createCache(name)

                //simulate something else putting a cache with the same name in
                //we should see this cache and not the first one created:
                Cache second = super.createCache(name);
                second.put('key', 'value');
                caches.put(name, second);

                return first;
            }
        }

        def cache = mgr.getCache('foo')
        assertNotNull cache
        assertEquals 'foo', cache.name
        assertEquals 'value', cache.get('key')
    }

    @Test
    void testDefaultTtl() {
        mgr = new DefaultCacheManager()
        Duration ttl = new Duration(30, TimeUnit.SECONDS)
        mgr.setDefaultTimeToLive(ttl)

        def cache = mgr.getCache('foo')
        assertEquals cache.timeToLive, new Duration(30, TimeUnit.SECONDS)
    }

    @Test
    void testDefaultTtlSeconds() {
        mgr.setDefaultTimeToLiveSeconds(30)
        assertEquals mgr.defaultTimeToLive, new Duration(30, TimeUnit.SECONDS)
    }

    @Test
    void testDefaultTti() {
        Duration tti = new Duration(20, TimeUnit.SECONDS)
        mgr.setDefaultTimeToIdle(tti)

        def cache = mgr.getCache('foo')
        assertEquals cache.timeToIdle, new Duration(20, TimeUnit.SECONDS)
    }

    @Test
    void testDefaultTtiSeconds() {
        mgr.setDefaultTimeToIdleSeconds(30)
        assertEquals new Duration(30, TimeUnit.SECONDS), mgr.defaultTimeToIdle
    }

    @Test
    void testToString() {

        mgr = new DefaultCacheManager()

        mgr.getCache('foo')
        mgr.getCache('bar')

        def string = mgr.toString()
        def json = new JsonSlurper().parseText(string)

        assertEquals json.cacheCount, 2
        assertEquals json.caches.size(), 2
        assertEquals json.defaultTimeToLive, 'indefinite'
        assertEquals json.defaultTimeToIdle, 'indefinite'

        def names = ['foo', 'bar']

<<<<<<< HEAD
        def caches = [:]
        for( def cache : json.caches) {
            caches.put(cache.name, cache)
        }

        for(def name : names) {
            def cache = caches.get(name)
            assertEquals cache.name, name
=======
        for(int i = 0; i < names.size(); i++) {
            def cache = json.caches.get(i)
            assertTrue names.contains(cache.name)
>>>>>>> 2fea52f2
            assertEquals cache.size, 0
            assertEquals cache.accessCount, 0
            assertEquals cache.hitCount, 0
            assertEquals cache.missCount, 0
            assertEquals cache.hitRatio, 0.0
        }
    }

}<|MERGE_RESOLUTION|>--- conflicted
+++ resolved
@@ -117,7 +117,6 @@
 
         def names = ['foo', 'bar']
 
-<<<<<<< HEAD
         def caches = [:]
         for( def cache : json.caches) {
             caches.put(cache.name, cache)
@@ -126,11 +125,6 @@
         for(def name : names) {
             def cache = caches.get(name)
             assertEquals cache.name, name
-=======
-        for(int i = 0; i < names.size(); i++) {
-            def cache = json.caches.get(i)
-            assertTrue names.contains(cache.name)
->>>>>>> 2fea52f2
             assertEquals cache.size, 0
             assertEquals cache.accessCount, 0
             assertEquals cache.hitCount, 0
