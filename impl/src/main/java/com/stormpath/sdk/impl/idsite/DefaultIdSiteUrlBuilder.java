--- conflicted
+++ resolved
@@ -118,7 +118,6 @@
             QueryString queryString = new QueryString();
             queryString.put(JWR_REQUEST_PARAM_NAME, jwt);
 
-<<<<<<< HEAD
             String endpoint;
 
             if (logout) {
@@ -127,11 +126,8 @@
                 endpoint = SSO_ENDPOINT;
             }
 
+            @SuppressWarnings("StringBufferReplaceableByString")
             StringBuilder urlBuilder = new StringBuilder(endpoint).append('?').append(queryString.toString());
-=======
-            @SuppressWarnings("StringBufferReplaceableByString")
-            StringBuilder urlBuilder = new StringBuilder(SSO_ENDPOINT).append('?').append(queryString.toString());
->>>>>>> bd5b3868
 
             return urlBuilder.toString();
 
