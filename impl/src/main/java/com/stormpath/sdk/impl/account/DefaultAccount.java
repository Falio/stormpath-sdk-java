/*
 *
 *  * Copyright 2014 Stormpath, Inc.
 *  *
 *  * Licensed under the Apache License, Version 2.0 (the "License");
 *  * you may not use this file except in compliance with the License.
 *  * You may obtain a copy of the License at
 *  *
 *  *     http://www.apache.org/licenses/LICENSE-2.0
 *  *
 *  * Unless required by applicable law or agreed to in writing, software
 *  * distributed under the License is distributed on an "AS IS" BASIS,
 *  * WITHOUT WARRANTIES OR CONDITIONS OF ANY KIND, either express or implied.
 *  * See the License for the specific language governing permissions and
 *  * limitations under the License.
 *
 */
package com.stormpath.sdk.impl.account;

import com.stormpath.sdk.account.Account;
import com.stormpath.sdk.account.AccountOptions;
import com.stormpath.sdk.account.AccountStatus;
import com.stormpath.sdk.account.EmailVerificationToken;
import com.stormpath.sdk.api.ApiKey;
import com.stormpath.sdk.api.ApiKeyCriteria;
import com.stormpath.sdk.api.ApiKeyList;
import com.stormpath.sdk.api.ApiKeyOptions;
import com.stormpath.sdk.directory.CustomData;
import com.stormpath.sdk.directory.Directory;
import com.stormpath.sdk.group.Group;
import com.stormpath.sdk.group.GroupCriteria;
import com.stormpath.sdk.group.GroupList;
import com.stormpath.sdk.group.GroupMembership;
import com.stormpath.sdk.group.GroupMembershipList;
import com.stormpath.sdk.impl.api.DefaultApiKey;
import com.stormpath.sdk.impl.api.DefaultApiKeyCriteria;
import com.stormpath.sdk.impl.api.DefaultApiKeyOptions;
import com.stormpath.sdk.impl.directory.AbstractDirectoryEntity;
import com.stormpath.sdk.impl.ds.InternalDataStore;
import com.stormpath.sdk.impl.group.DefaultGroupMembership;
<<<<<<< HEAD
import com.stormpath.sdk.impl.http.QueryString;
import com.stormpath.sdk.impl.http.QueryStringFactory;
import com.stormpath.sdk.impl.resource.CollectionReference;
import com.stormpath.sdk.impl.resource.Property;
import com.stormpath.sdk.impl.resource.ResourceReference;
import com.stormpath.sdk.impl.resource.StatusProperty;
import com.stormpath.sdk.impl.resource.StringProperty;
=======
import com.stormpath.sdk.impl.provider.IdentityProviderType;
import com.stormpath.sdk.impl.resource.*;
>>>>>>> 0733e8ec
import com.stormpath.sdk.lang.Assert;
import com.stormpath.sdk.lang.Strings;
import com.stormpath.sdk.provider.ProviderData;
import com.stormpath.sdk.tenant.Tenant;

import java.util.Map;

/**
 * @since 0.1
 */
public class DefaultAccount extends AbstractDirectoryEntity implements Account {

    // SIMPLE PROPERTIES
    static final StringProperty EMAIL = new StringProperty("email");
    static final StringProperty USERNAME = new StringProperty("username");
    public static final StringProperty PASSWORD = new StringProperty("password");
    static final StringProperty GIVEN_NAME = new StringProperty("givenName");
    static final StringProperty MIDDLE_NAME = new StringProperty("middleName");
    static final StringProperty SURNAME = new StringProperty("surname");
    static final StatusProperty<AccountStatus> STATUS = new StatusProperty<AccountStatus>(AccountStatus.class);
    static final StringProperty FULL_NAME = new StringProperty("fullName"); //computed property, can't set it or query based on it

    // INSTANCE RESOURCE REFERENCES:
    static final ResourceReference<EmailVerificationToken> EMAIL_VERIFICATION_TOKEN =
            new ResourceReference<EmailVerificationToken>("emailVerificationToken", EmailVerificationToken.class);
    static final ResourceReference<Directory> DIRECTORY = new ResourceReference<Directory>("directory", Directory.class);
    static final ResourceReference<Tenant> TENANT = new ResourceReference<Tenant>("tenant", Tenant.class);
    static final ResourceReference<ProviderData> PROVIDER_DATA = new ResourceReference<ProviderData>("providerData", ProviderData.class);

    // COLLECTION RESOURCE REFERENCES:
    static final CollectionReference<GroupList, Group> GROUPS =
            new CollectionReference<GroupList, Group>("groups", GroupList.class, Group.class);
    static final CollectionReference<GroupMembershipList, GroupMembership> GROUP_MEMBERSHIPS =
            new CollectionReference<GroupMembershipList, GroupMembership>("groupMemberships", GroupMembershipList.class, GroupMembership.class);
    static final CollectionReference<ApiKeyList, ApiKey> API_KEYS =
            new CollectionReference<ApiKeyList, ApiKey>("apiKeys", ApiKeyList.class, ApiKey.class);

    static final Map<String, Property> PROPERTY_DESCRIPTORS = createPropertyDescriptorMap(
            USERNAME, EMAIL, PASSWORD, GIVEN_NAME, MIDDLE_NAME, SURNAME, STATUS, FULL_NAME,
<<<<<<< HEAD
            EMAIL_VERIFICATION_TOKEN, CUSTOM_DATA, DIRECTORY, TENANT, GROUPS, GROUP_MEMBERSHIPS, API_KEYS);
=======
            EMAIL_VERIFICATION_TOKEN, CUSTOM_DATA, DIRECTORY, TENANT, PROVIDER_DATA, GROUPS, GROUP_MEMBERSHIPS);
>>>>>>> 0733e8ec

    public DefaultAccount(InternalDataStore dataStore) {
        super(dataStore);
    }

    public DefaultAccount(InternalDataStore dataStore, Map<String, Object> properties) {
        super(dataStore, properties);
    }

    @Override
    public Map<String, Property> getPropertyDescriptors() {
        return PROPERTY_DESCRIPTORS;
    }

    @Override
    protected boolean isPrintableProperty(String name) {
        return !PASSWORD.getName().equalsIgnoreCase(name);
    }

    @Override
    public String getUsername() {
        return getString(USERNAME);
    }

    @Override
    public void setUsername(String username) {
        setProperty(USERNAME, username);
    }

    @Override
    public String getEmail() {
        return getString(EMAIL);
    }

    @Override
    public void setEmail(String email) {
        setProperty(EMAIL, email);
    }

    @Override
    public void setPassword(String password) {
        setProperty(PASSWORD, password);
    }

    @Override
    public String getGivenName() {
        return getString(GIVEN_NAME);
    }

    @Override
    public void setGivenName(String givenName) {
        setProperty(GIVEN_NAME, givenName);
    }

    @Override
    public String getMiddleName() {
        return getString(MIDDLE_NAME);
    }

    @Override
    public void setMiddleName(String middleName) {
        setProperty(MIDDLE_NAME, middleName);
    }

    @Override
    public String getSurname() {
        return getString(SURNAME);
    }

    @Override
    public void setSurname(String surname) {
        setProperty(SURNAME, surname);
    }

    @Override
    public String getFullName() {
        return getString(FULL_NAME);
    }

    @Override
    public AccountStatus getStatus() {
        String value = getStringProperty(STATUS.getName());
        if (value == null) {
            return null;
        }
        return AccountStatus.valueOf(value.toUpperCase());
    }

    @Override
    public void setStatus(AccountStatus status) {
        setProperty(STATUS, status.name());
    }

    @Override
    public GroupList getGroups() {
        return getResourceProperty(GROUPS);
    }

    @Override
    public GroupList getGroups(Map<String, Object> queryParams) {
        GroupList list = getGroups(); //safe to get the href: does not execute a query until iteration occurs
        return getDataStore().getResource(list.getHref(), GroupList.class, queryParams);
    }

    @Override
    public GroupList getGroups(GroupCriteria criteria) {
        GroupList list = getGroups(); //safe to get the href: does not execute a query until iteration occurs
        return getDataStore().getResource(list.getHref(), GroupList.class, criteria);
    }

    @Override
    public Directory getDirectory() {
        return getResourceProperty(DIRECTORY);
    }

    @Override
    public Tenant getTenant() {
        return getResourceProperty(TENANT);
    }

    @Override
    public GroupMembershipList getGroupMemberships() {
        return getResourceProperty(GROUP_MEMBERSHIPS);
    }

    @Override
    public GroupMembership addGroup(Group group) {
        return DefaultGroupMembership.create(this, group, getDataStore());
    }

    @Override
    public EmailVerificationToken getEmailVerificationToken() {
        return getResourceProperty(EMAIL_VERIFICATION_TOKEN);
    }

    @Override
    public CustomData getCustomData() {
        return super.getCustomData();
    }

    /**
     * @since 0.8
     */
    @Override
    public void delete() {
        getDataStore().delete(this);
    }

    @Override
    public void save(){
        applyCustomDataUpdatesIfNecessary();
        super.save();
    }

    @Override
    public void saveWithResponseOptions(AccountOptions accountOptions) {
        Assert.notNull(accountOptions, "accountOptions can't be null.");
        applyCustomDataUpdatesIfNecessary();
        getDataStore().save(this, accountOptions);
    }

    /**
     * @since 0.9.3
     */
    @Override
    public boolean isMemberOfGroup(String hrefOrName) {
        if(!Strings.hasText(hrefOrName)) {
            return false;
        }
        for (Group aGroup : getGroups()) {
            if (aGroup.getName().equalsIgnoreCase(hrefOrName) || aGroup.getHref().equalsIgnoreCase(hrefOrName)) {
                return true;
            }
        }
        return false;
    }

<<<<<<< HEAD
    @Override
    public ApiKeyList getApiKeys() {
        return getResourceProperty(API_KEYS);
    }

    @Override
    public ApiKeyList getApiKeys(Map<String, Object> queryParams) {
        ApiKeyList list = getApiKeys(); //safe to get the href: does not execute a query until iteration occurs
        return getDataStore().getResource(list.getHref(), ApiKeyList.class, queryParams);
    }

    @Override
    public ApiKeyList getApiKeys(ApiKeyCriteria criteria) {
        ApiKeyList list = getApiKeys(); //safe to get the href: does not execute a query until iteration occurs
        return getDataStore().getResource(list.getHref(), ApiKeyList.class, criteria);
=======
    /**
     * Returns the {@link ProviderData} instance associated with this Account.
     *
     * @return the {@link ProviderData} instance associated with this Account.
     * @since 1.0.beta
     */
    @Override
    public ProviderData getProviderData() {
        Object value = getProperty(PROVIDER_DATA.getName());

        if (ProviderData.class.isInstance(value) || value == null) {
            return (ProviderData) value;
        }
        if (value instanceof Map && !((Map) value).isEmpty()) {
            String href = (String) ((Map) value).get(HREF_PROP_NAME);

            if (href == null) {
                throw new IllegalStateException("providerData resource does not contain its required href property.");
            }

            //Since the specific ProviderData instance that we need to create varies depending on the actual Provider
            //owning the account then we need to instruct the DataStore on how to instantiate it
            ProviderData providerData = getDataStore().getResource(href, ProviderData.class, "providerId", IdentityProviderType.IDENTITY_PROVIDERDATA_CLASS_MAP);
            setProperty(PROVIDER_DATA, providerData);
            return providerData;
        }

        String msg = "'" + PROVIDER_DATA.getName() + "' property value type does not match the specified type. Specified type: " +
                PROVIDER_DATA.getType() + ".  Existing type: " + value.getClass().getName() + ".  Value: " + value;
        throw new IllegalStateException(msg);
>>>>>>> 0733e8ec
    }

    /**
     * @since 1.1.beta
     */
    @Override
    public ApiKey createApiKey() {
        return createApiKey(new DefaultApiKeyOptions());
    }

    /**
     * @since 1.1.beta
     */
    @Override
    public ApiKey createApiKey(ApiKeyOptions options) {
        Assert.notNull(options, "options argument cannot be null.");
        String href = getApiKeys().getHref();
        QueryString qs = new QueryStringFactory().createQueryString(new DefaultApiKeyCriteria());
        href += "?" + qs.toString();
        return getDataStore().create(href, new DefaultApiKey(getDataStore()), options);
    }
}<|MERGE_RESOLUTION|>--- conflicted
+++ resolved
@@ -38,7 +38,8 @@
 import com.stormpath.sdk.impl.directory.AbstractDirectoryEntity;
 import com.stormpath.sdk.impl.ds.InternalDataStore;
 import com.stormpath.sdk.impl.group.DefaultGroupMembership;
-<<<<<<< HEAD
+import com.stormpath.sdk.impl.provider.IdentityProviderType;
+import com.stormpath.sdk.impl.resource.*;
 import com.stormpath.sdk.impl.http.QueryString;
 import com.stormpath.sdk.impl.http.QueryStringFactory;
 import com.stormpath.sdk.impl.resource.CollectionReference;
@@ -46,10 +47,6 @@
 import com.stormpath.sdk.impl.resource.ResourceReference;
 import com.stormpath.sdk.impl.resource.StatusProperty;
 import com.stormpath.sdk.impl.resource.StringProperty;
-=======
-import com.stormpath.sdk.impl.provider.IdentityProviderType;
-import com.stormpath.sdk.impl.resource.*;
->>>>>>> 0733e8ec
 import com.stormpath.sdk.lang.Assert;
 import com.stormpath.sdk.lang.Strings;
 import com.stormpath.sdk.provider.ProviderData;
@@ -89,11 +86,8 @@
 
     static final Map<String, Property> PROPERTY_DESCRIPTORS = createPropertyDescriptorMap(
             USERNAME, EMAIL, PASSWORD, GIVEN_NAME, MIDDLE_NAME, SURNAME, STATUS, FULL_NAME,
-<<<<<<< HEAD
-            EMAIL_VERIFICATION_TOKEN, CUSTOM_DATA, DIRECTORY, TENANT, GROUPS, GROUP_MEMBERSHIPS, API_KEYS);
-=======
-            EMAIL_VERIFICATION_TOKEN, CUSTOM_DATA, DIRECTORY, TENANT, PROVIDER_DATA, GROUPS, GROUP_MEMBERSHIPS);
->>>>>>> 0733e8ec
+            EMAIL_VERIFICATION_TOKEN, CUSTOM_DATA, DIRECTORY, TENANT, GROUPS, GROUP_MEMBERSHIPS, 
+            PROVIDER_DATA,API_KEYS);
 
     public DefaultAccount(InternalDataStore dataStore) {
         super(dataStore);
@@ -271,23 +265,10 @@
         return false;
     }
 
-<<<<<<< HEAD
     @Override
     public ApiKeyList getApiKeys() {
         return getResourceProperty(API_KEYS);
     }
-
-    @Override
-    public ApiKeyList getApiKeys(Map<String, Object> queryParams) {
-        ApiKeyList list = getApiKeys(); //safe to get the href: does not execute a query until iteration occurs
-        return getDataStore().getResource(list.getHref(), ApiKeyList.class, queryParams);
-    }
-
-    @Override
-    public ApiKeyList getApiKeys(ApiKeyCriteria criteria) {
-        ApiKeyList list = getApiKeys(); //safe to get the href: does not execute a query until iteration occurs
-        return getDataStore().getResource(list.getHref(), ApiKeyList.class, criteria);
-=======
     /**
      * Returns the {@link ProviderData} instance associated with this Account.
      *
@@ -318,7 +299,18 @@
         String msg = "'" + PROVIDER_DATA.getName() + "' property value type does not match the specified type. Specified type: " +
                 PROVIDER_DATA.getType() + ".  Existing type: " + value.getClass().getName() + ".  Value: " + value;
         throw new IllegalStateException(msg);
->>>>>>> 0733e8ec
+    }
+
+    @Override
+    public ApiKeyList getApiKeys(Map<String, Object> queryParams) {
+        ApiKeyList list = getApiKeys(); //safe to get the href: does not execute a query until iteration occurs
+        return getDataStore().getResource(list.getHref(), ApiKeyList.class, queryParams);
+    }
+
+    @Override
+    public ApiKeyList getApiKeys(ApiKeyCriteria criteria) {
+        ApiKeyList list = getApiKeys(); //safe to get the href: does not execute a query until iteration occurs
+        return getDataStore().getResource(list.getHref(), ApiKeyList.class, criteria);
     }
 
     /**
