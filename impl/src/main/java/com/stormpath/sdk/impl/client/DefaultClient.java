--- conflicted
+++ resolved
@@ -78,13 +78,9 @@
      */
     public DefaultClient(ApiKey apiKey, String baseUrl, Proxy proxy, CacheManager cacheManager, AuthenticationScheme authenticationScheme, int connectionTimeout) {
         Assert.notNull(apiKey, "apiKey argument cannot be null.");
-<<<<<<< HEAD
         Assert.isTrue(connectionTimeout >= 0, "connectionTimeout cannot be a negative number.");
         Object requestExecutor = createRequestExecutor(apiKey, proxy, authenticationScheme, connectionTimeout);
-=======
         this.apiKey = apiKey;
-        Object requestExecutor = createRequestExecutor(apiKey, proxy, authenticationScheme);
->>>>>>> 1b62fe35
         DataStore ds = createDataStore(requestExecutor, baseUrl, apiKey);
 
         if (cacheManager != null) {
