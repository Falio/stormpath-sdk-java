--- conflicted
+++ resolved
@@ -30,13 +30,20 @@
 public enum IdentityProviderType {
 
     STORMPATH("stormpath", Provider.class, ProviderData.class),
+
     FACEBOOK("facebook", FacebookProvider.class, FacebookProviderData.class),
+
+    /**
+     * @since 1.0.RC3
+     */
+    GITHUB("github", GithubProvider.class, GithubProviderData.class),
+
     GOOGLE("google", GoogleProvider.class, GoogleProviderData.class),
-<<<<<<< HEAD
-    GITHUB("github", GithubProvider.class, GithubProviderData.class);
-=======
-    LINKEDIN("linkedin", LinkedInProvider.class, LinkedInProviderData.class); // @since 1.0.0
->>>>>>> f5f9303e
+
+    /**
+     * @since 1.0.RC3
+     */
+    LINKEDIN("linkedin", LinkedInProvider.class, LinkedInProviderData.class);
 
     private static final Map<String, IdentityProviderType> IDENTITY_PROVIDER_MAP;
     public static final Map<String, Class<? extends Provider>> IDENTITY_PROVIDER_CLASS_MAP;
