/*
 * Copyright 2015 Stormpath, Inc.
 *
 * Licensed under the Apache License, Version 2.0 (the "License");
 * you may not use this file except in compliance with the License.
 * You may obtain a copy of the License at
 *
 *     http://www.apache.org/licenses/LICENSE-2.0
 *
 * Unless required by applicable law or agreed to in writing, software
 * distributed under the License is distributed on an "AS IS" BASIS,
 * WITHOUT WARRANTIES OR CONDITIONS OF ANY KIND, either express or implied.
 * See the License for the specific language governing permissions and
 * limitations under the License.
 */
package com.stormpath.sdk.impl.application;

import com.stormpath.sdk.account.Account;
import com.stormpath.sdk.account.AccountCriteria;
import com.stormpath.sdk.account.AccountList;
import com.stormpath.sdk.account.Accounts;
import com.stormpath.sdk.account.CreateAccountRequest;
import com.stormpath.sdk.account.PasswordResetToken;
import com.stormpath.sdk.account.VerificationEmailRequest;
import com.stormpath.sdk.api.ApiAuthenticationResult;
import com.stormpath.sdk.api.ApiKey;
import com.stormpath.sdk.api.ApiKeyCriteria;
import com.stormpath.sdk.api.ApiKeyList;
import com.stormpath.sdk.api.ApiKeyOptions;
import com.stormpath.sdk.application.ApplicationStatus;
import com.stormpath.sdk.application.Application;
import com.stormpath.sdk.application.ApplicationAccountStoreMapping;
import com.stormpath.sdk.application.ApplicationOptions;
<<<<<<< HEAD
import com.stormpath.sdk.application.ApplicationAccountStoreMappingList;
import com.stormpath.sdk.application.ApplicationAccountStoreMappingCriteria;
=======
import com.stormpath.sdk.application.ApplicationStatus;
import com.stormpath.sdk.authc.*;
>>>>>>> 95d6a013
import com.stormpath.sdk.authc.AuthenticationRequest;
import com.stormpath.sdk.directory.AccountStore;
import com.stormpath.sdk.directory.Directories;
import com.stormpath.sdk.directory.Directory;
import com.stormpath.sdk.directory.DirectoryCriteria;
import com.stormpath.sdk.directory.DirectoryList;
import com.stormpath.sdk.group.*;
import com.stormpath.sdk.http.HttpRequest;
import com.stormpath.sdk.idsite.IdSiteCallbackHandler;
import com.stormpath.sdk.idsite.IdSiteUrlBuilder;
import com.stormpath.sdk.impl.account.DefaultPasswordResetToken;
import com.stormpath.sdk.impl.account.DefaultVerificationEmailRequest;
import com.stormpath.sdk.impl.api.DefaultApiKeyCriteria;
import com.stormpath.sdk.impl.api.DefaultApiKeyOptions;
import com.stormpath.sdk.impl.authc.AuthenticationRequestDispatcher;
import com.stormpath.sdk.impl.authc.DefaultApiRequestAuthenticator;
import com.stormpath.sdk.impl.ds.InternalDataStore;
import com.stormpath.sdk.impl.idsite.DefaultIdSiteCallbackHandler;
import com.stormpath.sdk.impl.idsite.DefaultIdSiteUrlBuilder;
import com.stormpath.sdk.impl.oauth.DefaultJwtAuthenticator;
import com.stormpath.sdk.impl.oauth.DefaultPasswordGrantAuthenticator;
import com.stormpath.sdk.impl.oauth.DefaultRefreshGrantAuthenticator;
import com.stormpath.sdk.impl.provider.ProviderAccountResolver;
import com.stormpath.sdk.impl.query.DefaultEqualsExpressionFactory;
import com.stormpath.sdk.impl.query.Expandable;
import com.stormpath.sdk.impl.query.Expansion;
import com.stormpath.sdk.impl.resource.AbstractExtendableInstanceResource;
import com.stormpath.sdk.impl.resource.CollectionReference;
import com.stormpath.sdk.impl.resource.Property;
import com.stormpath.sdk.impl.resource.ResourceReference;
import com.stormpath.sdk.impl.resource.StatusProperty;
import com.stormpath.sdk.impl.resource.StringProperty;
import com.stormpath.sdk.lang.Assert;
import com.stormpath.sdk.lang.Classes;
<<<<<<< HEAD
import com.stormpath.sdk.oauth.OauthRequestAuthenticator;
import com.stormpath.sdk.organization.Organization;
import com.stormpath.sdk.organization.OrganizationCriteria;
import com.stormpath.sdk.organization.OrganizationList;
=======
import com.stormpath.sdk.oauth.*;
>>>>>>> 95d6a013
import com.stormpath.sdk.provider.ProviderAccountRequest;
import com.stormpath.sdk.provider.ProviderAccountResult;
import com.stormpath.sdk.query.Criteria;
import com.stormpath.sdk.resource.ResourceException;
import com.stormpath.sdk.tenant.Tenant;
import org.slf4j.Logger;
import org.slf4j.LoggerFactory;

import java.lang.reflect.Constructor;
import java.util.HashSet;
import java.util.Iterator;
import java.util.LinkedHashMap;
import java.util.Map;
import java.util.Set;

import static com.stormpath.sdk.impl.api.ApiKeyParameter.ID;

/** @since 0.2 */
public class DefaultApplication extends AbstractExtendableInstanceResource implements Application {

    private static final String OAUTH_REQUEST_AUTHENTICATOR_FQCN =
        "com.stormpath.sdk.impl.oauth.authc.DefaultOauthRequestAuthenticator";

    private static final String OAUTH_BUILDER_NOT_AVAILABLE_MSG;

    private static final String OAUTH_AUTHENTICATION_REQUEST_DISPATCHER_FQCN =
        "com.stormpath.sdk.impl.oauth.authc.OauthAuthenticationRequestDispatcher";

    private static final Class<OauthRequestAuthenticator> OAUTH_AUTHENTICATION_REQUEST_BUILDER_CLASS;

    private static final Class<AuthenticationRequestDispatcher> AUTHENTICATION_REQUEST_DISPATCHER_CLASS;

    private static final String HTTP_SERVLET_REQUEST_FQCN = "javax.servlet.http.HttpServletRequest";

    private static final Set<Class> HTTP_REQUEST_SUPPORTED_CLASSES;

    private static final String HTTP_REQUEST_NOT_SUPPORTED_MSG =
        "Class [%s] is not one of the supported http requests classes [%s].";

    static {
        if (Classes.isAvailable(OAUTH_REQUEST_AUTHENTICATOR_FQCN)) {
            OAUTH_AUTHENTICATION_REQUEST_BUILDER_CLASS = Classes.forName(OAUTH_REQUEST_AUTHENTICATOR_FQCN);
        } else {
            OAUTH_AUTHENTICATION_REQUEST_BUILDER_CLASS = null;
        }

        if (Classes.isAvailable(OAUTH_AUTHENTICATION_REQUEST_DISPATCHER_FQCN)) {
            AUTHENTICATION_REQUEST_DISPATCHER_CLASS = Classes.forName(OAUTH_AUTHENTICATION_REQUEST_DISPATCHER_FQCN);
        } else {
            AUTHENTICATION_REQUEST_DISPATCHER_CLASS = AuthenticationRequestDispatcher.class;
        }

        OAUTH_BUILDER_NOT_AVAILABLE_MSG = "Unable to find the '" + OAUTH_REQUEST_AUTHENTICATOR_FQCN +
                                          "' implementation on the classpath.  Please ensure you " +
                                          "have added the stormpath-sdk-oauth-{version}.jar file to your runtime classpath.";

        Set<Class> supportedClasses = new HashSet<Class>();

        supportedClasses.add(HttpRequest.class);

        if (Classes.isAvailable(HTTP_SERVLET_REQUEST_FQCN)) {
            supportedClasses.add(Classes.forName(HTTP_SERVLET_REQUEST_FQCN));
        }

        HTTP_REQUEST_SUPPORTED_CLASSES = supportedClasses;
    }

    private static final Logger log = LoggerFactory.getLogger(DefaultApplication.class);

    // SIMPLE PROPERTIES:
    static final StringProperty                    NAME        = new StringProperty("name");
    static final StringProperty                    DESCRIPTION = new StringProperty("description");
    static final StatusProperty<ApplicationStatus> STATUS      =
        new StatusProperty<ApplicationStatus>(ApplicationStatus.class);

    // INSTANCE RESOURCE REFERENCES:
    static final ResourceReference<Tenant>              TENANT                        =
        new ResourceReference<Tenant>("tenant", Tenant.class);
<<<<<<< HEAD
    static final ResourceReference<ApplicationAccountStoreMapping> DEFAULT_ACCOUNT_STORE_MAPPING =
        new ResourceReference<ApplicationAccountStoreMapping>("defaultAccountStoreMapping", ApplicationAccountStoreMapping.class);
    static final ResourceReference<ApplicationAccountStoreMapping> DEFAULT_GROUP_STORE_MAPPING   =
        new ResourceReference<ApplicationAccountStoreMapping>("defaultGroupStoreMapping", ApplicationAccountStoreMapping.class);
=======
    static final ResourceReference<AccountStoreMapping> DEFAULT_ACCOUNT_STORE_MAPPING =
        new ResourceReference<AccountStoreMapping>("defaultAccountStoreMapping", AccountStoreMapping.class);
    static final ResourceReference<AccountStoreMapping> DEFAULT_GROUP_STORE_MAPPING   =
        new ResourceReference<AccountStoreMapping>("defaultGroupStoreMapping", AccountStoreMapping.class);
    static final ResourceReference<OauthPolicy> OAUTH_POLICY   =
            new ResourceReference<OauthPolicy>("oAuthPolicy", OauthPolicy.class);
>>>>>>> 95d6a013

    // COLLECTION RESOURCE REFERENCES:
    static final CollectionReference<AccountList, Account>                         ACCOUNTS               =
        new CollectionReference<AccountList, Account>("accounts", AccountList.class, Account.class);
    static final CollectionReference<GroupList, Group>                             GROUPS                 =
        new CollectionReference<GroupList, Group>("groups", GroupList.class, Group.class);
    static final CollectionReference<ApplicationAccountStoreMappingList, ApplicationAccountStoreMapping> ACCOUNT_STORE_MAPPINGS =
        new CollectionReference<ApplicationAccountStoreMappingList, ApplicationAccountStoreMapping>("accountStoreMappings",
                                                                              ApplicationAccountStoreMappingList.class,
                                                                              ApplicationAccountStoreMapping.class);
    static final CollectionReference<PasswordResetTokenList, PasswordResetToken>   PASSWORD_RESET_TOKENS  =
        new CollectionReference<PasswordResetTokenList, PasswordResetToken>("passwordResetTokens",
                                                                            PasswordResetTokenList.class,
                                                                            PasswordResetToken.class);

    static final Map<String, Property> PROPERTY_DESCRIPTORS = createPropertyDescriptorMap(
        NAME, DESCRIPTION, STATUS, TENANT, DEFAULT_ACCOUNT_STORE_MAPPING, DEFAULT_GROUP_STORE_MAPPING, ACCOUNTS, GROUPS,
        ACCOUNT_STORE_MAPPINGS, PASSWORD_RESET_TOKENS, CUSTOM_DATA, OAUTH_POLICY);

    public DefaultApplication(InternalDataStore dataStore) {
        super(dataStore);
    }

    public DefaultApplication(InternalDataStore dataStore, Map<String, Object> properties) {
        super(dataStore, properties);
    }

    @Override
    public Map<String, Property> getPropertyDescriptors() {
        return PROPERTY_DESCRIPTORS;
    }

    @Override
    public String getName() {
        return getString(NAME);
    }

    @Override
    public Application setName(String name) {
        setProperty(NAME, name);
        return this;
    }

    @Override
    public String getDescription() {
        return getString(DESCRIPTION);
    }

    @Override
    public Application setDescription(String description) {
        setProperty(DESCRIPTION, description);
        return this;
    }

    @Override
    public ApplicationStatus getStatus() {
        String value = getStringProperty(STATUS.getName());
        if (value == null) {
            return null;
        }
        return ApplicationStatus.valueOf(value.toUpperCase());
    }

    @Override
    public Application setStatus(ApplicationStatus status) {
        setProperty(STATUS, status.name());
        return this;
    }

    @Override
    public AccountList getAccounts() {
        return getResourceProperty(ACCOUNTS);
    }

    @Override
    public AccountList getAccounts(Map<String, Object> queryParams) {
        AccountList list = getAccounts(); //safe to get the href: does not execute a query until iteration occurs
        return getDataStore().getResource(list.getHref(), AccountList.class, queryParams);
    }

    @Override
    public AccountList getAccounts(AccountCriteria criteria) {
        AccountList list = getAccounts();  //safe to get the href: does not execute a query until iteration occurs
        return getDataStore().getResource(list.getHref(), AccountList.class, (Criteria<AccountCriteria>) criteria);
    }

    @Override
    //since 0.8
    public GroupList getGroups() {
        return getResourceProperty(GROUPS);
    }

    @Override
    public GroupList getGroups(Map<String, Object> queryParams) {
        GroupList list = getGroups(); //safe to get the href: does not execute a query until iteration occurs
        return getDataStore().getResource(list.getHref(), GroupList.class, queryParams);
    }

    @Override
    public GroupList getGroups(GroupCriteria criteria) {
        GroupList groups = getGroups(); //safe to get the href: does not execute a query until iteration occurs
        return getDataStore().getResource(groups.getHref(), GroupList.class, (Criteria<GroupCriteria>) criteria);
    }

    @Override
    public Tenant getTenant() {
        return getResourceProperty(TENANT);
    }

    @Override
    public PasswordResetToken sendPasswordResetEmail(String email) {
        PasswordResetToken token = createPasswordResetToken(email, null);
        return token;
    }

    @Override
    public PasswordResetToken sendPasswordResetEmail(String email, AccountStore accountStore) throws ResourceException {
        PasswordResetToken token = createPasswordResetToken(email, accountStore);
        return token;
    }

    private PasswordResetToken createPasswordResetToken(String email, AccountStore accountStore) {
        DefaultPasswordResetToken passwordResetToken = (DefaultPasswordResetToken) getDataStore().instantiate(PasswordResetToken.class);
        passwordResetToken.setEmail(email);
        if (accountStore != null) {
            passwordResetToken.setAccountStore(accountStore);
        }
        String href = getPasswordResetTokensHref();
        return getDataStore().create(href, passwordResetToken);
    }

    private String getPasswordResetTokensHref() {
        Map<String, String> passwordResetTokensLink =
            (Map<String, String>) getProperty(PASSWORD_RESET_TOKENS.getName());
        return passwordResetTokensLink.get(HREF_PROP_NAME);
    }

    @Override
    public Account verifyPasswordResetToken(String token) {
        String href = getPasswordResetTokensHref() + "/" + token;
        Map<String, Object> props = new LinkedHashMap<String, Object>(1);
        props.put("href", href);
        PasswordResetToken prToken = getDataStore().instantiate(PasswordResetToken.class, props);
        return prToken.getAccount();
    }

    /** @since 1.0.RC7 */
    public OauthPolicy getOauthPolicy() {
        return getResourceProperty(OAUTH_POLICY);
    }

    /** @since 1.0.RC */
    @Override
    public Account resetPassword(String passwordResetToken, String newPassword) {
        Assert.hasText(passwordResetToken, "passwordResetToken cannot be empty or null.");
        Assert.hasText(newPassword, "newPassword cannot be empty or null.");
        String href = getPasswordResetTokensHref() + "/" + passwordResetToken;
        Map<String, Object> props = new LinkedHashMap<String, Object>(1);
        props.put("href", href);
        DefaultPasswordResetToken instantiatedToken = (DefaultPasswordResetToken) getDataStore().instantiate(PasswordResetToken.class, props);
        instantiatedToken.setPassword(newPassword);
        PasswordResetToken createdPasswordResetToken =
            getDataStore().create(href, instantiatedToken, PasswordResetToken.class);
        return createdPasswordResetToken.getAccount();
    }

    @Override
    public AuthenticationResult authenticateAccount(AuthenticationRequest request) {
        AuthenticationRequestDispatcher dispatcher = Classes.newInstance(AUTHENTICATION_REQUEST_DISPATCHER_CLASS);
        return dispatcher.authenticate(getDataStore(), this, request);
    }

    /** @since 1.0.beta */
    @Override
    public ProviderAccountResult getAccount(ProviderAccountRequest request) throws ResourceException {
        return new ProviderAccountResolver(getDataStore()).resolveProviderAccount(getHref(), request);
    }

    @Override
    public Group createGroup(Group group) {
        Assert.notNull(group, "Group instance cannot be null.");
        CreateGroupRequest request = Groups.newCreateRequestFor(group).build();
        return createGroup(request);
    }

    @Override
    public Group createGroup(CreateGroupRequest request) {
        Assert.notNull(request, "Request cannot be null.");

        final Group group = request.getGroup();
        String href = getGroups().getHref();

        if (request.isGroupOptionsSpecified()) {
            return getDataStore().create(href, group, request.getGroupOptions());
        }
        return getDataStore().create(href, group);
    }

    public Account createAccount(Account account) {
        Assert.notNull(account, "Account instance cannot be null.");
        CreateAccountRequest request = Accounts.newCreateRequestFor(account).build();
        return createAccount(request);
    }

    @Override
    public Account createAccount(CreateAccountRequest request) {
        Assert.notNull(request, "Request cannot be null.");
        final Account account = request.getAccount();
        String href = getAccounts().getHref();

        char querySeparator = '?';

        if (request.isRegistrationWorkflowOptionSpecified()) {
            href += querySeparator + "registrationWorkflowEnabled=" + request.isRegistrationWorkflowEnabled();
            querySeparator = '&';
        }

        if (request.isPasswordFormatSpecified()) {
            href += querySeparator + "passwordFormat=" + request.getPasswordFormat();
        }

        if (request.isAccountOptionsSpecified()) {
            return getDataStore().create(href, account, request.getAccountOptions());
        }

        return getDataStore().create(href, account);
    }

    @Override
    public void delete() {
        getDataStore().delete(this);
    }

    /** @since 0.9 */
    @Override
    public ApplicationAccountStoreMappingList getAccountStoreMappings() {
        return getResourceProperty(ACCOUNT_STORE_MAPPINGS);
    }

    /** @since 0.9 */
    @Override
    public ApplicationAccountStoreMappingList getAccountStoreMappings(Map<String, Object> queryParams) {
        ApplicationAccountStoreMappingList accountStoreMappings =
            getAccountStoreMappings(); //safe to get the href: does not execute a query until iteration occurs
        return getDataStore().getResource(accountStoreMappings.getHref(), ApplicationAccountStoreMappingList.class, queryParams);
    }

    /** @since 0.9 */
    @Override
    public ApplicationAccountStoreMappingList getApplicationAccountStoreMappings(ApplicationAccountStoreMappingCriteria criteria) {
        ApplicationAccountStoreMappingList accountStoreMappings =
            getAccountStoreMappings(); //safe to get the href: does not execute a query until iteration occurs
        return getDataStore().getResource(accountStoreMappings.getHref(), ApplicationAccountStoreMappingList.class, (Criteria<ApplicationAccountStoreMappingCriteria>) criteria);
    }

    /** @since 0.9 */
    @Override
    public AccountStore getDefaultAccountStore() {
        ApplicationAccountStoreMapping accountStoreMap = getResourceProperty(DEFAULT_ACCOUNT_STORE_MAPPING);
        return accountStoreMap == null ? null : accountStoreMap.getAccountStore();
    }

    /** @since 0.9 */
    @Override
    public void setDefaultAccountStore(AccountStore accountStore) {
        ApplicationAccountStoreMappingList applicationAccountStoreMappingList = getAccountStoreMappings();
        boolean needToCreateNewStore = true;
        for (ApplicationAccountStoreMapping accountStoreMapping : applicationAccountStoreMappingList) {
            if (accountStoreMapping.getAccountStore().getHref().equals(accountStore.getHref())) {
                needToCreateNewStore = false;
                accountStoreMapping.setDefaultAccountStore(true);
                accountStoreMapping.save();
                setProperty(DEFAULT_ACCOUNT_STORE_MAPPING, accountStoreMapping);
                break;
            }
        }
        if (needToCreateNewStore) {
            ApplicationAccountStoreMapping mapping = addAccountStore(accountStore);
            mapping.setDefaultAccountStore(true);
            mapping.save();
            setProperty(DEFAULT_ACCOUNT_STORE_MAPPING, mapping);
        }
        save();
    }

    /** @since 0.9 */
    @Override
    public AccountStore getDefaultGroupStore() {
        ApplicationAccountStoreMapping accountStoreMap = getResourceProperty(DEFAULT_GROUP_STORE_MAPPING);
        return accountStoreMap == null ? null : accountStoreMap.getAccountStore();
    }

    /** @since 0.9 */
    @Override
    public void setDefaultGroupStore(AccountStore accountStore) {
        ApplicationAccountStoreMappingList applicationAccountStoreMappingList = getAccountStoreMappings();
        boolean needToCreateNewStore = true;
        for (ApplicationAccountStoreMapping accountStoreMapping : applicationAccountStoreMappingList) {
            if (accountStoreMapping.getAccountStore().getHref().equals(accountStore.getHref())) {
                needToCreateNewStore = false;
                accountStoreMapping.setDefaultGroupStore(true);
                accountStoreMapping.save();
                setProperty(DEFAULT_GROUP_STORE_MAPPING, accountStoreMapping);
                break;
            }
        }
        if (needToCreateNewStore) {
            ApplicationAccountStoreMapping mapping = addAccountStore(accountStore);
            mapping.setDefaultGroupStore(true);
            mapping.save();
            setProperty(DEFAULT_GROUP_STORE_MAPPING, mapping);
        }
        save();
    }

    /** @since 0.9 */
    @Override
    public ApplicationAccountStoreMapping createAccountStoreMapping(ApplicationAccountStoreMapping mapping) throws ResourceException {
        String href = getAccountStoreMappingsHref();
        return getDataStore().create(href, mapping);
    }

    /** @since 0.9 */
    @Override
    public ApplicationAccountStoreMapping addAccountStore(AccountStore accountStore) throws ResourceException {
        ApplicationAccountStoreMapping accountStoreMapping = getDataStore().instantiate(ApplicationAccountStoreMapping.class);
        accountStoreMapping.setAccountStore(accountStore);
        accountStoreMapping.setApplication(this);
        accountStoreMapping.setListIndex(Integer.MAX_VALUE);
        return createAccountStoreMapping(accountStoreMapping);
    }

    /** @since 1.0.RC */
    @Override
    public ApiKey getApiKey(String id) throws ResourceException, IllegalArgumentException {
        return getApiKey(id, new DefaultApiKeyOptions());
    }

    /** @since 1.0.RC */
    @Override
    public ApiKey getApiKey(String id, ApiKeyOptions options) throws ResourceException, IllegalArgumentException {

        Assert.hasText(id, "The 'id' argument cannot be null or empty to get an api key.");
        Assert.notNull(options, "options argument cannot be null.");
        Assert.hasText(getHref(), "The application must have an href to get an api key.");


        DefaultApiKeyCriteria criteria = new DefaultApiKeyCriteria();
        criteria.add(new DefaultEqualsExpressionFactory(ID.getName()).eq(id));

        if (!options.isEmpty() && options instanceof Expandable) {

            Expandable expandable = (Expandable) options;

            for (Expansion exp : expandable.getExpansions()) {

                if ("tenant".equals(exp.getName())) {
                    criteria.withTenant();
                }

                if ("account".equals(exp.getName())) {
                    criteria.withAccount();
                }
            }
        }

        String href = getHref() + "/apiKeys";
        ApiKeyList apiKeys = getDataStore().getResource(href, ApiKeyList.class, (Criteria<ApiKeyCriteria>) criteria);

        Iterator<ApiKey> iterator = apiKeys.iterator();

        // we expect only one api key to be in the collection
        return iterator.hasNext() ? iterator.next() : null;
    }

    /** @since 0.9 */
    private String getAccountStoreMappingsHref() {
        //TODO enable auto discovery via Tenant resource (should be just /accountStoreMappings)
        String href = "/accountStoreMappings";
        // TODO: Uncomment out below when application's accountStoreMapping endpoint accepts POST request.
        //        AccountStoreMappingList accountStoreMappingList = getAccountStoreMappings();
        //        return accountStoreMappingList.getHref();
        return href;
    }

    @Override
    @Deprecated
    public ApiAuthenticationResult authenticateApiRequest(Object httpRequest) {
        validateHttpRequest(httpRequest);
        return new DefaultApiRequestAuthenticator(this, (HttpRequest) httpRequest).execute();
    }

    @Override
    @Deprecated
    public OauthRequestAuthenticator authenticateOauthRequest(Object httpRequest) {
        if (OAUTH_AUTHENTICATION_REQUEST_BUILDER_CLASS == null) {
            throw new IllegalStateException(OAUTH_BUILDER_NOT_AVAILABLE_MSG);
        }
        validateHttpRequest(httpRequest);
        Constructor<OauthRequestAuthenticator> ctor =
            Classes.getConstructor(OAUTH_AUTHENTICATION_REQUEST_BUILDER_CLASS, Application.class, Object.class);
        return Classes.instantiate(ctor, this, httpRequest);
    }

    /** @since 1.0.RC */
    @Override
    public IdSiteUrlBuilder newIdSiteUrlBuilder() {
        return new DefaultIdSiteUrlBuilder(getDataStore(), getHref());
    }

    /** @since 1.0.RC */
    @Override
    public IdSiteCallbackHandler newIdSiteCallbackHandler(Object httpRequest) {

        validateHttpRequest(httpRequest);

        return new DefaultIdSiteCallbackHandler(getDataStore(), this, httpRequest);
    }

    /** @since 1.0.0 */
    public void sendVerificationEmail(VerificationEmailRequest verificationEmailRequest) {
        Assert.notNull(verificationEmailRequest, "verificationEmailRequest must not be null.");
        Assert.hasText(verificationEmailRequest.getLogin(), "verificationEmailRequest's email property is required.");

        AccountStore accountStore = verificationEmailRequest.getAccountStore();
        if(accountStore != null && accountStore.getHref() == null) {
            throw new IllegalArgumentException("verificationEmailRequest's accountStore has been specified but its href is null.");
        }

        String href = getHref() + "/verificationEmails";
        //We are passing a dummy return type (VerificationEmailRequest). It is not actually needed, but if we use the
        //the two-parameters create(...) operation, we get an exception caused by an empty response body from the backend
        getDataStore().create(href, (DefaultVerificationEmailRequest) verificationEmailRequest, DefaultVerificationEmailRequest.class);
    }

    @SuppressWarnings("unchecked")
    private void validateHttpRequest(Object httpRequest) {
        Assert.notNull(httpRequest);
        Class httpRequestClass = httpRequest.getClass();
        for (Class supportedClass : HTTP_REQUEST_SUPPORTED_CLASSES) {
            if (supportedClass.isAssignableFrom(httpRequestClass)) {
                return;
            }
        }
        throw new IllegalArgumentException(String.format(HTTP_REQUEST_NOT_SUPPORTED_MSG, httpRequestClass.getName(),
                                                         HTTP_REQUEST_SUPPORTED_CLASSES.toString()));
    }

    /** @since 1.0.RC3 */
    @Override
    public ApplicationAccountStoreMapping addAccountStore(String hrefOrName) {
        Assert.hasText(hrefOrName, "hrefOrName cannot be null or empty.");
        AccountStore accountStore = null;

        //Let's check if hrefOrName looks like an href. If so, we will also identify whether it refers to directory or a group
        String[] splitHrefOrName = hrefOrName.split("/");
        if (splitHrefOrName.length > 4) {
            Class<? extends AccountStore> accountStoreType = null;
            String[] splitApplicationHref = getHref().split("/");
            if (splitHrefOrName.length == splitApplicationHref.length) {
                if (splitHrefOrName[4].equals("directories")) {
                    accountStoreType = Directory.class;
                } else if (splitHrefOrName[4].equals("groups")) {
                    accountStoreType = Group.class;
                }
            }
            if (accountStoreType != null) {
                try {
                    //Let's check if the provided value is an actual href for an existent resource
                    accountStore = getDataStore().getResource(hrefOrName, accountStoreType);
                } catch (ResourceException e) {
                    //Although hrefOrName seemed to be an actual href value no Resource was found in the backend. So maybe
                    //this is actually a name rather than an href. Let's try to find a resource by name now...
                }
            }
        }
        if (accountStore == null) {
            //Let's try to find both a Directory and a Group with the given name
            Directory directory = getSingleTenantDirectory(Directories.where(Directories.name().eqIgnoreCase(hrefOrName)));
            Group group = getSingleTenantGroup(Groups.where(Groups.name().eqIgnoreCase(hrefOrName)));
            if (directory != null && group != null) {
                //The provided criteria matched more than one Groups in the tenant, we will throw
                throw new IllegalArgumentException("There are both a Directory and a Group matching the provided name in the current tenant. " +
                        "Please provide the href of the intended Resource instead of its name in order to univocally identify it.");
            }
            accountStore = (directory != null) ? directory : group;
        }
        if(accountStore != null) {
            return addAccountStore(accountStore);
        }
        //We could not find any resource matching the hrefOrName value; we return null
        return null;
    }

    /** @since 1.0.RC3 */
    @Override
    public ApplicationAccountStoreMapping addAccountStore(DirectoryCriteria criteria) {
        Assert.notNull(criteria, "criteria cannot be null.");
        Directory directory = getSingleTenantDirectory(criteria);
        if (directory != null) {
            return addAccountStore(directory);
        }
        //No directory matching the given information could be found; therefore no account store can be added. We return null...
        return null;
    }

    /**
     * @since 1.0.RC5
     */
    @Override
    public ApplicationAccountStoreMapping addAccountStore(OrganizationCriteria criteria) {
        Assert.notNull(criteria, "criteria cannot be null.");
        Organization organization = getSingleOrganization(criteria);
        if (organization != null) {
            return addAccountStore(organization);
        }
        //No organization matching the given information could be found; therefore no account store can be added. Return null.
        return null;
    }

    /** @since 1.0.RC3 */
    @Override
    public ApplicationAccountStoreMapping addAccountStore(GroupCriteria criteria) {
        Assert.notNull(criteria, "criteria cannot be null.");
        Group group = getSingleTenantGroup(criteria);
        if (group != null) {
            return addAccountStore(group);
        }
        //No group matching the given information could be found; therefore no account store can be added. We return null...
        return null;
    }

    /**
     * @throws IllegalArgumentException if the criteria matches more than one Group in the current Tenant.
     * @since 1.0.RC3
     */
    private Directory getSingleTenantDirectory(DirectoryCriteria criteria) {
        Assert.notNull(criteria, "criteria cannot be null.");
        Tenant tenant = getDataStore().getResource("/tenants/current", Tenant.class);
        DirectoryList directories = tenant.getDirectories(criteria);

        Directory foundDirectory = null;
        for (Directory dir : directories) {
            if (foundDirectory != null) {
                //The provided criteria matched more than one Directory in the tenant, we will throw
                throw new IllegalArgumentException("The provided criteria matched more than one Directory in the current Tenant.");
            }
            foundDirectory = dir;
        }
        return foundDirectory;
    }

    /**
     * @throws IllegalArgumentException if the criteria matches more than one Group in the current Tenant.
     * @since 1.0.RC3
     * */
    private Group getSingleTenantGroup(GroupCriteria criteria) {
        Assert.notNull(criteria, "criteria cannot be null.");

        Tenant tenant = getDataStore().getResource("/tenants/current", Tenant.class);
        DirectoryList directories = tenant.getDirectories();
        Group foundGroup = null;
        for (Directory directory : directories) {
            GroupList groups = directory.getGroups(criteria);
            //There cannot be more than one group with the same name in a single tenant. Thus, the group list will have either
            //zero or one items, never more.
            for (Group grp : groups) {
                if(foundGroup != null) {
                    //The provided criteria matched more than one Groups in the tenant, we will throw
                    throw new IllegalArgumentException("The provided criteria matched more than one Group in the current Tenant.");
                }
                foundGroup = grp;
            }
        }
        return foundGroup;
    }

    /**
     * @throws IllegalArgumentException if the criteria matches more than one Group in the current Tenant.
     * @since 1.0.RC5
     * */
    private Organization getSingleOrganization(OrganizationCriteria criteria) {
        Assert.notNull(criteria, "criteria cannot be null.");

        Tenant tenant = getDataStore().getResource("/tenants/current", Tenant.class);
        OrganizationList organizations = tenant.getOrganizations(criteria);
        Organization found = null;
        int count = 0;

        //There cannot be more than one organization with the same name in a single tenant. Thus, the group list will have either
        //zero or one items, never more.
        for (Organization org : organizations) {
            count++;
            found = org;
        }
        if(count > 1) {
            //The provided criteria matched more than one Organizations in the tenant, we will throw
            throw new IllegalArgumentException("The provided criteria matched more than one Organization in the current Tenant.");
        }
        return found;
    }

    /**
     * @since 1.0.RC4.6
     */
    @Override
    public Application saveWithResponseOptions(ApplicationOptions responseOptions) {
        Assert.notNull(responseOptions, "responseOptions can't be null.");
        applyCustomDataUpdatesIfNecessary();
        getDataStore().save(this, responseOptions);
        return this;
    }

    /* @since 1.0.RC7 */
    public PasswordGrantAuthenticator createPasswordGrantAuthenticator() {
        return new DefaultPasswordGrantAuthenticator(this, getDataStore());
    }

    /* @since 1.0.RC7 */
    public RefreshGrantAuthenticator createRefreshGrantAuthenticator() {
        return new DefaultRefreshGrantAuthenticator(this, getDataStore());
    }

    /* @since 1.0.RC7 */
    public JwtAuthenticator createJwtAuthenticator() {
        return new DefaultJwtAuthenticator(this, getDataStore());
    }

}<|MERGE_RESOLUTION|>--- conflicted
+++ resolved
@@ -31,13 +31,7 @@
 import com.stormpath.sdk.application.Application;
 import com.stormpath.sdk.application.ApplicationAccountStoreMapping;
 import com.stormpath.sdk.application.ApplicationOptions;
-<<<<<<< HEAD
-import com.stormpath.sdk.application.ApplicationAccountStoreMappingList;
-import com.stormpath.sdk.application.ApplicationAccountStoreMappingCriteria;
-=======
 import com.stormpath.sdk.application.ApplicationStatus;
-import com.stormpath.sdk.authc.*;
->>>>>>> 95d6a013
 import com.stormpath.sdk.authc.AuthenticationRequest;
 import com.stormpath.sdk.directory.AccountStore;
 import com.stormpath.sdk.directory.Directories;
@@ -72,14 +66,10 @@
 import com.stormpath.sdk.impl.resource.StringProperty;
 import com.stormpath.sdk.lang.Assert;
 import com.stormpath.sdk.lang.Classes;
-<<<<<<< HEAD
 import com.stormpath.sdk.oauth.OauthRequestAuthenticator;
 import com.stormpath.sdk.organization.Organization;
 import com.stormpath.sdk.organization.OrganizationCriteria;
 import com.stormpath.sdk.organization.OrganizationList;
-=======
-import com.stormpath.sdk.oauth.*;
->>>>>>> 95d6a013
 import com.stormpath.sdk.provider.ProviderAccountRequest;
 import com.stormpath.sdk.provider.ProviderAccountResult;
 import com.stormpath.sdk.query.Criteria;
@@ -158,19 +148,13 @@
     // INSTANCE RESOURCE REFERENCES:
     static final ResourceReference<Tenant>              TENANT                        =
         new ResourceReference<Tenant>("tenant", Tenant.class);
-<<<<<<< HEAD
     static final ResourceReference<ApplicationAccountStoreMapping> DEFAULT_ACCOUNT_STORE_MAPPING =
         new ResourceReference<ApplicationAccountStoreMapping>("defaultAccountStoreMapping", ApplicationAccountStoreMapping.class);
     static final ResourceReference<ApplicationAccountStoreMapping> DEFAULT_GROUP_STORE_MAPPING   =
         new ResourceReference<ApplicationAccountStoreMapping>("defaultGroupStoreMapping", ApplicationAccountStoreMapping.class);
-=======
-    static final ResourceReference<AccountStoreMapping> DEFAULT_ACCOUNT_STORE_MAPPING =
-        new ResourceReference<AccountStoreMapping>("defaultAccountStoreMapping", AccountStoreMapping.class);
-    static final ResourceReference<AccountStoreMapping> DEFAULT_GROUP_STORE_MAPPING   =
-        new ResourceReference<AccountStoreMapping>("defaultGroupStoreMapping", AccountStoreMapping.class);
     static final ResourceReference<OauthPolicy> OAUTH_POLICY   =
             new ResourceReference<OauthPolicy>("oAuthPolicy", OauthPolicy.class);
->>>>>>> 95d6a013
+
 
     // COLLECTION RESOURCE REFERENCES:
     static final CollectionReference<AccountList, Account>                         ACCOUNTS               =
