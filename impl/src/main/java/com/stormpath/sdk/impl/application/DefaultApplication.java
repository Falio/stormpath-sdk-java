--- conflicted
+++ resolved
@@ -567,8 +567,6 @@
                                                          HTTP_REQUEST_SUPPORTED_CLASSES.toString()));
     }
 
-<<<<<<< HEAD
-=======
     /** @since 1.0.RC3 */
     @Override
     public AccountStoreMapping addAccountStore(String hrefOrName) {
@@ -684,5 +682,4 @@
         return foundGroup;
     }
 
->>>>>>> acc7a1ac
 }