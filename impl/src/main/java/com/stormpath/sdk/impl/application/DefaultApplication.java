--- conflicted
+++ resolved
@@ -77,6 +77,7 @@
 import com.stormpath.sdk.lang.Assert;
 import com.stormpath.sdk.lang.Classes;
 import com.stormpath.sdk.oauth.IdSiteAuthenticator;
+import com.stormpath.sdk.oauth.IdSiteAuthenticator;
 import com.stormpath.sdk.oauth.JwtAuthenticator;
 import com.stormpath.sdk.oauth.OauthPolicy;
 import com.stormpath.sdk.oauth.PasswordGrantAuthenticator;
@@ -871,12 +872,8 @@
         return new DefaultJwtAuthenticator(this, getDataStore());
     }
 
-<<<<<<< HEAD
     /* @since 1.0.RC8.1 */
-=======
-    /* @since 1.0.RC7 */
->>>>>>> 1ea66eff
     public IdSiteAuthenticator createIdSiteAuthenticator(){
         return new DefaultIdSiteAuthenticator(this, getDataStore());
-    }
+    }    
 }