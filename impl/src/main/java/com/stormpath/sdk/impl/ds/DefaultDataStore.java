--- conflicted
+++ resolved
@@ -34,16 +34,7 @@
 import com.stormpath.sdk.impl.provider.ProviderAccountResultHelper;
 import com.stormpath.sdk.impl.query.DefaultCriteria;
 import com.stormpath.sdk.impl.query.DefaultOptions;
-<<<<<<< HEAD
-import com.stormpath.sdk.impl.resource.AbstractResource;
-import com.stormpath.sdk.impl.resource.ArrayProperty;
-import com.stormpath.sdk.impl.resource.CollectionProperties;
-import com.stormpath.sdk.impl.resource.Property;
-import com.stormpath.sdk.impl.resource.ReferenceFactory;
-import com.stormpath.sdk.impl.resource.ResourceReference;
-=======
 import com.stormpath.sdk.impl.resource.*;
->>>>>>> 0733e8ec
 import com.stormpath.sdk.impl.util.StringInputStream;
 import com.stormpath.sdk.lang.Assert;
 import com.stormpath.sdk.lang.Collections;
@@ -435,8 +426,6 @@
 
         Request request = new DefaultRequest(HttpMethod.POST, href, queryString, null, body, length);
 
-        //Map<String, Object> responseBody = executeRequest(request);
-
         Response response = executeRequestGetFullResponse(request);
         Map<String, Object> responseBody = getBodyFromSuccessfulResponse(response);
 
@@ -469,9 +458,6 @@
             cacheNestedCustomData(href, props);
         }
 
-<<<<<<< HEAD
-        return resourceFactory.instantiate(returnType, returnResponseBody);
-=======
         //since 1.0.beta: provider's account creation status (whether it is new or not) is returned in the HTTP response
         //status. The resource factory does not provide a way to pass such information when instantiating a resource. Thus,
         //after the resource has been instantiated we are going to manipulate it before returning it in order to set the
@@ -485,8 +471,7 @@
             }
         }
 
-        return resourceFactory.instantiate(returnType, responseBody);
->>>>>>> 0733e8ec
+        return resourceFactory.instantiate(returnType, returnResponseBody);
     }
 
     /**
@@ -787,7 +772,6 @@
      */
     private <T> Cache<String, Map<String, ?>> getCache(Class<T> clazz) {
         Assert.notNull(clazz, "Class argument cannot be null.");
-
         String cacheRegionName = this.cacheRegionNameResolver.getCacheRegionName((Class) clazz);
         return this.cacheManager.getCache(cacheRegionName);
     }
