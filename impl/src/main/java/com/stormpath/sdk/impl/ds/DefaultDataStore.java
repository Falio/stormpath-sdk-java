/*
 * Copyright 2014 Stormpath, Inc.
 *
 * Licensed under the Apache License, Version 2.0 (the "License");
 * you may not use this file except in compliance with the License.
 * You may obtain a copy of the License at
 *
 *     http://www.apache.org/licenses/LICENSE-2.0
 *
 * Unless required by applicable law or agreed to in writing, software
 * distributed under the License is distributed on an "AS IS" BASIS,
 * WITHOUT WARRANTIES OR CONDITIONS OF ANY KIND, either express or implied.
 * See the License for the specific language governing permissions and
 * limitations under the License.
 */
package com.stormpath.sdk.impl.ds;

import com.stormpath.sdk.api.ApiKey;
import com.stormpath.sdk.api.ApiKeyList;
import com.stormpath.sdk.cache.Cache;
import com.stormpath.sdk.cache.CacheManager;
import com.stormpath.sdk.directory.CustomData;
import com.stormpath.sdk.http.HttpMethod;
import com.stormpath.sdk.impl.account.DefaultAccount;
import com.stormpath.sdk.impl.cache.DisabledCacheManager;
import com.stormpath.sdk.impl.directory.AbstractDirectoryEntity;
import com.stormpath.sdk.impl.ds.api.ApiKeyCachePropertiesFilter;
import com.stormpath.sdk.impl.ds.api.ApiKeyQueryPropertiesFilter;
import com.stormpath.sdk.impl.ds.api.ApiKeyResourcePropertiesFilter;
import com.stormpath.sdk.impl.error.DefaultError;
import com.stormpath.sdk.impl.http.MediaType;
import com.stormpath.sdk.impl.http.QueryString;
import com.stormpath.sdk.impl.http.QueryStringFactory;
import com.stormpath.sdk.impl.http.Request;
import com.stormpath.sdk.impl.http.RequestExecutor;
import com.stormpath.sdk.impl.http.Response;
import com.stormpath.sdk.impl.http.support.DefaultRequest;
import com.stormpath.sdk.impl.http.support.UserAgent;
import com.stormpath.sdk.impl.provider.ProviderAccountResultHelper;
import com.stormpath.sdk.impl.query.DefaultCriteria;
import com.stormpath.sdk.impl.query.DefaultOptions;
<<<<<<< HEAD
import com.stormpath.sdk.impl.resource.*;
import com.stormpath.sdk.impl.util.SoftHashMap;
=======
import com.stormpath.sdk.impl.resource.AbstractResource;
import com.stormpath.sdk.impl.resource.ArrayProperty;
import com.stormpath.sdk.impl.resource.CollectionProperties;
import com.stormpath.sdk.impl.resource.Property;
import com.stormpath.sdk.impl.resource.ReferenceFactory;
import com.stormpath.sdk.impl.resource.ResourceReference;
>>>>>>> 582304ba
import com.stormpath.sdk.impl.util.StringInputStream;
import com.stormpath.sdk.lang.Assert;
import com.stormpath.sdk.lang.Collections;
import com.stormpath.sdk.provider.Provider;
import com.stormpath.sdk.provider.ProviderData;
import com.stormpath.sdk.query.Criteria;
import com.stormpath.sdk.query.Options;
import com.stormpath.sdk.resource.CollectionResource;
import com.stormpath.sdk.resource.Resource;
import com.stormpath.sdk.resource.ResourceException;
import com.stormpath.sdk.resource.Saveable;
import org.slf4j.Logger;
import org.slf4j.LoggerFactory;

import java.io.InputStream;
import java.lang.reflect.Field;
import java.util.ArrayList;
import java.util.Arrays;
import java.util.Collection;
import java.util.LinkedHashMap;
import java.util.List;
import java.util.Map;
import java.util.Scanner;
import java.util.Set;

import static com.stormpath.sdk.impl.api.ApiKeyParameter.*;
import static com.stormpath.sdk.impl.resource.AbstractCollectionResource.*;

/**
 * @since 0.1
 */
public class DefaultDataStore implements InternalDataStore {

    private static final Logger log = LoggerFactory.getLogger(DefaultDataStore.class);

    public static final String DEFAULT_SERVER_HOST = "api.stormpath.com";

    public static final int DEFAULT_API_VERSION = 1;

    private final RequestExecutor requestExecutor;
    private final ResourceFactory resourceFactory;
    private final MapMarshaller mapMarshaller;
    private volatile CacheManager cacheManager;
    private volatile CacheRegionNameResolver cacheRegionNameResolver;
<<<<<<< HEAD
    private volatile Map<String, Enlistment> hrefMapStore;
=======
    private final ApiKey apiKey;
    private final PropertiesFilterProcessor resourceDataFilterProcessor;
    private final PropertiesFilterProcessor queryStringFilterProcessor;
>>>>>>> 582304ba

    /**
     * @since 0.9
     */
    private final ReferenceFactory referenceFactory;

    private final String baseUrl;

    private final QueryStringFactory queryStringFactory;

    private final CacheMapInitializer cacheMapInitializer;

    /**
     * @since 1.0.0
     */
    public static final String USER_AGENT_STRING = UserAgent.getUserAgentString();

    public DefaultDataStore(RequestExecutor requestExecutor, ApiKey apiKey) {
        this(requestExecutor, DEFAULT_API_VERSION, apiKey);
    }

    public DefaultDataStore(RequestExecutor requestExecutor, int apiVersion, ApiKey apiKey) {
        this(requestExecutor, "https://" + DEFAULT_SERVER_HOST + "/v" + apiVersion, apiKey);
    }

    public DefaultDataStore(RequestExecutor requestExecutor, String baseUrl, ApiKey apiKey) {
        Assert.notNull(baseUrl, "baseUrl cannot be null");
        Assert.notNull(requestExecutor, "RequestExecutor cannot be null.");
        Assert.notNull(apiKey, "ApiKey cannot be null.");
        this.baseUrl = baseUrl;
        this.requestExecutor = requestExecutor;
        this.resourceFactory = new DefaultResourceFactory(this);
        this.mapMarshaller = new JacksonMapMarshaller();
        this.queryStringFactory = new QueryStringFactory();
        this.cacheManager = new DisabledCacheManager(); //disabled by default - end-user must explicitly configure caching
        this.cacheRegionNameResolver = new DefaultCacheRegionNameResolver();
        this.referenceFactory = new ReferenceFactory();
<<<<<<< HEAD
        this.hrefMapStore = new SoftHashMap<String, Enlistment>();
=======
        this.apiKey = apiKey;
        this.cacheMapInitializer = new DefaultCacheMapInitializer();
        resourceDataFilterProcessor = new DefaultPropertiesFilterProcessor();
        // Adding another processor for query strings because we don't want to mix
        // the processing (filtering) of the query strings with the processing of the resource properties,
        // even though they're both (resource properties and query string objects) Maps that might apply
        // to the be added to the same filter. This separation also improves requests performance.
        queryStringFilterProcessor = new DefaultPropertiesFilterProcessor();
        initFilterProcessors();
>>>>>>> 582304ba
    }

    public void setCacheManager(CacheManager cacheManager) {
        this.cacheManager = cacheManager;
    }

    public void setCacheRegionNameResolver(CacheRegionNameResolver cacheRegionNameResolver) {
        this.cacheRegionNameResolver = cacheRegionNameResolver;
    }

    @Override
    public ApiKey getApiKey() {
        return apiKey;
    }
    
    /* =====================================================================
       Resource Instantiation
       ===================================================================== */

    @Override
    public <T extends Resource> T instantiate(Class<T> clazz) {
        return this.resourceFactory.instantiate(clazz);
    }

    @Override
    public <T extends Resource> T instantiate(Class<T> clazz, Map<String, Object> properties) {
        return this.resourceFactory.instantiate(clazz, properties);
    }

    /* =====================================================================
       Resource Retrieval
       ===================================================================== */

    @Override
    public <T extends Resource> T getResource(String href, Class<T> clazz) {
        Assert.hasText(href, "href argument cannot be null or empty.");
        Assert.notNull(clazz, "Resource class argument cannot be null.");
        SanitizedQuery sanitized = QuerySanitizer.sanitize(href, null);
        return getResource(sanitized.getHrefWithoutQuery(), clazz, sanitized.getQuery());
    }

    @Override
    public <T extends Resource> T getResource(String href, Class<T> clazz, Map<String, Object> queryParameters) {
        SanitizedQuery sanitized = QuerySanitizer.sanitize(href, queryParameters);
        return getResource(sanitized.getHrefWithoutQuery(), clazz, sanitized.getQuery());
    }

    @Override
    public <T extends Resource> T getResource(String href, Class<T> clazz, Criteria criteria) {
        Assert.isInstanceOf(DefaultCriteria.class, criteria,
                "The " + getClass().getName() + " implementation only functions with " +
                        DefaultCriteria.class.getName() + " instances.");

        DefaultCriteria dc = (DefaultCriteria) criteria;
        QueryString qs = queryStringFactory.createQueryString(href, dc);
        return getResource(href, clazz, qs);
    }

    private <T extends Resource> T getResource(String href, Class<T> clazz, QueryString qs) {

        //need to qualify the href it to ensure our cache lookups work as expected
        //(cache key = fully qualified href):
        href = ensureFullyQualified(href);

        Map<String, ?> data = retrieveResponseValue(href, clazz, qs);

        //@since 1.0.RC
        if (!Collections.isEmpty(data) && !CollectionResource.class.isAssignableFrom(clazz) && data.get("href") != null) {
            data = toEnlistment(data);
        }

        if (CollectionResource.class.isAssignableFrom(clazz)) {
            //only collections can support a query string constructor argument:
            return this.resourceFactory.instantiate(clazz, data, qs);
        }
        //otherwise it must be an instance resource, so use the two-arg constructor:
        return this.resourceFactory.instantiate(clazz, data);
    }

    /**
     * This method provides the ability to instruct the DataStore how to decide which class of a resource hierarchy
     * will be instantiated. For example, nowadays three {@link ProviderData} resources exists (ProviderData, FacebookProviderData and
     * GoogleProviderData). The <code>childIdProperty</code> is the property that will be used in the response as the ID to seek
     * for the proper concrete ProviderData class in the <code>idClassMap</>.
     *
     * @param href the endpoint where the request will be targeted to.
     * @param parent the root class of the Resource hierarchy (helps to validate that the idClassMap contains subclasses of it).
     * @param childIdProperty the property whose value will be used to identify the specific class in the hierarchy that we need to instantiate.
     * @param idClassMap a mapping to be able to know which class corresponds to each <code>childIdProperty</code> value.
     * @param <T> the root of the hierarchy of the Resource we want to instantiate.
     * @param <R> the sub-class of the root Resource.
     * @return
     */
    @Override
    public <T extends Resource, R extends T> R getResource(String href, Class<T> parent, String childIdProperty, Map<String, Class<? extends R>> idClassMap) {
        Assert.hasText(href, "href argument cannot be null or empty.");
        Assert.notNull(parent, "parent class argument cannot be null.");
        Assert.hasText(childIdProperty, "childIdProperty cannot be null or empty.");
        Assert.notEmpty(idClassMap, "idClassMap cannot be null or empty.");

        SanitizedQuery sanitized = QuerySanitizer.sanitize(href, null);

        return getResource(sanitized.getHrefWithoutQuery(), parent, sanitized.getQuery(), childIdProperty, idClassMap);
    }

    private <T extends Resource, R extends T> R getResource(String href, Class<T> parent, QueryString qs, String childIdProperty, Map<String, Class<? extends R>> idClassMap) {
        //need to qualify the href it to ensure our cache lookups work as expected
        //(cache key = fully qualified href):
        href = ensureFullyQualified(href);

<<<<<<< HEAD
        Map<String, ?> data = null;

        //check if cached:
        if (isCacheRetrievalEnabled(parent)) {
            data = getCachedValue(href, parent);
        }

        if (Collections.isEmpty(data)) {
            //not cached - execute a request:
            Request request = createRequest(HttpMethod.GET, href, qs);
            data = executeRequest(request);

            if (!Collections.isEmpty(data) && isCacheUpdateEnabled(parent)) {
                //cache for further use:
                cache(parent, data);
            }

            //@since 1.0.RC
            if (!Collections.isEmpty(data) && data.get("href") != null && !CollectionResource.class.isAssignableFrom(parent)) {
                data = toEnlistment(data);
            }
        }
=======
        Map<String, ?> data = retrieveResponseValue(href, parent, qs);
>>>>>>> 582304ba

        if (Collections.isEmpty(data)) {
            throw new IllegalStateException(childIdProperty + " could not be found in: " + data + ".");
        }

        Object childClassName = data.get(childIdProperty);
        Class<? extends R> childClass = idClassMap.get(childClassName);

        if(childClass == null) {
            throw new IllegalStateException("No Class mapping could be found for " + childIdProperty + ".");
        }

        if (CollectionResource.class.isAssignableFrom(childClass)) {
            //only collections can support a query string constructor argument:
            return this.resourceFactory.instantiate(childClass, data, qs);
        }
        //otherwise it must be an instance resource, so use the two-arg constructor:
        return this.resourceFactory.instantiate(childClass, data);
    }

    private Map<String, ?> retrieveResponseValue(String href, Class clazz, QueryString qs) {

        QueryString filteredQs = (QueryString) queryStringFilterProcessor.process(clazz, qs);
        Map<String, ?> data = null;
        if (isCacheRetrievalEnabled(clazz) || isApiKeyCollectionQuery(clazz, filteredQs)) {

            if (isApiKeyCollectionQuery(clazz, filteredQs)) {
                String cacheHref = new String(baseUrl + "/apiKeys/" + filteredQs.get(ID.getName()));
                Class cacheClass = com.stormpath.sdk.api.ApiKey.class;

                Map apiKeyData = getCachedValue(cacheHref, cacheClass);

                if (!Collections.isEmpty(apiKeyData)) {
                    CollectionProperties.Builder builder = new CollectionProperties.Builder()
                            .setHref(href)
                            .setOffset(filteredQs.containsKey(OFFSET.getName()) ? Integer.valueOf(filteredQs.get(OFFSET.getName())) : 0)
                            .setLimit(filteredQs.containsKey(LIMIT.getName()) ? Integer.valueOf(filteredQs.get(LIMIT.getName())) : 25)
                            .setItemsMap(apiKeyData);
                    data = builder.build();
                }

            } else {

                data = getCachedValue(href, clazz);
            }
        }

        Map<String, ?> returnResponseBody = data;
        if (Collections.isEmpty(data)) {
            //not cached - execute a request:
            Request request = createRequest(HttpMethod.GET, href, filteredQs);
            data = executeRequest(request);

            if (!Collections.isEmpty(data) && isCacheUpdateEnabled(clazz)) {
                //cache for further use:
                cache(clazz, data, filteredQs);
            }

            // Adding the ApiKeyResourcePropertiesFilter here because if the resource was cached, the ApiKeyCachePropertiesFilter
            // already took care of decrypting the api key secret to return to the user.
            // Transitory filters serve the purpose of filtering the resource properties to return to the user,
            // based on the current request.
            // For example: decrypting the api key secret to return to the user
            // with the current request content (query strings, etc.); which is why they are transitory, because they cannot
            // be added when initializing the filter (they depend on the current request).
            resourceDataFilterProcessor.addTransitoryFilter(new ApiKeyResourcePropertiesFilter(apiKey, filteredQs));
            returnResponseBody = resourceDataFilterProcessor.process(clazz, data);
        }

        return returnResponseBody;
    }


    /* =====================================================================
       Resource Persistence
       ===================================================================== */

    @SuppressWarnings("unchecked")
    @Override
    public <T extends Resource> T create(String parentHref, T resource) {

        Class<T> clazz = (Class<T>) resource.getClass();

        Map<String, Object> responseBody = getResponseBody(parentHref, resource, clazz, null);

        //ensure the caller's argument is updated with what is returned from the server:
        AbstractResource in = (AbstractResource) resource;
        in.setProperties(responseBody);

        return (T) in;
    }

    @SuppressWarnings("unchecked")
    public <T extends Resource> T create(String parentHref, T resource, Options options) {
        Assert.isInstanceOf(DefaultOptions.class, options,
                "The " + getClass().getName() + " implementation only functions with " +
                        DefaultOptions.class.getName() + " instances.");

        DefaultOptions defaultOptions = (DefaultOptions) options;
        QueryString qs = queryStringFactory.createQueryString(parentHref, defaultOptions);

        Class<T> clazz = (Class<T>) resource.getClass();

        Map<String, Object> responseBody = getResponseBody(parentHref, resource, clazz, qs);

        //ensure the caller's argument is updated with what is returned from the server:
        AbstractResource in = (AbstractResource) resource;
        in.setProperties(responseBody);

        return (T) in;
    }

    @SuppressWarnings("unchecked")
    @Override
    public <T extends Resource & Saveable> void save(T resource) {
        Assert.notNull(resource, "resource argument cannot be null.");
        Assert.isInstanceOf(AbstractResource.class, resource);
        Assert.isInstanceOf(Saveable.class, resource);

        AbstractResource aResource = (AbstractResource) resource;

        String href = aResource.getHref();
        Assert.hasLength(href, "'save' may only be called on objects that have already been " +
                "persisted and have an existing " + AbstractResource.HREF_PROP_NAME + " attribute.");

        Class<T> clazz = (Class<T>) resource.getClass();

        Map<String, Object> responseBody = getResponseBody(href, resource, clazz, null);

        //ensure the caller's argument is updated with what is returned from the server:
        aResource.setProperties(responseBody);
    }

    @Override
    public <T extends Resource & Saveable> void save(T resource, Options options) {
        Assert.notNull(resource, "resource argument cannot be null.");
        Assert.isInstanceOf(AbstractResource.class, resource);
        Assert.isInstanceOf(Saveable.class, resource);

        Assert.isInstanceOf(DefaultOptions.class, options,
                "The " + getClass().getName() + " implementation only functions with " +
                        DefaultOptions.class.getName() + " instances.");

        AbstractResource aResource = (AbstractResource) resource;

        String href = aResource.getHref();
        Assert.hasLength(href, "'save' may only be called on objects that have already been " +
                "persisted and have an existing " + AbstractResource.HREF_PROP_NAME + " attribute.");

        DefaultOptions defaultOptions = (DefaultOptions) options;
        QueryString qs = queryStringFactory.createQueryString(href, defaultOptions);

        Class<T> clazz = (Class<T>) resource.getClass();

        T returnValue = save(href, resource, clazz, qs);

        //ensure the caller's argument is updated with what is returned from the server:
        AbstractResource ret = (AbstractResource) returnValue;
        LinkedHashMap<String, Object> props = toMap(ret, false);
        aResource.setProperties(props);
    }

    @Override
    public <T extends Resource, R extends Resource> R create(String parentHref, T resource, Class<? extends R> returnType) {
        return save(parentHref, resource, returnType);
    }

    @Override
    public <T extends Resource & Saveable, R extends Resource> R save(T resource, Class<? extends R> returnType) {
        return save(resource.getHref(), resource, returnType);
    }

    private <T extends Resource, R extends Resource> R save(String href, T resource, Class<? extends R> returnType) {
        return save(href, resource, returnType, null);
    }

<<<<<<< HEAD
    private <T extends Resource, R extends Resource> R save(String href, T resource, Class<? extends R> returnType, QueryString queryString) {
        return resourceFactory.instantiate(returnType, getResponseBody(href, resource, returnType, queryString));
    }

    private <T extends Resource, R extends Resource> Map<String, Object> getResponseBody(String href, T resource, Class<? extends R> returnType, QueryString queryString) {
=======
    private <T extends Resource, R extends Resource> R save(String href, T resource, Class<? extends R> returnType, QueryString qs) {
>>>>>>> 582304ba
        Assert.notNull(resource, "resource argument cannot be null.");
        Assert.notNull(returnType, "returnType class cannot be null.");
        Assert.isInstanceOf(AbstractResource.class, resource);

        href = ensureFullyQualified(href);

        AbstractResource abstractResource = (AbstractResource) resource;

        LinkedHashMap<String, Object> props = toMap(abstractResource, true);

        String bodyString = mapMarshaller.marshal(props);

        StringInputStream body = new StringInputStream(bodyString);
        long length = body.available();

<<<<<<< HEAD
        Request request = new DefaultRequest(HttpMethod.POST, href, queryString, null, body, length);
=======
        QueryString filteredQs = (QueryString) queryStringFilterProcessor.process(returnType, qs);
        Request request = new DefaultRequest(HttpMethod.POST, href, filteredQs, null, body, length);
>>>>>>> 582304ba

        Response response = executeRequestGetFullResponse(request);
        Map<String, Object> responseBody = getBodyFromSuccessfulResponse(response);

        // Transitory filters serve the purpose of filtering the resource properties to return to the user,
        // based on the current request.
        // For example: decrypting the api key secret to return to the user
        // with the current request content (query strings, etc.); which is why they are transitory, because they cannot
        // be added when initializing the filter (they depend on the current request).
        resourceDataFilterProcessor.addTransitoryFilter(new ApiKeyResourcePropertiesFilter(apiKey, filteredQs));
        Map<String, ?> returnResponseBody = resourceDataFilterProcessor.process(returnType, responseBody);

        if (Collections.isEmpty(responseBody)) {
            return null;
        }

        //asserts invariant given that we should have returned if the responseBody is null or empty:
        assert responseBody != null && !responseBody.isEmpty() : "Response body must be non-empty.";

        if (isCacheUpdateEnabled(returnType)) {
            cache(returnType, responseBody, filteredQs);
        }

        //since 0.9.2: custom data quick fix for https://github.com/stormpath/stormpath-sdk-java/issues/30
        //If the resource saved has nested custom data, and any custom data was specified when saving the resource,
        //we need to ensure that the custom data is cached properly since it won't be returned by the server by
        //default.  There is probably a much cleaner OO way of doing this, but it wasn't worth it at impl time to
        //find a smoother way.  Helper methods have been marked as private to indicate that this shouldn't be used as
        //a dependency in case we choose to implement a cleaner way later.
        if (resource instanceof AbstractDirectoryEntity && isCacheUpdateEnabled(CustomData.class)) {
            cacheNestedCustomData(href, props);
        }

        //@since 1.0.RC
        if (!Collections.isEmpty(responseBody) && responseBody.get("href") != null) {
            responseBody = toEnlistment(responseBody);
        }

        //since 1.0.beta: provider's account creation status (whether it is new or not) is returned in the HTTP response
        //status. The resource factory does not provide a way to pass such information when instantiating a resource. Thus,
        //after the resource has been instantiated we are going to manipulate it before returning it in order to set the
        //"is new" status
        int responseStatus = response.getHttpStatus();
        if (ProviderAccountResultHelper.class.isAssignableFrom(returnType) && (responseStatus == 200 || responseStatus == 201)) {
            if(response.getHttpStatus() == 200) { //is not a new account
                responseBody.put("isNewAccount", false);
            } else {
                responseBody.put("isNewAccount", true);
            }
        }
<<<<<<< HEAD
        return responseBody;
=======

        return resourceFactory.instantiate(returnType, returnResponseBody);
>>>>>>> 582304ba
    }

    /**
     * Helps fix <a href="https://github.com/stormpath/stormpath-sdk-java/issues/30">Issue #30</a>.
     * <p/>
     * This implementation ensures that if custom data is nested inside an AbstractDirectoryEntity (either an
     * Account or Group) and that AbstractDirectoryEntity is saved, that the nested custom data submitted and saved to
     * the server is also updated in any local cache.
     * <p/>
     * Ordinarily, only the object returned from the server response (The AbstractDirectoryEntity) is cached.
     * When updating objects, any nested objects are not returned from the server, so we have to do this preemptively
     * ourselves.
     * <p/>
     * The preemtive insert on save is more efficient than, say, adding an expand=customData query parameter to the
     * href when issuing the request: the returned customData might be huge (up to 10 Megabytes), so by pre-emptively
     * caching upon a successful parent save, we avoid pulling across custom data across the wire for only caching
     * purposes.
     *
     * @param directoryEntityHref the href of the directory entity is being was saved
     * @param props               the directory entity's properties being saved
     * @since 0.9.2
     */
    @SuppressWarnings("unchecked")
    private void cacheNestedCustomData(String directoryEntityHref, Map<String, Object> props) {
        Map<String, Object> customData = (Map<String, Object>) props.get(AbstractDirectoryEntity.CUSTOM_DATA.getName());

        if (customData != null) {
            customData.remove(AbstractResource.HREF_PROP_NAME); //we remove it here for ordering reasons (see below)
        }

        if (Collections.isEmpty(customData)) {
            return;
        }

        assert customData != null;

        Map<String, Object> customDataToCache = new LinkedHashMap<String, Object>();
        String customDataHref = directoryEntityHref + "/customData";
        customDataToCache.put(AbstractResource.HREF_PROP_NAME, customDataHref); //ensure first in order

        Map<String, ?> existingCustomData = getCachedValue(customDataHref, CustomData.class);
        if (!Collections.isEmpty(existingCustomData)) {
            existingCustomData.remove(AbstractResource.HREF_PROP_NAME);
            customDataToCache.putAll(existingCustomData); //put what already exists first
        }
        customDataToCache.putAll(customData); //overwrite or add what was specified during the save operation

        cache(CustomData.class, customDataToCache, null);
    }

    /* =====================================================================
       Resource Deletion
       ===================================================================== */

    @Override
    public <T extends Resource> void delete(T resource) {
        Assert.notNull(resource, "resource argument cannot be null.");
        Assert.isInstanceOf(AbstractResource.class, resource);

        AbstractResource abstractResource = (AbstractResource) resource;
        String href = abstractResource.getHref();

        uncache(abstractResource);

        Request request = createRequest(HttpMethod.DELETE, href, null);
        executeRequest(request);
    }

    @Override
    public <T extends Resource> void deleteResourceProperty(T resource, String propertyName) {
        Assert.notNull(resource, "resource argument cannot be null.");
        Assert.isInstanceOf(AbstractResource.class, resource);
        Assert.hasText(propertyName, "propertyName cannot be null or empty.");

        AbstractResource abstractResource = (AbstractResource) resource;
        String href = abstractResource.getHref();
        href = href + "/" + propertyName;

        uncache(abstractResource);

        Request request = createRequest(HttpMethod.DELETE, href, null);
        executeRequest(request);
    }

    /* =====================================================================
       Resource Caching
       ===================================================================== */

    /**
     * @since 0.8
     */
    public boolean isCachingEnabled() {
        return this.cacheManager != null && !(this.cacheManager instanceof DisabledCacheManager);
    }

    /**
     * @since 0.8
     */
    private <T extends Resource> boolean isCacheRetrievalEnabled(Class<T> clazz) {
        //we currently don't cache CollectionResources themselves (only their internal instance resources).  So we
        //return false in this case so a new cache region isn't auto created unnecessarily
        //(cacheManager.getCache(name) will auto-create a region if called and it does not yet exist)
        return isCachingEnabled() && !CollectionResource.class.isAssignableFrom(clazz);
    }

    /**
     * @since 0.8
     */
    private <T extends Resource> boolean isCacheUpdateEnabled(Class<T> clazz) {
        //we _do_ allow the cache to be updated with data associated with a collection resource.  The collection
        //resource itself won't be cached, but any of its nested instance resources will be.
        return isCachingEnabled();
    }

    /**
     * Quick fix for <a href="https://github.com/stormpath/stormpath-sdk-java/issues/17">Issue #17</a>.
     *
     * @since 0.8.1
     */
    private boolean isDirectlyCacheable(Class<? extends Resource> clazz, Map<String, ?> data) {

        return isCachingEnabled() &&

                !Collections.isEmpty(data) &&

                //Authentication results (currently) do not have an 'href' attribute, as it was not expected to support
                // GET requests.  This will be resolved within Stormpath, but this is a fix for the SDK for now (for
                // Issue #17).  They are not directly cacheable, but any materialized references they contain are:
                data.get(AbstractResource.HREF_PROP_NAME) != null &&

                //we don't cache collection resources at the moment (only the instances inside them):
                !CollectionResource.class.isAssignableFrom(clazz);
    }

    /**
     * @since 0.8
     */
    @SuppressWarnings("unchecked")
    private void cache(Class<? extends Resource> clazz, Map<String, ?> data, QueryString queryString) {
        if (!isCachingEnabled()) {
            return;
        }

        Assert.notEmpty(data, "Resource data cannot be null or empty.");
        String href = (String) data.get(AbstractResource.HREF_PROP_NAME);

        if (isDirectlyCacheable(clazz, data)) {
            Assert.notNull(href, "Resource data must contain an '" + AbstractResource.HREF_PROP_NAME + "' attribute.");
            Assert.isTrue(data.size() > 1,
                    "Resource data must be materialized to be cached (need more than just an '" +
                            AbstractResource.HREF_PROP_NAME + "' attribute).");
        }

        Map<String, Object> toCache = cacheMapInitializer.initialize(clazz, data, queryString);

        if (CustomData.class.isAssignableFrom(clazz)) {
            Cache cache = getCache(clazz);
            cache.put(href, toCache);
            return;
        }

        for (Map.Entry<String, ?> entry : data.entrySet()) {
            String name = entry.getKey();
            Object value = entry.getValue();

            if (value instanceof Map) {
                //the value is a resource reference
                Map<String, ?> nested = (Map<String, ?>) value;

                Assert.notEmpty(nested, "Resource references are expected to be complex objects with at least an '" +
                        AbstractResource.HREF_PROP_NAME + "' property.");
                Assert.notNull(nested.get(AbstractResource.HREF_PROP_NAME),
                        "Resource references must have an '" + AbstractResource.HREF_PROP_NAME + "' attribute.");

                if (isMaterialized(nested)) {
                    //If there is more than one attribute (more than just 'href') it is not just a simple reference
                    //anymore - it has been materialized to its full set of attributes.  Because we have a full
                    //materialized resource, we need to recursively cache it (and any of its referenced materialized
                    //resources) and so on.

                    //find the type of object this attribute name represents:
                    Property property = getPropertyDescriptor(clazz, name);
                    Assert.isTrue(property instanceof ResourceReference,
                            "It is expected that only ResourceReference properties are complex objects.");

                    //cache this materialized reference:
                    cache(property.getType(), nested, queryString);

                    //Because the materialized reference has now been cached, we don't need to store
                    //all of its properties again in the 'toCache' instance.  Instead, we just want to store
                    //an unmaterialized reference (a Map with just the 'href' attribute).
                    //If the a caller attempts to materialize the reference, we will hit the cached version and
                    //use that data instead of issuing a request.
                    value = this.referenceFactory.createReference(name, nested);
                }
            } else if (value instanceof Collection) { //array property, i.e. the 'items' collection resource property
                Collection c = (Collection) value;
                //We don't currently cache collection attributes; only the instances they contain.  Create a new
                //collection that has only references, caching any materialized references in the process:
                List list = new ArrayList(c.size());

                //if the values in the collection are materialized, we need to cache that materialized reference.
                //If the value is not materialized, we don't do anything.

                //find the type of objects this collection contains:
                Property property = getPropertyDescriptor(clazz, name);
                Assert.isTrue(property instanceof ArrayProperty,
                        "It is expected that only ArrayProperty properties represent collection items.");

                ArrayProperty itemsProperty = ArrayProperty.class.cast(property);
                Class itemType = itemsProperty.getType();

                for (Object o : c) {
                    Object element = o;
                    if (o instanceof Map) {
                        Map referenceData = (Map) o;
                        if (isMaterialized(referenceData)) {
                            cache(itemType, referenceData, queryString);
                            element = this.referenceFactory.createReference(referenceData);
                        }
                    }
                    list.add(element);
                }

                value = list;
            }

            if (!DefaultAccount.PASSWORD.getName().equals(name)) { //don't cache sensitive data
                toCache.put(name, value);
            }
        }

        //we don't cache collection resources at the moment (only the instances inside them):
        if (isDirectlyCacheable(clazz, toCache)) {
            Cache cache = getCache(clazz);
            cache.put(href, toCache);
        }
    }

    /**
     * @since 0.8
     */
    private boolean isMaterialized(Map<String, ?> props) {
        return props != null && props.get(AbstractResource.HREF_PROP_NAME) != null && props.size() > 1;
    }

    /**
     * @since 0.8
     */
    private <T extends Resource> Property getPropertyDescriptor(Class<T> clazz, String propertyName) {
        Map<String, Property> descriptors = getPropertyDescriptors(clazz);
        return descriptors.get(propertyName);
    }

    /**
     * @since 0.8
     */
    @SuppressWarnings("unchecked")
    private <T extends Resource> Map<String, Property> getPropertyDescriptors(Class<T> clazz) {
        Class implClass = DefaultResourceFactory.getImplementationClass(clazz);
        try {
            Field field = implClass.getDeclaredField("PROPERTY_DESCRIPTORS");
            field.setAccessible(true);
            return (Map<String, Property>) field.get(null);
        } catch (Exception e) {
            throw new IllegalStateException("Unable to access PROPERTY_DESCRIPTORS static field on implementation class " + clazz.getName(), e);
        }
    }

    /**
     * @since 0.8
     */
    private <T extends Resource> Map<String, ?> getCachedValue(String href, Class<T> clazz) {
        Assert.hasText(href, "href argument cannot be null or empty.");
        Assert.notNull(clazz, "Class argument cannot be null.");
        Cache<String, Map<String, ?>> cache = getCache(clazz);

        Map<String, ?> cachedValue = cache.get(href);

        cachedValue = resourceDataFilterProcessor.process(clazz, cachedValue);

        return cachedValue;
    }

    /**
     * @since 0.8
     */
    @SuppressWarnings("unchecked")
    private <T extends Resource> void uncache(T resource) {
        Assert.notNull(resource, "Resource argument cannot be null.");
        Cache cache = getCache(resource.getClass());
        String href = resource.getHref();
        cache.remove(href);
    }

    /**
     * @since 0.8
     */
    public <T> Cache<String, Map<String, ?>> getCache(Class<T> clazz) {
        Assert.notNull(clazz, "Class argument cannot be null.");
        String cacheRegionName = this.cacheRegionNameResolver.getCacheRegionName((Class) clazz);
        return this.cacheManager.getCache(cacheRegionName);
    }

    private LinkedHashMap<String, Object> toMap(final AbstractResource resource, boolean partialUpdate) {

        Set<String> propNames;

        if (partialUpdate) {
            propNames = resource.getUpdatedPropertyNames();
        } else {
            propNames = resource.getPropertyNames();
        }

        LinkedHashMap<String, Object> props = new LinkedHashMap<String, Object>(propNames.size());

        for (String propName : propNames) {
            Object value = resource.getProperty(propName);
            value = toMapValue(resource, propName, value, partialUpdate);
            props.put(propName, value);
        }

        return props;
    }

    //since 0.9.2
    private Object toMapValue(final AbstractResource resource, final String propName, Object value, boolean partialUpdate) {
        if (resource instanceof CustomData) {
            //no sanitization: CustomData resources retain their values as-is:
            return value;
        }

        if (value instanceof CustomData || value instanceof ProviderData || value instanceof Provider) {
            if (partialUpdate) {
                Assert.isInstanceOf(AbstractResource.class, value);

                AbstractResource abstractResource = (AbstractResource) value;
                Set<String> updatedPropertyNames = abstractResource.getUpdatedPropertyNames();

                LinkedHashMap<String, Object> properties =
                        new LinkedHashMap<String, Object>(Collections.size(updatedPropertyNames));

                for (String updatedCustomPropertyName : updatedPropertyNames) {
                    Object object = abstractResource.getProperty(updatedCustomPropertyName);
                    properties.put(updatedCustomPropertyName, object);
                }

                value = properties;
            }

            return value;
        }

        if (value instanceof Map) { //if the property is a reference, don't write the entire object - just the href will do:
            //TODO need to change this to write the entire object because this code defeats the purpose of entity expansion
            //     when this code gets called (returning the reference instead of the whole object that is returned from Stormpath)
            return this.referenceFactory.createReference(propName, (Map) value);
        }

        if (value instanceof Resource) {
            return this.referenceFactory.createReference(propName, (Resource) value);
        }

        return value;
    }

    private Request createRequest(HttpMethod method, String href, Map<String, ?> queryParams) {
        Assert.notNull(href, "href argument cannot be null.");
        href = ensureFullyQualified(href);
        QueryString qs = queryStringFactory.createQueryString(queryParams);
        return new DefaultRequest(method, href, qs);
    }

    /**
     * @since 1.0.beta
     */
    @SuppressWarnings("unchecked")
    private Map<String, Object> executeRequest(Request request) {
        Response response = executeRequestGetFullResponse(request);
        return getBodyFromSuccessfulResponse(response);
    }

    /**
     * @since 1.0.beta
     */
    private Response executeRequestGetFullResponse(Request request) {
        applyDefaultRequestHeaders(request);

        Response response = this.requestExecutor.executeRequest(request);
        log.trace("Executed HTTP request.");

        if (response.isError()) {
            String body;
            Map<String, Object> mapBody = null;
            if (response.hasBody()) {
                body = toString(response.getBody());
                log.trace("Obtained response body: \n{}", body);
                mapBody = mapMarshaller.unmarshal(body);
            }
            DefaultError error = new DefaultError(mapBody);
            throw new ResourceException(error);
        }

        return response;
    }

    /**
     * @since 1.0.beta
     */
    private Map<String, Object> getBodyFromSuccessfulResponse(Response response) {
        String body = null;

        if (response.hasBody()) {
            body = toString(response.getBody());
        }

        Map<String, Object> mapBody = null;

        if (body != null) {
            log.trace("Obtained response body: \n{}", body);
            mapBody = mapMarshaller.unmarshal(body);
        }

        return mapBody;
    }


    protected void applyDefaultRequestHeaders(Request request) {
        request.getHeaders().setAccept(Arrays.asList(MediaType.APPLICATION_JSON));
        request.getHeaders().set("User-Agent", USER_AGENT_STRING);
        if (request.getBody() != null) {
            //this data store currently only deals with JSON messages:
            request.getHeaders().setContentType(MediaType.APPLICATION_JSON);
        }
    }

    /**
     * @since 0.8
     */
    protected String ensureFullyQualified(String href) {
        String value = href;
        if (!isFullyQualified(href)) {
            value = qualify(href);
        }
        return value;
    }

    protected boolean isFullyQualified(String href) {
        return href.toLowerCase().startsWith("http");
    }

    protected String qualify(String href) {
        StringBuilder sb = new StringBuilder(this.baseUrl);
        if (!href.startsWith("/")) {
            sb.append("/");
        }
        sb.append(href);
        return sb.toString();
    }

    private static String toString(InputStream is) {
        try {
            return new Scanner(is, "UTF-8").useDelimiter("\\A").next();
        } catch (java.util.NoSuchElementException e) {
            return null;
        }
    }

    /**
<<<<<<< HEAD
     * Fix for https://github.com/stormpath/stormpath-sdk-java/issues/47. Data map is now shared among all
     * Resource instances referencing the same Href.
     * @since 1.0.RC
     */
    private Enlistment toEnlistment(Map data) {
        Enlistment enlistment;
        Object responseHref = data.get("href");
        if (this.hrefMapStore.containsKey(responseHref)) {
            enlistment = this.hrefMapStore.get(responseHref);
            enlistment.setProperties((Map<String, Object>) data);
        } else {
            enlistment = new Enlistment((Map<String, Object>) data);
            this.hrefMapStore.put((String) responseHref, enlistment);
        }
        return enlistment;
    }

=======
     * Initializes the filter processors with the filters that should always be present when calling
     * {@link PropertiesFilterProcessor#process(Class,Map)}.
     *
     * @since 1.0.RC
     */
    protected void initFilterProcessors() {

        resourceDataFilterProcessor.add(new ApiKeyCachePropertiesFilter(apiKey));
        queryStringFilterProcessor.add(new ApiKeyQueryPropertiesFilter());
    }

    /**
     *
     * @since 1.0.RC
     */
    private boolean isApiKeyCollectionQuery(Class clazz, QueryString qs) {

        return ApiKeyList.class.isAssignableFrom(clazz) && qs != null && qs.containsKey(ID.getName());
    }
>>>>>>> 582304ba
}<|MERGE_RESOLUTION|>--- conflicted
+++ resolved
@@ -34,22 +34,18 @@
 import com.stormpath.sdk.impl.http.Request;
 import com.stormpath.sdk.impl.http.RequestExecutor;
 import com.stormpath.sdk.impl.http.Response;
+import com.stormpath.sdk.impl.util.SoftHashMap;
 import com.stormpath.sdk.impl.http.support.DefaultRequest;
 import com.stormpath.sdk.impl.http.support.UserAgent;
 import com.stormpath.sdk.impl.provider.ProviderAccountResultHelper;
 import com.stormpath.sdk.impl.query.DefaultCriteria;
 import com.stormpath.sdk.impl.query.DefaultOptions;
-<<<<<<< HEAD
-import com.stormpath.sdk.impl.resource.*;
-import com.stormpath.sdk.impl.util.SoftHashMap;
-=======
 import com.stormpath.sdk.impl.resource.AbstractResource;
 import com.stormpath.sdk.impl.resource.ArrayProperty;
 import com.stormpath.sdk.impl.resource.CollectionProperties;
 import com.stormpath.sdk.impl.resource.Property;
 import com.stormpath.sdk.impl.resource.ReferenceFactory;
 import com.stormpath.sdk.impl.resource.ResourceReference;
->>>>>>> 582304ba
 import com.stormpath.sdk.impl.util.StringInputStream;
 import com.stormpath.sdk.lang.Assert;
 import com.stormpath.sdk.lang.Collections;
@@ -94,13 +90,10 @@
     private final MapMarshaller mapMarshaller;
     private volatile CacheManager cacheManager;
     private volatile CacheRegionNameResolver cacheRegionNameResolver;
-<<<<<<< HEAD
-    private volatile Map<String, Enlistment> hrefMapStore;
-=======
     private final ApiKey apiKey;
     private final PropertiesFilterProcessor resourceDataFilterProcessor;
     private final PropertiesFilterProcessor queryStringFilterProcessor;
->>>>>>> 582304ba
+    private volatile Map<String, Enlistment> hrefMapStore;
 
     /**
      * @since 0.9
@@ -138,9 +131,7 @@
         this.cacheManager = new DisabledCacheManager(); //disabled by default - end-user must explicitly configure caching
         this.cacheRegionNameResolver = new DefaultCacheRegionNameResolver();
         this.referenceFactory = new ReferenceFactory();
-<<<<<<< HEAD
         this.hrefMapStore = new SoftHashMap<String, Enlistment>();
-=======
         this.apiKey = apiKey;
         this.cacheMapInitializer = new DefaultCacheMapInitializer();
         resourceDataFilterProcessor = new DefaultPropertiesFilterProcessor();
@@ -150,7 +141,6 @@
         // to the be added to the same filter. This separation also improves requests performance.
         queryStringFilterProcessor = new DefaultPropertiesFilterProcessor();
         initFilterProcessors();
->>>>>>> 582304ba
     }
 
     public void setCacheManager(CacheManager cacheManager) {
@@ -217,7 +207,7 @@
 
         Map<String, ?> data = retrieveResponseValue(href, clazz, qs);
 
-        //@since 1.0.RC
+        //@since 1.0.0
         if (!Collections.isEmpty(data) && !CollectionResource.class.isAssignableFrom(clazz) && data.get("href") != null) {
             data = toEnlistment(data);
         }
@@ -261,32 +251,12 @@
         //(cache key = fully qualified href):
         href = ensureFullyQualified(href);
 
-<<<<<<< HEAD
-        Map<String, ?> data = null;
-
-        //check if cached:
-        if (isCacheRetrievalEnabled(parent)) {
-            data = getCachedValue(href, parent);
-        }
-
-        if (Collections.isEmpty(data)) {
-            //not cached - execute a request:
-            Request request = createRequest(HttpMethod.GET, href, qs);
-            data = executeRequest(request);
-
-            if (!Collections.isEmpty(data) && isCacheUpdateEnabled(parent)) {
-                //cache for further use:
-                cache(parent, data);
-            }
-
-            //@since 1.0.RC
-            if (!Collections.isEmpty(data) && data.get("href") != null && !CollectionResource.class.isAssignableFrom(parent)) {
-                data = toEnlistment(data);
-            }
-        }
-=======
         Map<String, ?> data = retrieveResponseValue(href, parent, qs);
->>>>>>> 582304ba
+
+        //@since 1.0.0
+        if (!Collections.isEmpty(data) && data.get("href") != null && !CollectionResource.class.isAssignableFrom(parent)) {
+            data = toEnlistment(data);
+        }
 
         if (Collections.isEmpty(data)) {
             throw new IllegalStateException(childIdProperty + " could not be found in: " + data + ".");
@@ -370,11 +340,13 @@
 
         Class<T> clazz = (Class<T>) resource.getClass();
 
-        Map<String, Object> responseBody = getResponseBody(parentHref, resource, clazz, null);
+        T returnValue = create(parentHref, resource, clazz);
 
         //ensure the caller's argument is updated with what is returned from the server:
         AbstractResource in = (AbstractResource) resource;
-        in.setProperties(responseBody);
+        AbstractResource ret = (AbstractResource) returnValue;
+        LinkedHashMap<String, Object> props = toMap(ret, false);
+        in.setProperties(props);
 
         return (T) in;
     }
@@ -390,11 +362,13 @@
 
         Class<T> clazz = (Class<T>) resource.getClass();
 
-        Map<String, Object> responseBody = getResponseBody(parentHref, resource, clazz, qs);
+        T returnValue = save(parentHref, resource, clazz, qs);
 
         //ensure the caller's argument is updated with what is returned from the server:
         AbstractResource in = (AbstractResource) resource;
-        in.setProperties(responseBody);
+        AbstractResource ret = (AbstractResource) returnValue;
+        LinkedHashMap<String, Object> props = toMap(ret, false);
+        in.setProperties(props);
 
         return (T) in;
     }
@@ -414,10 +388,12 @@
 
         Class<T> clazz = (Class<T>) resource.getClass();
 
-        Map<String, Object> responseBody = getResponseBody(href, resource, clazz, null);
+        T returnValue = save(href, resource, clazz);
 
         //ensure the caller's argument is updated with what is returned from the server:
-        aResource.setProperties(responseBody);
+        AbstractResource ret = (AbstractResource) returnValue;
+        LinkedHashMap<String, Object> props = toMap(ret, false);
+        aResource.setProperties(props);
     }
 
     @Override
@@ -463,15 +439,7 @@
         return save(href, resource, returnType, null);
     }
 
-<<<<<<< HEAD
-    private <T extends Resource, R extends Resource> R save(String href, T resource, Class<? extends R> returnType, QueryString queryString) {
-        return resourceFactory.instantiate(returnType, getResponseBody(href, resource, returnType, queryString));
-    }
-
-    private <T extends Resource, R extends Resource> Map<String, Object> getResponseBody(String href, T resource, Class<? extends R> returnType, QueryString queryString) {
-=======
     private <T extends Resource, R extends Resource> R save(String href, T resource, Class<? extends R> returnType, QueryString qs) {
->>>>>>> 582304ba
         Assert.notNull(resource, "resource argument cannot be null.");
         Assert.notNull(returnType, "returnType class cannot be null.");
         Assert.isInstanceOf(AbstractResource.class, resource);
@@ -487,12 +455,8 @@
         StringInputStream body = new StringInputStream(bodyString);
         long length = body.available();
 
-<<<<<<< HEAD
-        Request request = new DefaultRequest(HttpMethod.POST, href, queryString, null, body, length);
-=======
         QueryString filteredQs = (QueryString) queryStringFilterProcessor.process(returnType, qs);
         Request request = new DefaultRequest(HttpMethod.POST, href, filteredQs, null, body, length);
->>>>>>> 582304ba
 
         Response response = executeRequestGetFullResponse(request);
         Map<String, Object> responseBody = getBodyFromSuccessfulResponse(response);
@@ -543,12 +507,8 @@
                 responseBody.put("isNewAccount", true);
             }
         }
-<<<<<<< HEAD
-        return responseBody;
-=======
 
         return resourceFactory.instantiate(returnType, returnResponseBody);
->>>>>>> 582304ba
     }
 
     /**
@@ -1018,10 +978,30 @@
     }
 
     /**
-<<<<<<< HEAD
+     * Initializes the filter processors with the filters that should always be present when calling
+     * {@link PropertiesFilterProcessor#process(Class,Map)}.
+     *
+     * @since 1.0.RC
+     */
+    protected void initFilterProcessors() {
+
+        resourceDataFilterProcessor.add(new ApiKeyCachePropertiesFilter(apiKey));
+        queryStringFilterProcessor.add(new ApiKeyQueryPropertiesFilter());
+    }
+
+    /**
+     *
+     * @since 1.0.RC
+     */
+    private boolean isApiKeyCollectionQuery(Class clazz, QueryString qs) {
+
+        return ApiKeyList.class.isAssignableFrom(clazz) && qs != null && qs.containsKey(ID.getName());
+    }
+
+    /**
      * Fix for https://github.com/stormpath/stormpath-sdk-java/issues/47. Data map is now shared among all
      * Resource instances referencing the same Href.
-     * @since 1.0.RC
+     * @since 1.0.0
      */
     private Enlistment toEnlistment(Map data) {
         Enlistment enlistment;
@@ -1035,26 +1015,4 @@
         }
         return enlistment;
     }
-
-=======
-     * Initializes the filter processors with the filters that should always be present when calling
-     * {@link PropertiesFilterProcessor#process(Class,Map)}.
-     *
-     * @since 1.0.RC
-     */
-    protected void initFilterProcessors() {
-
-        resourceDataFilterProcessor.add(new ApiKeyCachePropertiesFilter(apiKey));
-        queryStringFilterProcessor.add(new ApiKeyQueryPropertiesFilter());
-    }
-
-    /**
-     *
-     * @since 1.0.RC
-     */
-    private boolean isApiKeyCollectionQuery(Class clazz, QueryString qs) {
-
-        return ApiKeyList.class.isAssignableFrom(clazz) && qs != null && qs.containsKey(ID.getName());
-    }
->>>>>>> 582304ba
 }