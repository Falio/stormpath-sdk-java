/*
 * Copyright 2015 Stormpath, Inc.
 *
 * Licensed under the Apache License, Version 2.0 (the "License");
 * you may not use this file except in compliance with the License.
 * You may obtain a copy of the License at
 *
 *     http://www.apache.org/licenses/LICENSE-2.0
 *
 * Unless required by applicable law or agreed to in writing, software
 * distributed under the License is distributed on an "AS IS" BASIS,
 * WITHOUT WARRANTIES OR CONDITIONS OF ANY KIND, either express or implied.
 * See the License for the specific language governing permissions and
 * limitations under the License.
 */
package com.stormpath.sdk.impl.ds;

import com.stormpath.sdk.api.ApiKey;
import com.stormpath.sdk.cache.CacheManager;
import com.stormpath.sdk.http.HttpMethod;
import com.stormpath.sdk.impl.cache.DisabledCacheManager;
import com.stormpath.sdk.impl.ds.api.ApiKeyQueryFilter;
import com.stormpath.sdk.impl.ds.api.DecryptApiKeySecretFilter;
import com.stormpath.sdk.impl.ds.cache.CacheResolver;
import com.stormpath.sdk.impl.ds.cache.DefaultCacheResolver;
import com.stormpath.sdk.impl.ds.cache.ReadCacheFilter;
import com.stormpath.sdk.impl.ds.cache.WriteCacheFilter;
import com.stormpath.sdk.impl.error.DefaultError;
<<<<<<< HEAD
import com.stormpath.sdk.impl.http.*;
=======
import com.stormpath.sdk.impl.http.CanonicalUri;
import com.stormpath.sdk.impl.http.MediaType;
import com.stormpath.sdk.impl.http.QueryString;
import com.stormpath.sdk.impl.http.QueryStringFactory;
import com.stormpath.sdk.impl.http.Request;
import com.stormpath.sdk.impl.http.RequestExecutor;
import com.stormpath.sdk.impl.http.Response;
import com.stormpath.sdk.impl.http.support.DefaultCanonicalUri;
>>>>>>> 06fc8feb
import com.stormpath.sdk.impl.http.support.DefaultRequest;
import com.stormpath.sdk.impl.http.support.UserAgent;
import com.stormpath.sdk.impl.query.DefaultCriteria;
import com.stormpath.sdk.impl.query.DefaultOptions;
<<<<<<< HEAD
import com.stormpath.sdk.impl.resource.*;
import com.stormpath.sdk.impl.util.SoftHashMap;
=======
import com.stormpath.sdk.impl.resource.AbstractResource;
import com.stormpath.sdk.impl.resource.ReferenceFactory;
>>>>>>> 06fc8feb
import com.stormpath.sdk.impl.util.StringInputStream;
import com.stormpath.sdk.lang.Assert;
import com.stormpath.sdk.lang.Collections;
import com.stormpath.sdk.lang.Strings;
import com.stormpath.sdk.provider.ProviderData;
import com.stormpath.sdk.query.Criteria;
import com.stormpath.sdk.query.Options;
import com.stormpath.sdk.resource.CollectionResource;
import com.stormpath.sdk.resource.Resource;
import com.stormpath.sdk.resource.ResourceException;
import com.stormpath.sdk.resource.Saveable;
import org.slf4j.Logger;
import org.slf4j.LoggerFactory;

import java.io.InputStream;
<<<<<<< HEAD
import java.lang.reflect.Field;
import java.util.*;

import static com.stormpath.sdk.impl.api.ApiKeyParameter.*;
import static com.stormpath.sdk.impl.resource.AbstractCollectionResource.*;
=======
import java.util.ArrayList;
import java.util.HashMap;
import java.util.List;
import java.util.Map;
import java.util.Scanner;
>>>>>>> 06fc8feb

/**
 * @since 0.1
 */
public class DefaultDataStore implements InternalDataStore {

    private static final Logger log = LoggerFactory.getLogger(DefaultDataStore.class);

    public static final String DEFAULT_SERVER_HOST = "api.stormpath.com";

    public static final int DEFAULT_API_VERSION = 1;

    public static final String DEFAULT_CRITERIA_MSG = "The " + DefaultDataStore.class.getName() +
                                                      " implementation only functions with " +
                                                      DefaultCriteria.class.getName() + " instances.";

    public static final String DEFAULT_OPTIONS_MSG = "The " + DefaultDataStore.class.getName() +
                                                     " implementation only functions with " +
                                                     DefaultOptions.class.getName() + " instances.";

    public static final String HREF_REQD_MSG = "'save' may only be called on objects that have already been " +
                                               "persisted and have an existing " + AbstractResource.HREF_PROP_NAME +
                                               " attribute.";

    private static final boolean COLLECTION_CACHING_ENABLED = false; //EXPERIMENTAL - set to true only while developing.

    private final String baseUrl;
    private final ApiKey apiKey;
    private final RequestExecutor requestExecutor;
    private final ResourceFactory resourceFactory;
    private final MapMarshaller mapMarshaller;
    private final CacheManager cacheManager;
    private final CacheResolver cacheResolver;
    private final ResourceConverter resourceConverter;
    private final QueryStringFactory queryStringFactory;
    private final List<Filter> filters;

    /**
     * @since 1.0.RC3
     */
    public static final String USER_AGENT_STRING = UserAgent.getUserAgentString();

    public DefaultDataStore(RequestExecutor requestExecutor, ApiKey apiKey) {
        this(requestExecutor, DEFAULT_API_VERSION, apiKey);
    }

    public DefaultDataStore(RequestExecutor requestExecutor, int apiVersion, ApiKey apiKey) {
        this(requestExecutor, "https://" + DEFAULT_SERVER_HOST + "/v" + apiVersion, apiKey);
    }

    public DefaultDataStore(RequestExecutor requestExecutor, String baseUrl, ApiKey apiKey) {
        this(requestExecutor, baseUrl, apiKey, new DisabledCacheManager());
    }

    public DefaultDataStore(RequestExecutor requestExecutor, String baseUrl, ApiKey apiKey, CacheManager cacheManager) {
        Assert.notNull(baseUrl, "baseUrl cannot be null");
        Assert.notNull(requestExecutor, "RequestExecutor cannot be null.");
        Assert.notNull(apiKey, "ApiKey cannot be null.");
        Assert.notNull(cacheManager, "CacheManager cannot be null.  Use the DisabledCacheManager if you wish to turn off caching.");
        this.requestExecutor = requestExecutor;
        this.baseUrl = baseUrl;
        this.apiKey = apiKey;
        this.cacheManager = cacheManager;
        this.resourceFactory = new DefaultResourceFactory(this);
        this.mapMarshaller = new JacksonMapMarshaller();
        this.queryStringFactory = new QueryStringFactory();
        this.cacheResolver = new DefaultCacheResolver(this.cacheManager, new DefaultCacheRegionNameResolver());

        ReferenceFactory referenceFactory = new ReferenceFactory();
        this.resourceConverter = new DefaultResourceConverter(referenceFactory);

        this.filters = new ArrayList<Filter>();

        this.filters.add(new EnlistmentFilter());

        this.filters.add(new DecryptApiKeySecretFilter(apiKey));

        if (isCachingEnabled()) {
            this.filters.add(new ReadCacheFilter(this.baseUrl, this.cacheResolver, COLLECTION_CACHING_ENABLED));
            this.filters.add(new WriteCacheFilter(this.cacheResolver, COLLECTION_CACHING_ENABLED, referenceFactory));
        }

        this.filters.add(new ApiKeyQueryFilter(this.queryStringFactory));

        this.filters.add(new ProviderAccountResultFilter());
    }

    @Override
    public CacheResolver getCacheResolver() {
        return this.cacheResolver;
    }

    @Override
    public ApiKey getApiKey() {
        return apiKey;
    }

    @Override
    public CacheManager getCacheManager() {
        return this.cacheManager;
    }

    /* =====================================================================
       Resource Instantiation
       ===================================================================== */

    @Override
    public <T extends Resource> T instantiate(Class<T> clazz) {
        return this.resourceFactory.instantiate(clazz);
    }

    @Override
    public <T extends Resource> T instantiate(Class<T> clazz, Map<String, Object> properties) {
        return this.resourceFactory.instantiate(clazz, properties);
    }

    private <T extends Resource> T instantiate(Class<T> clazz, Map<String, ?> properties, QueryString qs) {

        if (CollectionResource.class.isAssignableFrom(clazz)) {
            //only collections can support a query string constructor argument:
            return this.resourceFactory.instantiate(clazz, properties, qs);
        }
        //otherwise it must be an instance resource, so use the two-arg constructor:
        return this.resourceFactory.instantiate(clazz, properties);
    }

    /* =====================================================================
       Resource Retrieval
       ===================================================================== */

    @Override
    public <T extends Resource> T getResource(String href, Class<T> clazz) {
<<<<<<< HEAD
        Assert.hasText(href, "href argument cannot be null or empty.");
        Assert.notNull(clazz, "clazz argument cannot be null.");
        SanitizedQuery sanitized = QuerySanitizer.sanitize(href, null);
        return getResource(sanitized.getHrefWithoutQuery(), clazz, sanitized.getQuery());
    }

    @Override
    public <T extends Resource> T getResource(String href, Class<T> clazz, Map<String, Object> queryParameters) {
        Assert.hasText(href, "href argument cannot be null or empty.");
        Assert.notNull(clazz, "clazz argument cannot be null.");
        SanitizedQuery sanitized = QuerySanitizer.sanitize(href, queryParameters);
        return getResource(sanitized.getHrefWithoutQuery(), clazz, sanitized.getQuery());
=======
        return getResource(href, clazz, (Map<String, Object>) null);
>>>>>>> 06fc8feb
    }

    @SuppressWarnings("unchecked")
    @Override
    public <T extends Resource> T getResourceExpanded(String href, Class<T> clazz, Options options) {
        Assert.hasText(href, "href argument cannot be null or empty.");
        Assert.notNull(clazz, "clazz argument cannot be null.");
        Assert.isInstanceOf(DefaultOptions.class, options, "The " + getClass().getName() + " implementation only functions with " +
                DefaultOptions.class.getName() + " instances.");
        DefaultOptions defaultOptions = (DefaultOptions) options;
        QueryString qs = queryStringFactory.createQueryString(defaultOptions);
        return getResource(href, clazz, qs);
    }

    @Override
    public <T extends Resource> T getResource(String href, Class<T> clazz, Criteria criteria) {
<<<<<<< HEAD
        Assert.hasText(href, "href argument cannot be null or empty.");
        Assert.notNull(clazz, "clazz argument cannot be null.");
        Assert.isInstanceOf(DefaultCriteria.class, criteria,
                "The " + getClass().getName() + " implementation only functions with " +
                        DefaultCriteria.class.getName() + " instances.");

        DefaultCriteria dc = (DefaultCriteria) criteria;
        QueryString qs = queryStringFactory.createQueryString(href, dc);
        return getResource(href, clazz, qs);
    }

    private <T extends Resource> T getResource(String href, Class<T> clazz, QueryString qs) {
        Assert.hasText(href, "href argument cannot be null or empty.");
        Assert.notNull(clazz, "clazz argument cannot be null.");
        //need to qualify the href it to ensure our cache lookups work as expected
        //(cache key = fully qualified href):
        href = ensureFullyQualified(href);

        Map<String, ?> data = retrieveResponseValue(href, clazz, qs);

        //@since 1.0.RC3
        if (!Collections.isEmpty(data) && !CollectionResource.class.isAssignableFrom(clazz) && data.get("href") != null) {
            data = toEnlistment(data);
        }

        if (CollectionResource.class.isAssignableFrom(clazz)) {
            //only collections can support a query string constructor argument:
            return this.resourceFactory.instantiate(clazz, data, qs);
        }
        //otherwise it must be an instance resource, so use the two-arg constructor:
        return this.resourceFactory.instantiate(clazz, data);
=======
        Assert.isInstanceOf(DefaultCriteria.class, criteria, DEFAULT_CRITERIA_MSG);
        QueryString qs = queryStringFactory.createQueryString(href, (DefaultCriteria)criteria);
        return (T) getResource(href, clazz, (Map) qs);
    }

    public <T extends Resource> T getResource(String href, Class<T> clazz, Map<String, Object> queryParameters) {
        ResourceDataResult result = getResourceData(href, clazz, queryParameters);
        return instantiate(clazz, result.getData(), result.getUri().getQuery());
>>>>>>> 06fc8feb
    }

    /**
     * This method provides the ability to instruct the DataStore how to decide which class of a resource hierarchy will
     * be instantiated. For example, nowadays three {@link ProviderData} resources exists (ProviderData,
     * FacebookProviderData and GoogleProviderData). The <code>childIdProperty</code> is the property that will be used
     * in the response as the ID to seek for the proper concrete ProviderData class in the <code>idClassMap</>.
     *
     * @param href            the endpoint where the request will be targeted to.
     * @param parent          the root class of the Resource hierarchy (helps to validate that the idClassMap contains
     *                        subclasses of it).
     * @param childIdProperty the property whose value will be used to identify the specific class in the hierarchy that
     *                        we need to instantiate.
     * @param idClassMap      a mapping to be able to know which class corresponds to each <code>childIdProperty</code>
     *                        value.
     * @param <T>             the root of the hierarchy of the Resource we want to instantiate.
     * @param <R>             the sub-class of the root Resource.
     * @return the retrieved resource
     */
    @Override
<<<<<<< HEAD
    public <T extends Resource, R extends T> R getResource(String href, Class<T> parent, String childIdProperty, Map<String, Class<? extends R>> idClassMap) {
        Assert.hasText(href, "href argument cannot be null or empty.");
        Assert.notNull(parent, "parent argument cannot be null.");
=======
    public <T extends Resource, R extends T> R getResource(String href, Class<T> parent, String childIdProperty,
                                                           Map<String, Class<? extends R>> idClassMap) {
>>>>>>> 06fc8feb
        Assert.hasText(childIdProperty, "childIdProperty cannot be null or empty.");
        Assert.notEmpty(idClassMap, "idClassMap cannot be null or empty.");

        ResourceDataResult result = getResourceData(href, parent, null);
        Map<String,?> data = result.getData();

        if (Collections.isEmpty(data)) {
            throw new IllegalStateException(childIdProperty + " could not be found in: " + data + ".");
        }

        String childClassName = null;
        Object val = data.get(childIdProperty);
        if (val != null) {
            childClassName = String.valueOf(val);
        }
        Class<? extends R> childClass = idClassMap.get(childClassName);

        if (childClass == null) {
            throw new IllegalStateException("No Class mapping could be found for " + childIdProperty + ".");
        }

        return instantiate(childClass, data, result.getUri().getQuery());
    }

    @SuppressWarnings("unchecked")
    private ResourceDataResult getResourceData(String href, Class<? extends Resource> clazz, Map<String,?> queryParameters) {

<<<<<<< HEAD
        QueryString filteredQs = (QueryString) queryStringFilterProcessor.process(clazz, qs);
        Map<String, ?> data = null;
        if ((isCacheRetrievalEnabled(clazz) || isApiKeyCollectionQuery(clazz, filteredQs)) && !qs.containsKey("expand")) {
=======
        Assert.hasText(href, "href argument cannot be null or empty.");
        Assert.notNull(clazz, "Resource class argument cannot be null.");
>>>>>>> 06fc8feb

        FilterChain chain = new DefaultFilterChain(this.filters, new FilterChain() {
            @Override
            public ResourceDataResult filter(final ResourceDataRequest req) {

                CanonicalUri uri = req.getUri();

                Request getRequest = new DefaultRequest(HttpMethod.GET, uri.getAbsolutePath(), uri.getQuery());
                Response getResponse = execute(getRequest);
                Map<String,?> body = getBody(getResponse);

                if (Collections.isEmpty(body)) {
                    throw new IllegalStateException("Unable to obtain resource data from the API server or from cache.");
                }

<<<<<<< HEAD
            if (!Collections.isEmpty(data) && isCacheUpdateEnabled(clazz) && !qs.containsKey("expand")) {
                //cache for further use:
                cache(clazz, data, filteredQs);
=======
                return new DefaultResourceDataResult(req.getAction(), uri, req.getResourceClass(), (Map<String,Object>)body);
>>>>>>> 06fc8feb
            }
        });

        CanonicalUri uri = canonicalize(href, queryParameters);
        ResourceDataRequest req = new DefaultResourceDataRequest(ResourceAction.READ, uri, clazz, new HashMap<String,Object>());
        return chain.filter(req);
    }

    private ResourceAction getPostAction(ResourceDataRequest request, Response response) {
        int httpStatus = response.getHttpStatus();
        if (httpStatus == 201) {
            return ResourceAction.CREATE;
        }
        return request.getAction();
    }

    /* =====================================================================
       Resource Persistence
       ===================================================================== */

    @SuppressWarnings("unchecked")
    @Override
    public <T extends Resource> T create(String parentHref, T resource) {
        return (T)save(parentHref, resource, resource.getClass(), null, true);
    }

    @SuppressWarnings("unchecked")
    @Override
    public <T extends Resource> T create(String parentHref, T resource, Options options) {
        QueryString qs = toQueryString(parentHref, options);
        return (T)save(parentHref, resource, resource.getClass(), qs, true);
    }

    @Override
    public <T extends Resource, R extends Resource> R create(String parentHref, T resource, Class<? extends R> returnType) {
        return save(parentHref, resource, returnType, null, true);
    }

    @Override
    public <T extends Resource & Saveable> void save(T resource) {
        String href = resource.getHref();
        Assert.hasText(href, HREF_REQD_MSG);
        save(href, resource, resource.getClass(), null, false);
    }

    @Override
    public <T extends Resource & Saveable> void save(T resource, Options options) {
        Assert.notNull(options, "options argument cannot be null.");
        String href = resource.getHref();
        Assert.hasText(href, HREF_REQD_MSG);
        QueryString qs = toQueryString(href, options);
        save(href, resource, resource.getClass(), qs, false);
    }

    @Override
    public <T extends Resource & Saveable, R extends Resource> R save(T resource, Class<? extends R> returnType) {
        Assert.hasText(resource.getHref(), HREF_REQD_MSG);
        return save(resource.getHref(), resource, returnType, null, false);
    }

    private QueryString toQueryString(String href, Options options) {
        if (options == null) {
            return null;
        }
        Assert.isInstanceOf(DefaultOptions.class, options, DEFAULT_OPTIONS_MSG);
        DefaultOptions defaultOptions = (DefaultOptions)options;
        return queryStringFactory.createQueryString(href, defaultOptions);
    }

    @SuppressWarnings("unchecked")
    private <T extends Resource, R extends Resource> R save(String href, final T resource, final Class<? extends R> returnType, final QueryString qs, final boolean create) {

        Assert.hasText(href, "href argument cannot be null or empty.");
        Assert.notNull(resource, "resource argument cannot be null.");
        Assert.notNull(returnType, "returnType class cannot be null.");
        Assert.isInstanceOf(AbstractResource.class, resource);
        Assert.isTrue(!CollectionResource.class.isAssignableFrom(resource.getClass()), "Collections cannot be persisted.");

        final CanonicalUri uri = canonicalize(href, qs);
        final AbstractResource abstractResource = (AbstractResource) resource;
        final Map<String, Object> props = resourceConverter.convert(abstractResource);

        FilterChain chain = new DefaultFilterChain(this.filters, new FilterChain() {
            @Override
            public ResourceDataResult filter(final ResourceDataRequest req) {

                String bodyString = mapMarshaller.marshal(req.getData());
                StringInputStream body = new StringInputStream(bodyString);
                long length = body.available();

                CanonicalUri uri = req.getUri();
                String href = uri.getAbsolutePath();
                QueryString qs = uri.getQuery();

                Request request = new DefaultRequest(HttpMethod.POST, href, qs, null, body, length);

                Response response = execute(request);
                Map<String, Object> responseBody = getBody(response);

                if (Collections.isEmpty(responseBody)) {
                    throw new IllegalStateException("Unable to obtain resource data from the API server.");
                }

                ResourceAction responseAction = getPostAction(req, response);

                return new DefaultResourceDataResult(responseAction, uri, returnType, responseBody);
            }
        });

        ResourceAction action = create ? ResourceAction.CREATE : ResourceAction.UPDATE;
        ResourceDataRequest request = new DefaultResourceDataRequest(action, uri, abstractResource.getClass(), props);

        ResourceDataResult result = chain.filter(request);

        Map<String,Object> data = result.getData();
        Assert.notEmpty(data, "Filter chain returned an empty data result from a persistence request. This is never allowed.");

        //ensure the caller's argument is updated with what is returned from the server if the types are the same:
        if (returnType.equals(abstractResource.getClass())) {
            abstractResource.setProperties(data);
        }

        return resourceFactory.instantiate(returnType, data);
    }

    /* =====================================================================
       Resource Deletion
       ===================================================================== */

    @Override
    public <T extends Resource> void delete(T resource) {
        doDelete(resource, null);
    }

    @Override
    public <T extends Resource> void deleteResourceProperty(T resource, String propertyName) {
        Assert.hasText(propertyName, "propertyName cannot be null or empty.");
        doDelete(resource, propertyName);
    }

    private <T extends Resource> void doDelete(T resource, final String possiblyNullPropertyName) {

        Assert.notNull(resource, "resource argument cannot be null.");
        Assert.isInstanceOf(AbstractResource.class, resource, "Resource argument must be an AbstractResource.");

        AbstractResource abstractResource = (AbstractResource) resource;
        final String resourceHref = abstractResource.getHref();
        final String requestHref;
        if (Strings.hasText(possiblyNullPropertyName)) { //delete just that property, not the entire resource:
            requestHref = resourceHref + "/" + possiblyNullPropertyName;
        } else {
            requestHref = resourceHref;
        }

        FilterChain chain = new DefaultFilterChain(this.filters, new FilterChain() {

            @Override
            public ResourceDataResult filter(ResourceDataRequest request) {
                Request deleteRequest = new DefaultRequest(HttpMethod.DELETE, requestHref);
                execute(deleteRequest);
                //delete requests have HTTP 204 (no content), so just create an empty body for the result:
                return new DefaultResourceDataResult(request.getAction(), request.getUri(), request.getResourceClass(), new HashMap<String, Object>());
            }
        });

        final CanonicalUri resourceUri = canonicalize(resourceHref, null);
        ResourceDataRequest request = new DefaultResourceDataRequest(ResourceAction.DELETE, resourceUri, resource.getClass(), new HashMap<String, Object>());
        chain.filter(request);
    }

    /* =====================================================================
       Resource Caching
       ===================================================================== */

    /**
     * @since 0.8
     */
    public boolean isCachingEnabled() {
        return this.cacheManager != null && !(this.cacheManager instanceof DisabledCacheManager);
    }

    /**
     * @since 1.0.beta
     */
    private Response execute(Request request) throws ResourceException {

        applyDefaultRequestHeaders(request);

        Response response = this.requestExecutor.executeRequest(request);
        log.trace("Executed HTTP request.");

        if (response.isError()) {
            Map<String, Object> body = getBody(response);
            DefaultError error = new DefaultError(body);
            throw new ResourceException(error);
        }

        return response;
    }

    private Map<String, Object> getBody(Response response) {

        Assert.notNull(response, "response argument cannot be null.");

        Map<String, Object> out = null;

        if (response.hasBody()) {
            out = mapMarshaller.unmarshall(response.getBody());
        }

        return out;
    }

    protected void applyDefaultRequestHeaders(Request request) {
        request.getHeaders().setAccept(java.util.Collections.singletonList(MediaType.APPLICATION_JSON));
        request.getHeaders().set("User-Agent", USER_AGENT_STRING);
        if (request.getBody() != null) {
            //this data store currently only deals with JSON messages:
            request.getHeaders().setContentType(MediaType.APPLICATION_JSON);
        }
    }

    protected CanonicalUri canonicalize(String href, Map<String,?> queryParams) {
        href = ensureFullyQualified(href);
        return DefaultCanonicalUri.create(href, queryParams);
    }

    /**
     * @since 0.8
     */
    protected String ensureFullyQualified(String href) {
        String value = href;
        if (!isFullyQualified(href)) {
            value = qualify(href);
        }
        return value;
    }

    protected boolean isFullyQualified(String href) {

        if (href == null || href.length() < 5) {
            return false;
        }

        char c = href.charAt(0);
        if (c == 'h' || c == 'H') {
            c = href.charAt(1);
            if (c == 't' || c == 'T') {
                c = href.charAt(2);
                if (c == 't' || c == 'T') {
                    c = href.charAt(3);
                    if (c == 'p' || c == 'P') {
                        return true;
                    }
                }
            }
        }

        return false;
    }

    protected String qualify(String href) {
        StringBuilder sb = new StringBuilder(this.baseUrl);
        if (!href.startsWith("/")) {
            sb.append("/");
        }
        sb.append(href);
        return sb.toString();
    }

    private static String toString(InputStream is) {
        try {
            return new Scanner(is, "UTF-8").useDelimiter("\\A").next();
        } catch (java.util.NoSuchElementException e) {
            log.trace("Response body input stream did not contain any content.", e);
            return null;
        }
    }
}<|MERGE_RESOLUTION|>--- conflicted
+++ resolved
@@ -26,9 +26,6 @@
 import com.stormpath.sdk.impl.ds.cache.ReadCacheFilter;
 import com.stormpath.sdk.impl.ds.cache.WriteCacheFilter;
 import com.stormpath.sdk.impl.error.DefaultError;
-<<<<<<< HEAD
-import com.stormpath.sdk.impl.http.*;
-=======
 import com.stormpath.sdk.impl.http.CanonicalUri;
 import com.stormpath.sdk.impl.http.MediaType;
 import com.stormpath.sdk.impl.http.QueryString;
@@ -37,18 +34,12 @@
 import com.stormpath.sdk.impl.http.RequestExecutor;
 import com.stormpath.sdk.impl.http.Response;
 import com.stormpath.sdk.impl.http.support.DefaultCanonicalUri;
->>>>>>> 06fc8feb
 import com.stormpath.sdk.impl.http.support.DefaultRequest;
 import com.stormpath.sdk.impl.http.support.UserAgent;
 import com.stormpath.sdk.impl.query.DefaultCriteria;
 import com.stormpath.sdk.impl.query.DefaultOptions;
-<<<<<<< HEAD
-import com.stormpath.sdk.impl.resource.*;
-import com.stormpath.sdk.impl.util.SoftHashMap;
-=======
 import com.stormpath.sdk.impl.resource.AbstractResource;
 import com.stormpath.sdk.impl.resource.ReferenceFactory;
->>>>>>> 06fc8feb
 import com.stormpath.sdk.impl.util.StringInputStream;
 import com.stormpath.sdk.lang.Assert;
 import com.stormpath.sdk.lang.Collections;
@@ -64,19 +55,11 @@
 import org.slf4j.LoggerFactory;
 
 import java.io.InputStream;
-<<<<<<< HEAD
-import java.lang.reflect.Field;
-import java.util.*;
-
-import static com.stormpath.sdk.impl.api.ApiKeyParameter.*;
-import static com.stormpath.sdk.impl.resource.AbstractCollectionResource.*;
-=======
 import java.util.ArrayList;
 import java.util.HashMap;
 import java.util.List;
 import java.util.Map;
 import java.util.Scanner;
->>>>>>> 06fc8feb
 
 /**
  * @since 0.1
@@ -209,25 +192,30 @@
 
     @Override
     public <T extends Resource> T getResource(String href, Class<T> clazz) {
-<<<<<<< HEAD
         Assert.hasText(href, "href argument cannot be null or empty.");
-        Assert.notNull(clazz, "clazz argument cannot be null.");
+        Assert.notNull(clazz, "Resource class argument cannot be null.");
         SanitizedQuery sanitized = QuerySanitizer.sanitize(href, null);
         return getResource(sanitized.getHrefWithoutQuery(), clazz, sanitized.getQuery());
     }
 
+    @SuppressWarnings("unchecked")
     @Override
     public <T extends Resource> T getResource(String href, Class<T> clazz, Map<String, Object> queryParameters) {
-        Assert.hasText(href, "href argument cannot be null or empty.");
-        Assert.notNull(clazz, "clazz argument cannot be null.");
         SanitizedQuery sanitized = QuerySanitizer.sanitize(href, queryParameters);
         return getResource(sanitized.getHrefWithoutQuery(), clazz, sanitized.getQuery());
-=======
-        return getResource(href, clazz, (Map<String, Object>) null);
->>>>>>> 06fc8feb
-    }
-
-    @SuppressWarnings("unchecked")
+    }
+
+    @Override
+    public <T extends Resource> T getResource(String href, Class<T> clazz, Criteria criteria) {
+        Assert.isInstanceOf(DefaultCriteria.class, criteria,
+                "The " + getClass().getName() + " implementation only functions with " +
+                        DefaultCriteria.class.getName() + " instances.");
+
+        DefaultCriteria dc = (DefaultCriteria) criteria;
+        QueryString qs = queryStringFactory.createQueryString(href, dc);
+        return getResource(href, clazz, qs);
+    }
+
     @Override
     public <T extends Resource> T getResourceExpanded(String href, Class<T> clazz, Options options) {
         Assert.hasText(href, "href argument cannot be null or empty.");
@@ -239,23 +227,8 @@
         return getResource(href, clazz, qs);
     }
 
-    @Override
-    public <T extends Resource> T getResource(String href, Class<T> clazz, Criteria criteria) {
-<<<<<<< HEAD
-        Assert.hasText(href, "href argument cannot be null or empty.");
-        Assert.notNull(clazz, "clazz argument cannot be null.");
-        Assert.isInstanceOf(DefaultCriteria.class, criteria,
-                "The " + getClass().getName() + " implementation only functions with " +
-                        DefaultCriteria.class.getName() + " instances.");
-
-        DefaultCriteria dc = (DefaultCriteria) criteria;
-        QueryString qs = queryStringFactory.createQueryString(href, dc);
-        return getResource(href, clazz, qs);
-    }
-
     private <T extends Resource> T getResource(String href, Class<T> clazz, QueryString qs) {
-        Assert.hasText(href, "href argument cannot be null or empty.");
-        Assert.notNull(clazz, "clazz argument cannot be null.");
+
         //need to qualify the href it to ensure our cache lookups work as expected
         //(cache key = fully qualified href):
         href = ensureFullyQualified(href);
@@ -273,16 +246,6 @@
         }
         //otherwise it must be an instance resource, so use the two-arg constructor:
         return this.resourceFactory.instantiate(clazz, data);
-=======
-        Assert.isInstanceOf(DefaultCriteria.class, criteria, DEFAULT_CRITERIA_MSG);
-        QueryString qs = queryStringFactory.createQueryString(href, (DefaultCriteria)criteria);
-        return (T) getResource(href, clazz, (Map) qs);
-    }
-
-    public <T extends Resource> T getResource(String href, Class<T> clazz, Map<String, Object> queryParameters) {
-        ResourceDataResult result = getResourceData(href, clazz, queryParameters);
-        return instantiate(clazz, result.getData(), result.getUri().getQuery());
->>>>>>> 06fc8feb
     }
 
     /**
@@ -303,14 +266,8 @@
      * @return the retrieved resource
      */
     @Override
-<<<<<<< HEAD
-    public <T extends Resource, R extends T> R getResource(String href, Class<T> parent, String childIdProperty, Map<String, Class<? extends R>> idClassMap) {
-        Assert.hasText(href, "href argument cannot be null or empty.");
-        Assert.notNull(parent, "parent argument cannot be null.");
-=======
     public <T extends Resource, R extends T> R getResource(String href, Class<T> parent, String childIdProperty,
                                                            Map<String, Class<? extends R>> idClassMap) {
->>>>>>> 06fc8feb
         Assert.hasText(childIdProperty, "childIdProperty cannot be null or empty.");
         Assert.notEmpty(idClassMap, "idClassMap cannot be null or empty.");
 
@@ -338,14 +295,8 @@
     @SuppressWarnings("unchecked")
     private ResourceDataResult getResourceData(String href, Class<? extends Resource> clazz, Map<String,?> queryParameters) {
 
-<<<<<<< HEAD
-        QueryString filteredQs = (QueryString) queryStringFilterProcessor.process(clazz, qs);
-        Map<String, ?> data = null;
-        if ((isCacheRetrievalEnabled(clazz) || isApiKeyCollectionQuery(clazz, filteredQs)) && !qs.containsKey("expand")) {
-=======
         Assert.hasText(href, "href argument cannot be null or empty.");
         Assert.notNull(clazz, "Resource class argument cannot be null.");
->>>>>>> 06fc8feb
 
         FilterChain chain = new DefaultFilterChain(this.filters, new FilterChain() {
             @Override
@@ -361,13 +312,7 @@
                     throw new IllegalStateException("Unable to obtain resource data from the API server or from cache.");
                 }
 
-<<<<<<< HEAD
-            if (!Collections.isEmpty(data) && isCacheUpdateEnabled(clazz) && !qs.containsKey("expand")) {
-                //cache for further use:
-                cache(clazz, data, filteredQs);
-=======
                 return new DefaultResourceDataResult(req.getAction(), uri, req.getResourceClass(), (Map<String,Object>)body);
->>>>>>> 06fc8feb
             }
         });
 
