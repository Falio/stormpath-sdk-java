/*
 * Copyright 2015 Stormpath, Inc.
 *
 * Licensed under the Apache License, Version 2.0 (the "License");
 * you may not use this file except in compliance with the License.
 * You may obtain a copy of the License at
 *
 *     http://www.apache.org/licenses/LICENSE-2.0
 *
 * Unless required by applicable law or agreed to in writing, software
 * distributed under the License is distributed on an "AS IS" BASIS,
 * WITHOUT WARRANTIES OR CONDITIONS OF ANY KIND, either express or implied.
 * See the License for the specific language governing permissions and
 * limitations under the License.
 */
package com.stormpath.sdk.impl.ds;

import com.stormpath.sdk.api.ApiKey;
import com.stormpath.sdk.cache.CacheManager;
import com.stormpath.sdk.http.HttpMethod;
import com.stormpath.sdk.impl.cache.DisabledCacheManager;
import com.stormpath.sdk.impl.ds.api.ApiKeyQueryFilter;
import com.stormpath.sdk.impl.ds.api.DecryptApiKeySecretFilter;
import com.stormpath.sdk.impl.ds.cache.CacheResolver;
import com.stormpath.sdk.impl.ds.cache.DefaultCacheResolver;
import com.stormpath.sdk.impl.ds.cache.ReadCacheFilter;
import com.stormpath.sdk.impl.ds.cache.WriteCacheFilter;
import com.stormpath.sdk.impl.error.DefaultError;
import com.stormpath.sdk.impl.http.CanonicalUri;
import com.stormpath.sdk.impl.http.MediaType;
import com.stormpath.sdk.impl.http.QueryString;
import com.stormpath.sdk.impl.http.QueryStringFactory;
import com.stormpath.sdk.impl.http.Request;
import com.stormpath.sdk.impl.http.RequestExecutor;
import com.stormpath.sdk.impl.http.Response;
import com.stormpath.sdk.impl.http.support.DefaultCanonicalUri;
import com.stormpath.sdk.impl.http.support.DefaultRequest;
import com.stormpath.sdk.impl.http.support.UserAgent;
import com.stormpath.sdk.impl.query.DefaultCriteria;
import com.stormpath.sdk.impl.query.DefaultOptions;
import com.stormpath.sdk.impl.resource.AbstractResource;
import com.stormpath.sdk.impl.resource.ReferenceFactory;
import com.stormpath.sdk.impl.util.StringInputStream;
import com.stormpath.sdk.lang.Assert;
import com.stormpath.sdk.lang.Collections;
import com.stormpath.sdk.lang.Strings;
import com.stormpath.sdk.provider.ProviderData;
import com.stormpath.sdk.query.Criteria;
import com.stormpath.sdk.query.Options;
import com.stormpath.sdk.resource.CollectionResource;
import com.stormpath.sdk.resource.Resource;
import com.stormpath.sdk.resource.ResourceException;
import com.stormpath.sdk.resource.Saveable;
import org.slf4j.Logger;
import org.slf4j.LoggerFactory;

import java.io.InputStream;
import java.util.ArrayList;
import java.util.HashMap;
import java.util.List;
import java.util.Map;
import java.util.Scanner;

/**
 * @since 0.1
 */
public class DefaultDataStore implements InternalDataStore {

    private static final Logger log = LoggerFactory.getLogger(DefaultDataStore.class);

    public static final String DEFAULT_SERVER_HOST = "api.stormpath.com";

    public static final int DEFAULT_API_VERSION = 1;

    public static final String DEFAULT_CRITERIA_MSG = "The " + DefaultDataStore.class.getName() +
                                                      " implementation only functions with " +
                                                      DefaultCriteria.class.getName() + " instances.";

    public static final String DEFAULT_OPTIONS_MSG = "The " + DefaultDataStore.class.getName() +
                                                     " implementation only functions with " +
                                                     DefaultOptions.class.getName() + " instances.";

    public static final String HREF_REQD_MSG = "'save' may only be called on objects that have already been " +
                                               "persisted and have an existing " + AbstractResource.HREF_PROP_NAME +
                                               " attribute.";

    private static final boolean COLLECTION_CACHING_ENABLED = false; //EXPERIMENTAL - set to true only while developing.

    private final String baseUrl;
    private final ApiKey apiKey;
    private final RequestExecutor requestExecutor;
    private final ResourceFactory resourceFactory;
    private final MapMarshaller mapMarshaller;
    private final CacheManager cacheManager;
    private final CacheResolver cacheResolver;
    private final ResourceConverter resourceConverter;
    private final QueryStringFactory queryStringFactory;
    private final List<Filter> filters;

    /**
     * @since 1.0.RC3
     */
    public static final String USER_AGENT_STRING = UserAgent.getUserAgentString();

    public DefaultDataStore(RequestExecutor requestExecutor, ApiKey apiKey) {
        this(requestExecutor, DEFAULT_API_VERSION, apiKey);
    }

    public DefaultDataStore(RequestExecutor requestExecutor, int apiVersion, ApiKey apiKey) {
        this(requestExecutor, "https://" + DEFAULT_SERVER_HOST + "/v" + apiVersion, apiKey);
    }

    public DefaultDataStore(RequestExecutor requestExecutor, String baseUrl, ApiKey apiKey) {
        this(requestExecutor, baseUrl, apiKey, new DisabledCacheManager());
    }

    public DefaultDataStore(RequestExecutor requestExecutor, String baseUrl, ApiKey apiKey, CacheManager cacheManager) {
        Assert.notNull(baseUrl, "baseUrl cannot be null");
        Assert.notNull(requestExecutor, "RequestExecutor cannot be null.");
        Assert.notNull(apiKey, "ApiKey cannot be null.");
        Assert.notNull(cacheManager, "CacheManager cannot be null.  Use the DisabledCacheManager if you wish to turn off caching.");
        this.requestExecutor = requestExecutor;
        this.baseUrl = baseUrl;
        this.apiKey = apiKey;
        this.cacheManager = cacheManager;
        this.resourceFactory = new DefaultResourceFactory(this);
        this.mapMarshaller = new JacksonMapMarshaller();
        this.queryStringFactory = new QueryStringFactory();
        this.cacheResolver = new DefaultCacheResolver(this.cacheManager, new DefaultCacheRegionNameResolver());

        ReferenceFactory referenceFactory = new ReferenceFactory();
        this.resourceConverter = new DefaultResourceConverter(referenceFactory);

        this.filters = new ArrayList<Filter>();

        this.filters.add(new EnlistmentFilter());

        this.filters.add(new DecryptApiKeySecretFilter(apiKey));

        if (isCachingEnabled()) {
            this.filters.add(new ReadCacheFilter(this.baseUrl, this.cacheResolver, COLLECTION_CACHING_ENABLED));
            this.filters.add(new WriteCacheFilter(this.cacheResolver, COLLECTION_CACHING_ENABLED, referenceFactory));
        }

        this.filters.add(new ApiKeyQueryFilter(this.queryStringFactory));

        this.filters.add(new ProviderAccountResultFilter());
    }

    @Override
    public CacheResolver getCacheResolver() {
        return this.cacheResolver;
    }

    @Override
    public ApiKey getApiKey() {
        return apiKey;
    }

    @Override
    public CacheManager getCacheManager() {
        return this.cacheManager;
    }

    /* =====================================================================
       Resource Instantiation
       ===================================================================== */

    @Override
    public <T extends Resource> T instantiate(Class<T> clazz) {
        return this.resourceFactory.instantiate(clazz);
    }

    @Override
    public <T extends Resource> T instantiate(Class<T> clazz, Map<String, Object> properties) {
        return this.resourceFactory.instantiate(clazz, properties);
    }

    private <T extends Resource> T instantiate(Class<T> clazz, Map<String, ?> properties, QueryString qs) {

        if (CollectionResource.class.isAssignableFrom(clazz)) {
            //only collections can support a query string constructor argument:
            return this.resourceFactory.instantiate(clazz, properties, qs);
        }
        //otherwise it must be an instance resource, so use the two-arg constructor:
        return this.resourceFactory.instantiate(clazz, properties);
    }

    /* =====================================================================
       Resource Retrieval
       ===================================================================== */

    @Override
    public <T extends Resource> T getResource(String href, Class<T> clazz) {
        return getResource(href, clazz, (Map<String, Object>) null);
    }

    @SuppressWarnings("unchecked")
    @Override
    public <T extends Resource> T getResource(String href, Class<T> clazz, Criteria criteria) {
        Assert.isInstanceOf(DefaultCriteria.class, criteria, DEFAULT_CRITERIA_MSG);
        QueryString qs = queryStringFactory.createQueryString(href, (DefaultCriteria)criteria);
        return (T) getResource(href, clazz, (Map) qs);
    }

    public <T extends Resource> T getResource(String href, Class<T> clazz, Map<String, Object> queryParameters) {
        ResourceDataResult result = getResourceData(href, clazz, queryParameters);
        return instantiate(clazz, result.getData(), result.getUri().getQuery());
    }

    /**
     * This method provides the ability to instruct the DataStore how to decide which class of a resource hierarchy will
     * be instantiated. For example, nowadays three {@link ProviderData} resources exists (ProviderData,
     * FacebookProviderData and GoogleProviderData). The <code>childIdProperty</code> is the property that will be used
     * in the response as the ID to seek for the proper concrete ProviderData class in the <code>idClassMap</>.
     *
     * @param href            the endpoint where the request will be targeted to.
     * @param parent          the root class of the Resource hierarchy (helps to validate that the idClassMap contains
     *                        subclasses of it).
     * @param childIdProperty the property whose value will be used to identify the specific class in the hierarchy that
     *                        we need to instantiate.
     * @param idClassMap      a mapping to be able to know which class corresponds to each <code>childIdProperty</code>
     *                        value.
     * @param <T>             the root of the hierarchy of the Resource we want to instantiate.
     * @param <R>             the sub-class of the root Resource.
     * @return the retrieved resource
     */
    @Override
    public <T extends Resource, R extends T> R getResource(String href, Class<T> parent, String childIdProperty,
                                                           Map<String, Class<? extends R>> idClassMap) {
        Assert.hasText(childIdProperty, "childIdProperty cannot be null or empty.");
        Assert.notEmpty(idClassMap, "idClassMap cannot be null or empty.");

        ResourceDataResult result = getResourceData(href, parent, null);
        Map<String,?> data = result.getData();

        if (Collections.isEmpty(data)) {
            throw new IllegalStateException(childIdProperty + " could not be found in: " + data + ".");
        }

        String childClassName = null;
        Object val = data.get(childIdProperty);
        if (val != null) {
            childClassName = String.valueOf(val);
        }
        Class<? extends R> childClass = idClassMap.get(childClassName);

        if (childClass == null) {
            throw new IllegalStateException("No Class mapping could be found for " + childIdProperty + ".");
        }

        return instantiate(childClass, data, result.getUri().getQuery());
    }

    @SuppressWarnings("unchecked")
    private ResourceDataResult getResourceData(String href, Class<? extends Resource> clazz, Map<String,?> queryParameters) {

        Assert.hasText(href, "href argument cannot be null or empty.");
        Assert.notNull(clazz, "Resource class argument cannot be null.");

        FilterChain chain = new DefaultFilterChain(this.filters, new FilterChain() {
            @Override
            public ResourceDataResult filter(final ResourceDataRequest req) {

                CanonicalUri uri = req.getUri();

                Request getRequest = new DefaultRequest(HttpMethod.GET, uri.getAbsolutePath(), uri.getQuery());
                Response getResponse = execute(getRequest);
                Map<String,?> body = getBody(getResponse);

                if (Collections.isEmpty(body)) {
                    throw new IllegalStateException("Unable to obtain resource data from the API server or from cache.");
                }

                return new DefaultResourceDataResult(req.getAction(), uri, req.getResourceClass(), (Map<String,Object>)body);
            }
        });

        CanonicalUri uri = canonicalize(href, queryParameters);
        ResourceDataRequest req = new DefaultResourceDataRequest(ResourceAction.READ, uri, clazz, new HashMap<String,Object>());
        return chain.filter(req);
    }

    private ResourceAction getPostAction(ResourceDataRequest request, Response response) {
        int httpStatus = response.getHttpStatus();
        if (httpStatus == 201) {
            return ResourceAction.CREATE;
        }
        return request.getAction();
    }

    /* =====================================================================
       Resource Persistence
       ===================================================================== */

    @SuppressWarnings("unchecked")
    @Override
    public <T extends Resource> T create(String parentHref, T resource) {
        return (T)save(parentHref, resource, resource.getClass(), null, true);
    }

    @SuppressWarnings("unchecked")
    @Override
    public <T extends Resource> T create(String parentHref, T resource, Options options) {
        QueryString qs = toQueryString(parentHref, options);
        return (T)save(parentHref, resource, resource.getClass(), qs, true);
    }

    @Override
    public <T extends Resource, R extends Resource> R create(String parentHref, T resource, Class<? extends R> returnType) {
        return save(parentHref, resource, returnType, null, true);
    }

    @Override
    public <T extends Resource & Saveable> void save(T resource) {
        String href = resource.getHref();
        Assert.hasText(href, HREF_REQD_MSG);
        save(href, resource, resource.getClass(), null, false);
    }

    @Override
    public <T extends Resource & Saveable> void save(T resource, Options options) {
        Assert.notNull(options, "options argument cannot be null.");
        String href = resource.getHref();
        Assert.hasText(href, HREF_REQD_MSG);
        QueryString qs = toQueryString(href, options);
        save(href, resource, resource.getClass(), qs, false);
    }

    @Override
    public <T extends Resource & Saveable, R extends Resource> R save(T resource, Class<? extends R> returnType) {
        Assert.hasText(resource.getHref(), HREF_REQD_MSG);
        return save(resource.getHref(), resource, returnType, null, false);
    }

    private QueryString toQueryString(String href, Options options) {
        if (options == null) {
            return null;
        }
        Assert.isInstanceOf(DefaultOptions.class, options, DEFAULT_OPTIONS_MSG);
        DefaultOptions defaultOptions = (DefaultOptions)options;
        return queryStringFactory.createQueryString(href, defaultOptions);
    }

    @SuppressWarnings("unchecked")
    private <T extends Resource, R extends Resource> R save(String href, final T resource, final Class<? extends R> returnType, final QueryString qs, final boolean create) {

        Assert.hasText(href, "href argument cannot be null or empty.");
        Assert.notNull(resource, "resource argument cannot be null.");
        Assert.notNull(returnType, "returnType class cannot be null.");
        Assert.isInstanceOf(AbstractResource.class, resource);
        Assert.isTrue(!CollectionResource.class.isAssignableFrom(resource.getClass()), "Collections cannot be persisted.");

        final CanonicalUri uri = canonicalize(href, qs);
        final AbstractResource abstractResource = (AbstractResource) resource;
        final Map<String, Object> props = resourceConverter.convert(abstractResource);

        FilterChain chain = new DefaultFilterChain(this.filters, new FilterChain() {
            @Override
            public ResourceDataResult filter(final ResourceDataRequest req) {

                String bodyString = mapMarshaller.marshal(req.getData());
                StringInputStream body = new StringInputStream(bodyString);
                long length = body.available();

                CanonicalUri uri = req.getUri();
                String href = uri.getAbsolutePath();
                QueryString qs = uri.getQuery();

                Request request = new DefaultRequest(HttpMethod.POST, href, qs, null, body, length);

                Response response = execute(request);
                Map<String, Object> responseBody = getBody(response);

<<<<<<< HEAD
        //asserts invariant given that we should have returned if the responseBody is null or empty:
        assert responseBody != null && !responseBody.isEmpty() : "Response body must be non-empty.";

        //since 1.0.RC3 RC: emailVerification boolean hack. See: https://github.com/stormpath/stormpath-sdk-java/issues/60
        boolean emailVerification = resource instanceof EmailVerificationToken && returnType.equals(Account.class);
        //since 1.0.RC4 : fix for https://github.com/stormpath/stormpath-sdk-java/issues/140 where Account remains disabled after
        //successful verification due to an outdated `Account` state in the cache.
        if (emailVerification && isCachingEnabled()) {
            Cache cache = getCache(Account.class);
            String accountHref = (String) responseBody.get(HREF_PROP_NAME);
            if (Strings.hasText(accountHref)) {
                cache.remove(accountHref);
            }
        }

        // (qs != null && qs.containsKey("expand"))
        //since 1.0.RC4: uncaching boolean hack. PasswordResetToken. See: https://github.com/stormpath/stormpath-sdk-java/issues/132
        boolean doNotCache = (resource instanceof PasswordResetToken && PasswordResetToken.class.isAssignableFrom(returnType)) || emailVerification;

        if (isCacheUpdateEnabled(returnType) && !doNotCache) {
            //@since 1.0.RC3: Let's first check if the response is an actual Resource (meaning, that it has an href property)
            if (Strings.hasText((String)returnResponseBody.get(HREF_PROP_NAME))) {
                //@since 1.0.RC3: ProviderAccountResult is both a Resource and has an href property, but it must not be cached
                if (!returnType.isAssignableFrom(ProviderAccountResult.class)) {
                    cache(returnType, responseBody, filteredQs);
=======
                if (Collections.isEmpty(responseBody)) {
                    throw new IllegalStateException("Unable to obtain resource data from the API server.");
>>>>>>> 06fc8feb
                }

                ResourceAction responseAction = getPostAction(req, response);

                return new DefaultResourceDataResult(responseAction, uri, returnType, responseBody);
            }
        });

        ResourceAction action = create ? ResourceAction.CREATE : ResourceAction.UPDATE;
        ResourceDataRequest request = new DefaultResourceDataRequest(action, uri, abstractResource.getClass(), props);

        ResourceDataResult result = chain.filter(request);

        Map<String,Object> data = result.getData();
        Assert.notEmpty(data, "Filter chain returned an empty data result from a persistence request. This is never allowed.");

        //ensure the caller's argument is updated with what is returned from the server if the types are the same:
        if (returnType.equals(abstractResource.getClass())) {
            abstractResource.setProperties(data);
        }

        return resourceFactory.instantiate(returnType, data);
    }

    /* =====================================================================
       Resource Deletion
       ===================================================================== */

    @Override
    public <T extends Resource> void delete(T resource) {
        doDelete(resource, null);
    }

    @Override
    public <T extends Resource> void deleteResourceProperty(T resource, String propertyName) {
        Assert.hasText(propertyName, "propertyName cannot be null or empty.");
        doDelete(resource, propertyName);
    }

    private <T extends Resource> void doDelete(T resource, final String possiblyNullPropertyName) {

        Assert.notNull(resource, "resource argument cannot be null.");
        Assert.isInstanceOf(AbstractResource.class, resource, "Resource argument must be an AbstractResource.");

        AbstractResource abstractResource = (AbstractResource) resource;
        final String resourceHref = abstractResource.getHref();
        final String requestHref;
        if (Strings.hasText(possiblyNullPropertyName)) { //delete just that property, not the entire resource:
            requestHref = resourceHref + "/" + possiblyNullPropertyName;
        } else {
            requestHref = resourceHref;
        }

        FilterChain chain = new DefaultFilterChain(this.filters, new FilterChain() {

            @Override
            public ResourceDataResult filter(ResourceDataRequest request) {
                Request deleteRequest = new DefaultRequest(HttpMethod.DELETE, requestHref);
                execute(deleteRequest);
                //delete requests have HTTP 204 (no content), so just create an empty body for the result:
                return new DefaultResourceDataResult(request.getAction(), request.getUri(), request.getResourceClass(), new HashMap<String, Object>());
            }
        });

        final CanonicalUri resourceUri = canonicalize(resourceHref, null);
        ResourceDataRequest request = new DefaultResourceDataRequest(ResourceAction.DELETE, resourceUri, resource.getClass(), new HashMap<String, Object>());
        chain.filter(request);
    }

    /* =====================================================================
       Resource Caching
       ===================================================================== */

    /**
     * @since 0.8
     */
    public boolean isCachingEnabled() {
        return this.cacheManager != null && !(this.cacheManager instanceof DisabledCacheManager);
    }

    /**
     * @since 1.0.beta
     */
    private Response execute(Request request) throws ResourceException {

        applyDefaultRequestHeaders(request);

        Response response = this.requestExecutor.executeRequest(request);
        log.trace("Executed HTTP request.");

        if (response.isError()) {
            Map<String, Object> body = getBody(response);
            DefaultError error = new DefaultError(body);
            throw new ResourceException(error);
        }

        return response;
    }

    private Map<String, Object> getBody(Response response) {

        Assert.notNull(response, "response argument cannot be null.");

        Map<String, Object> out = null;

        if (response.hasBody()) {
            out = mapMarshaller.unmarshall(response.getBody());
        }

        return out;
    }

    protected void applyDefaultRequestHeaders(Request request) {
        request.getHeaders().setAccept(java.util.Collections.singletonList(MediaType.APPLICATION_JSON));
        request.getHeaders().set("User-Agent", USER_AGENT_STRING);
        if (request.getBody() != null) {
            //this data store currently only deals with JSON messages:
            request.getHeaders().setContentType(MediaType.APPLICATION_JSON);
        }
    }

    protected CanonicalUri canonicalize(String href, Map<String,?> queryParams) {
        href = ensureFullyQualified(href);
        return DefaultCanonicalUri.create(href, queryParams);
    }

    /**
     * @since 0.8
     */
    protected String ensureFullyQualified(String href) {
        String value = href;
        if (!isFullyQualified(href)) {
            value = qualify(href);
        }
        return value;
    }

    protected boolean isFullyQualified(String href) {

        if (href == null || href.length() < 5) {
            return false;
        }

        char c = href.charAt(0);
        if (c == 'h' || c == 'H') {
            c = href.charAt(1);
            if (c == 't' || c == 'T') {
                c = href.charAt(2);
                if (c == 't' || c == 'T') {
                    c = href.charAt(3);
                    if (c == 'p' || c == 'P') {
                        return true;
                    }
                }
            }
        }

        return false;
    }

    protected String qualify(String href) {
        StringBuilder sb = new StringBuilder(this.baseUrl);
        if (!href.startsWith("/")) {
            sb.append("/");
        }
        sb.append(href);
        return sb.toString();
    }

    private static String toString(InputStream is) {
        try {
            return new Scanner(is, "UTF-8").useDelimiter("\\A").next();
        } catch (java.util.NoSuchElementException e) {
            log.trace("Response body input stream did not contain any content.", e);
            return null;
        }
    }
}<|MERGE_RESOLUTION|>--- conflicted
+++ resolved
@@ -372,36 +372,8 @@
                 Response response = execute(request);
                 Map<String, Object> responseBody = getBody(response);
 
-<<<<<<< HEAD
-        //asserts invariant given that we should have returned if the responseBody is null or empty:
-        assert responseBody != null && !responseBody.isEmpty() : "Response body must be non-empty.";
-
-        //since 1.0.RC3 RC: emailVerification boolean hack. See: https://github.com/stormpath/stormpath-sdk-java/issues/60
-        boolean emailVerification = resource instanceof EmailVerificationToken && returnType.equals(Account.class);
-        //since 1.0.RC4 : fix for https://github.com/stormpath/stormpath-sdk-java/issues/140 where Account remains disabled after
-        //successful verification due to an outdated `Account` state in the cache.
-        if (emailVerification && isCachingEnabled()) {
-            Cache cache = getCache(Account.class);
-            String accountHref = (String) responseBody.get(HREF_PROP_NAME);
-            if (Strings.hasText(accountHref)) {
-                cache.remove(accountHref);
-            }
-        }
-
-        // (qs != null && qs.containsKey("expand"))
-        //since 1.0.RC4: uncaching boolean hack. PasswordResetToken. See: https://github.com/stormpath/stormpath-sdk-java/issues/132
-        boolean doNotCache = (resource instanceof PasswordResetToken && PasswordResetToken.class.isAssignableFrom(returnType)) || emailVerification;
-
-        if (isCacheUpdateEnabled(returnType) && !doNotCache) {
-            //@since 1.0.RC3: Let's first check if the response is an actual Resource (meaning, that it has an href property)
-            if (Strings.hasText((String)returnResponseBody.get(HREF_PROP_NAME))) {
-                //@since 1.0.RC3: ProviderAccountResult is both a Resource and has an href property, but it must not be cached
-                if (!returnType.isAssignableFrom(ProviderAccountResult.class)) {
-                    cache(returnType, responseBody, filteredQs);
-=======
                 if (Collections.isEmpty(responseBody)) {
                     throw new IllegalStateException("Unable to obtain resource data from the API server.");
->>>>>>> 06fc8feb
                 }
 
                 ResourceAction responseAction = getPostAction(req, response);
