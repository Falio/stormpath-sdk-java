--- conflicted
+++ resolved
@@ -475,7 +475,6 @@
         Response response = executeRequestGetFullResponse(request);
         Map<String, Object> responseBody = getBodyFromSuccessfulResponse(response);
 
-<<<<<<< HEAD
         //since 1.0.beta: provider's account creation status (whether it is new or not) is returned in the HTTP response
         //status. The resource factory does not provide a way to pass such information when instantiating a resource. Thus,
         //after the resource has been instantiated we are going to manipulate it before returning it in order to set the
@@ -489,11 +488,7 @@
             }
         }
 
-        // Transitory filters serve the purpose of filtering the resource properties to return to the user,
-        // based on the current request.
-=======
         // Filter resource properties to return to the user, based on the current request.
->>>>>>> 081fdd81
         // For example: decrypting the api key secret to return to the user
         // with the current request content (query strings, etc.); which is why they are transitory, because they cannot
         // be added when initializing the filter (they depend on the current request).
