--- conflicted
+++ resolved
@@ -15,7 +15,6 @@
  */
 package com.stormpath.sdk.impl.directory;
 
-<<<<<<< HEAD
 import com.stormpath.sdk.account.Account;
 import com.stormpath.sdk.account.AccountCriteria;
 import com.stormpath.sdk.account.AccountList;
@@ -27,11 +26,6 @@
 import com.stormpath.sdk.group.GroupCriteria;
 import com.stormpath.sdk.group.GroupList;
 import com.stormpath.sdk.group.Groups;
-=======
-import com.stormpath.sdk.account.*;
-import com.stormpath.sdk.directory.*;
-import com.stormpath.sdk.group.*;
->>>>>>> 88d75212
 import com.stormpath.sdk.impl.ds.InternalDataStore;
 import com.stormpath.sdk.impl.provider.IdentityProviderType;
 import com.stormpath.sdk.impl.resource.*;
@@ -266,7 +260,6 @@
     }
 
     /**
-<<<<<<< HEAD
      * @since 1.0.RC4.3-SNAPSHOT
      */
     @Override
@@ -276,7 +269,8 @@
         getDataStore().save(this, responseOptions);
         return this;
     }
-=======
+
+    /**
      * @since 1.0-SNAPSHOT
      */
     @Override
@@ -284,5 +278,5 @@
         return getResourceProperty(ACCOUNT_CREATION_POLICY);
     }
 
->>>>>>> 88d75212
+
 }