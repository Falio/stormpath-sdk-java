--- conflicted
+++ resolved
@@ -17,7 +17,6 @@
 
 import java.util.ArrayList;
 import java.util.Arrays;
-<<<<<<< HEAD
 import java.util.Collections;
 import java.util.LinkedHashMap;
 import java.util.List;
@@ -25,11 +24,6 @@
 import java.util.Map;
 import java.util.regex.Matcher;
 import java.util.regex.Pattern;
-=======
-import java.util.List;
-import java.util.Locale;
-import java.util.Map;
->>>>>>> 60350374
 
 /**
  * @since 1.0.0
@@ -83,7 +77,7 @@
                             .setRequired(true)
                             .setPlaceholder("stormpath.web." + getControllerKey() + ".form.fields." + fieldName + ".placeholder")
                             .setLabel("stormpath.web." + getControllerKey() + ".form.fields." + fieldName + ".label")
-                            .setEnable(!getDefaultDisableFields().contains(fieldName))
+                            .setEnabled(!getDefaultDisableFields().contains(fieldName))
                             .setVisible(true)
                             .setType(getFieldType(fieldName))
                             .build());
@@ -108,11 +102,7 @@
                     .setLabel(env.getProperty(getFieldPropertyKey(trimmedFieldName, "label"), defaultField != null ? defaultField.getLabel() : null))
                     .setPlaceholder(env.getProperty(getFieldPropertyKey(trimmedFieldName, "placeholder"), defaultField != null ? defaultField.getPlaceholder() : null))
                     .setRequired(env.getProperty(getFieldPropertyKey(trimmedFieldName, "required"), Boolean.class, defaultField != null ? defaultField.isRequired() : null))
-<<<<<<< HEAD
-                    .setEnable(env.getProperty(getFieldPropertyKey(trimmedFieldName, "enabled"), Boolean.class, defaultField != null ? defaultField.isEnabled() : null))
-=======
                     .setEnabled(env.getProperty(getFieldPropertyKey(trimmedFieldName, "enabled"), Boolean.class, defaultField != null ? defaultField.isEnabled() : null))
->>>>>>> 60350374
                     .setVisible(env.getProperty(getFieldPropertyKey(trimmedFieldName, "visible"), Boolean.class, defaultField != null ? defaultField.isVisible() : null))
                     .build();
             fields.add(field);
