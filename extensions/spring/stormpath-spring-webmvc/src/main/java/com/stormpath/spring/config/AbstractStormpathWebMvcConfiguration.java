--- conflicted
+++ resolved
@@ -234,12 +234,7 @@
     @Value("#{ @environment['stormpath.web.stormpathFilter.enabled'] ?: true }")
     protected boolean stormpathFilterEnabled;
 
-<<<<<<< HEAD
     @Value("#{ @environment['stormpath.web.stormpathFilter.order'] ?: T(org.springframework.core.Ordered).HIGHEST_PRECEDENCE }")
-=======
-    @Value(
-            "#{ @environment['stormpath.web.stormpathFilter.order'] ?: T(org.springframework.core.Ordered).HIGHEST_PRECEDENCE }")
->>>>>>> 0adcddc2
     protected int stormpathFilterOrder;
 
     @Value("#{ @environment['stormpath.web.stormpathFilter.urlPatterns'] ?: '/*' }")
@@ -310,12 +305,7 @@
     @Value("#{ @environment['stormpath.web.register.view'] ?: 'stormpath/register' }")
     protected String registerView;
 
-<<<<<<< HEAD
     @Value("#{ @environment['stormpath.web.register.form.fields'] ?: 'givenName, surname, email(required), password(required,password), confirmPassword(required,password)' }")
-=======
-    @Value(
-            "#{ @environment['stormpath.web.register.form.fields'] ?: 'givenName, surname, email(required), password(required,password), confirmPassword(required,password)' }")
->>>>>>> 0adcddc2
     protected String registerFormFields;
 
     // ================  Verify Email Controller properties  ===================
@@ -685,14 +675,10 @@
 
         if (cookieAuthenticationResultSaverEnabled) {
             return new CookieAuthenticationResultSaver(
-<<<<<<< HEAD
-                    stormpathAccountCookieConfig(), stormpathSecureResolver(), stormpathAuthenticationJwtFactory()
-=======
                     stormpathAccessTokenCookieConfig(),
                     stormpathRefreshTokenCookieConfig(),
                     stormpathSecureResolver(),
                     application
->>>>>>> 0adcddc2
             );
         }
 
@@ -741,15 +727,6 @@
         return new AuthenticationResultSaver(savers);
     }
 
-<<<<<<< HEAD
-    public AuthenticationJwtFactory stormpathAuthenticationJwtFactory() {
-        return new DefaultAuthenticationJwtFactory(
-                stormpathJwtSigningKeyResolver(), accountJwtSignatureAlgorithm, accountJwtTtl
-        );
-    }
-
-=======
->>>>>>> 0adcddc2
     public JwtSigningKeyResolver stormpathJwtSigningKeyResolver() {
         return new JwtTokenSigningKeyResolver();
     }
@@ -905,7 +882,12 @@
         return createSpringController(controller);
     }
 
-<<<<<<< HEAD
+    public ErrorModelFactory stormpathLoginErrorModelFactory() {
+        SpringLoginErrorModelFactory springLoginErrorModelFactory = new SpringLoginErrorModelFactory();
+        springLoginErrorModelFactory.setMessageSource(stormpathMessageSource());
+        return springLoginErrorModelFactory;
+    }
+
     protected String createForwardView(String uri) {
         Assert.hasText("uri cannot be null or empty.");
         assert uri != null;
@@ -924,12 +906,6 @@
 
     public AccountStoreModelFactory stormpathAccountStoreModelFactory() {
         return new DefaultAccountStoreModelFactory();
-=======
-    public ErrorModelFactory stormpathLoginErrorModelFactory() {
-        SpringLoginErrorModelFactory springLoginErrorModelFactory = new SpringLoginErrorModelFactory();
-        springLoginErrorModelFactory.setMessageSource(stormpathMessageSource());
-        return springLoginErrorModelFactory;
->>>>>>> 0adcddc2
     }
 
     public Controller stormpathLoginController() {
@@ -1075,17 +1051,9 @@
                 Assert.hasText(value, "i18n message key " + I18N_TEST_KEY + " must resolve to a non-empty value.");
                 stormpathI18nAlreadyConfigured = true;
             } catch (NoSuchMessageException e) {
-<<<<<<< HEAD
-                log.debug(
-                        "Stormpath i18n properties have not been specified during message source configuration.  " +
-                                "Adding these property values as a fallback. Exception for reference (this and the " +
-                                "stack trace can safely be ignored): " + e.getMessage(), e
-                );
-=======
                 log.debug("Stormpath i18n properties have not been specified during message source configuration.  " +
                           "Adding these property values as a fallback. Exception for reference (this and the " +
                           "stack trace can safely be ignored): " + e.getMessage(), e);
->>>>>>> 0adcddc2
             }
 
             if (!stormpathI18nAlreadyConfigured) {
