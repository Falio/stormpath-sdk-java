/*
 * Copyright 2015 Stormpath, Inc.
 *
 * Licensed under the Apache License, Version 2.0 (the "License");
 * you may not use this file except in compliance with the License.
 * You may obtain a copy of the License at
 *
 *     http://www.apache.org/licenses/LICENSE-2.0
 *
 * Unless required by applicable law or agreed to in writing, software
 * distributed under the License is distributed on an "AS IS" BASIS,
 * WITHOUT WARRANTIES OR CONDITIONS OF ANY KIND, either express or implied.
 * See the License for the specific language governing permissions and
 * limitations under the License.
 */
package com.stormpath.spring.config;

import com.fasterxml.jackson.databind.ObjectMapper;
import com.stormpath.sdk.account.Account;
import com.stormpath.sdk.application.Application;
import com.stormpath.sdk.authc.AuthenticationResult;
import com.stormpath.sdk.cache.Cache;
import com.stormpath.sdk.client.Client;
import com.stormpath.sdk.idsite.IdSiteResultListener;
import com.stormpath.sdk.lang.Assert;
import com.stormpath.sdk.lang.Collections;
import com.stormpath.sdk.lang.Strings;
import com.stormpath.sdk.saml.SamlResultListener;
import com.stormpath.sdk.servlet.authz.RequestAuthorizer;
import com.stormpath.sdk.servlet.config.Config;
import com.stormpath.sdk.servlet.config.CookieConfig;
import com.stormpath.sdk.servlet.config.impl.AccessTokenCookieConfig;
import com.stormpath.sdk.servlet.config.impl.RefreshTokenCookieConfig;
import com.stormpath.sdk.servlet.csrf.CsrfTokenManager;
import com.stormpath.sdk.servlet.csrf.DefaultCsrfTokenManager;
import com.stormpath.sdk.servlet.csrf.DisabledCsrfTokenManager;
import com.stormpath.sdk.servlet.event.RequestEvent;
import com.stormpath.sdk.servlet.event.RequestEventListener;
import com.stormpath.sdk.servlet.event.RequestEventListenerAdapter;
import com.stormpath.sdk.servlet.event.TokenRevocationRequestEventListener;
import com.stormpath.sdk.servlet.event.impl.Publisher;
import com.stormpath.sdk.servlet.event.impl.RequestEventPublisher;
import com.stormpath.sdk.servlet.filter.ControllerConfigResolver;
import com.stormpath.sdk.servlet.filter.DefaultServerUriResolver;
import com.stormpath.sdk.servlet.filter.DefaultUsernamePasswordRequestFactory;
import com.stormpath.sdk.servlet.filter.DefaultWrappedServletRequestFactory;
import com.stormpath.sdk.servlet.filter.FilterChainResolver;
import com.stormpath.sdk.servlet.filter.ProxiedFilterChain;
import com.stormpath.sdk.servlet.filter.ServerUriResolver;
import com.stormpath.sdk.servlet.filter.StormpathFilter;
import com.stormpath.sdk.servlet.filter.UsernamePasswordRequestFactory;
import com.stormpath.sdk.servlet.filter.WrappedServletRequestFactory;
import com.stormpath.sdk.servlet.filter.account.AccountResolverFilter;
import com.stormpath.sdk.servlet.filter.account.AuthenticationResultSaver;
import com.stormpath.sdk.servlet.filter.account.AuthorizationHeaderAccountResolver;
import com.stormpath.sdk.servlet.filter.account.CookieAccountResolver;
import com.stormpath.sdk.servlet.filter.account.CookieAuthenticationResultSaver;
import com.stormpath.sdk.servlet.filter.account.DefaultJwtAccountResolver;
import com.stormpath.sdk.servlet.filter.account.JwtAccountResolver;
import com.stormpath.sdk.servlet.filter.account.JwtSigningKeyResolver;
import com.stormpath.sdk.servlet.filter.account.SessionAccountResolver;
import com.stormpath.sdk.servlet.filter.account.SessionAuthenticationResultSaver;
import com.stormpath.sdk.servlet.filter.oauth.AccessTokenAuthenticationRequestFactory;
import com.stormpath.sdk.servlet.filter.oauth.AccessTokenResultFactory;
import com.stormpath.sdk.servlet.filter.oauth.DefaultAccessTokenAuthenticationRequestFactory;
import com.stormpath.sdk.servlet.filter.oauth.DefaultAccessTokenRequestAuthorizer;
import com.stormpath.sdk.servlet.filter.oauth.DefaultAccessTokenResultFactory;
import com.stormpath.sdk.servlet.filter.oauth.DefaultRefreshTokenAuthenticationRequestFactory;
import com.stormpath.sdk.servlet.filter.oauth.DefaultRefreshTokenResultFactory;
import com.stormpath.sdk.servlet.filter.oauth.OriginAccessTokenRequestAuthorizer;
import com.stormpath.sdk.servlet.filter.oauth.RefreshTokenAuthenticationRequestFactory;
import com.stormpath.sdk.servlet.filter.oauth.RefreshTokenResultFactory;
import com.stormpath.sdk.servlet.form.DefaultField;
import com.stormpath.sdk.servlet.form.Field;
import com.stormpath.sdk.servlet.http.InvalidMediaTypeException;
import com.stormpath.sdk.servlet.http.MediaType;
import com.stormpath.sdk.servlet.http.Resolver;
import com.stormpath.sdk.servlet.http.Saver;
import com.stormpath.sdk.servlet.http.authc.AccountStoreResolver;
import com.stormpath.sdk.servlet.http.authc.AuthorizationHeaderAuthenticator;
import com.stormpath.sdk.servlet.http.authc.BasicAuthenticationScheme;
import com.stormpath.sdk.servlet.http.authc.BearerAuthenticationScheme;
import com.stormpath.sdk.servlet.http.authc.DisabledAccountStoreResolver;
import com.stormpath.sdk.servlet.http.authc.HeaderAuthenticator;
import com.stormpath.sdk.servlet.http.authc.HttpAuthenticationScheme;
import com.stormpath.sdk.servlet.i18n.MessageTag;
import com.stormpath.sdk.servlet.idsite.DefaultIdSiteOrganizationResolver;
import com.stormpath.sdk.servlet.idsite.IdSiteOrganizationContext;
import com.stormpath.sdk.servlet.mvc.AccessTokenController;
import com.stormpath.sdk.servlet.mvc.ChangePasswordController;
import com.stormpath.sdk.servlet.mvc.DefaultFormFieldsParser;
import com.stormpath.sdk.servlet.mvc.ErrorModelFactory;
import com.stormpath.sdk.servlet.mvc.ForgotPasswordController;
import com.stormpath.sdk.servlet.mvc.FormFieldParser;
import com.stormpath.sdk.servlet.mvc.IdSiteController;
import com.stormpath.sdk.servlet.mvc.IdSiteLogoutController;
import com.stormpath.sdk.servlet.mvc.IdSiteResultController;
import com.stormpath.sdk.servlet.mvc.LoginController;
import com.stormpath.sdk.servlet.mvc.LoginErrorModelFactory;
import com.stormpath.sdk.servlet.mvc.LogoutController;
import com.stormpath.sdk.servlet.mvc.MeController;
import com.stormpath.sdk.servlet.mvc.RegisterController;
import com.stormpath.sdk.servlet.mvc.SamlController;
import com.stormpath.sdk.servlet.mvc.SamlLogoutController;
import com.stormpath.sdk.servlet.mvc.SamlResultController;
import com.stormpath.sdk.servlet.mvc.SendVerificationEmailController;
import com.stormpath.sdk.servlet.mvc.VerifyController;
import com.stormpath.sdk.servlet.mvc.provider.AccountStoreModelFactory;
import com.stormpath.sdk.servlet.mvc.provider.DefaultAccountStoreModelFactory;
import com.stormpath.sdk.servlet.mvc.provider.FacebookCallbackController;
import com.stormpath.sdk.servlet.mvc.provider.GithubCallbackController;
import com.stormpath.sdk.servlet.mvc.provider.GoogleCallbackController;
import com.stormpath.sdk.servlet.mvc.provider.LinkedinCallbackController;
import com.stormpath.sdk.servlet.oauth.AccessTokenValidationStrategy;
import com.stormpath.sdk.servlet.oauth.impl.JwtTokenSigningKeyResolver;
import com.stormpath.sdk.servlet.organization.DefaultOrganizationNameKeyResolver;
import com.stormpath.sdk.servlet.saml.DefaultSamlOrganizationResolver;
import com.stormpath.sdk.servlet.saml.SamlOrganizationContext;
import com.stormpath.sdk.servlet.util.IsLocalhostResolver;
import com.stormpath.sdk.servlet.util.RemoteAddrResolver;
import com.stormpath.sdk.servlet.util.SecureRequiredExceptForLocalhostResolver;
import com.stormpath.sdk.servlet.util.SubdomainResolver;
import com.stormpath.spring.context.CompositeMessageSource;
import com.stormpath.spring.mvc.ChangePasswordControllerConfigResolver;
import com.stormpath.spring.mvc.ForgotPasswordControllerConfigResolver;
import com.stormpath.spring.mvc.LoginControllerConfigResolver;
import com.stormpath.spring.mvc.LogoutControllerConfigResolver;
import com.stormpath.spring.mvc.RegisterControllerConfigResolver;
import com.stormpath.spring.mvc.SendVerificationEmailControllerConfigResolver;
import com.stormpath.spring.mvc.SpringController;
import com.stormpath.spring.mvc.SpringSpaController;
import com.stormpath.spring.mvc.TemplateLayoutInterceptor;
import com.stormpath.spring.mvc.VerifyControllerConfigResolver;
import io.jsonwebtoken.SignatureAlgorithm;
import org.slf4j.Logger;
import org.slf4j.LoggerFactory;
import org.springframework.beans.factory.annotation.Autowired;
import org.springframework.beans.factory.annotation.Qualifier;
import org.springframework.beans.factory.annotation.Value;
import org.springframework.context.MessageSource;
import org.springframework.context.NoSuchMessageException;
import org.springframework.context.support.DelegatingMessageSource;
import org.springframework.context.support.ResourceBundleMessageSource;
import org.springframework.core.Ordered;
import org.springframework.core.env.CompositePropertySource;
import org.springframework.core.env.ConfigurableEnvironment;
import org.springframework.core.env.EnumerablePropertySource;
import org.springframework.core.env.Environment;
import org.springframework.core.env.PropertySource;
import org.springframework.util.PathMatcher;
import org.springframework.util.StringUtils;
import org.springframework.web.servlet.HandlerInterceptor;
import org.springframework.web.servlet.HandlerMapping;
import org.springframework.web.servlet.LocaleResolver;
import org.springframework.web.servlet.View;
import org.springframework.web.servlet.ViewResolver;
import org.springframework.web.servlet.handler.SimpleUrlHandlerMapping;
import org.springframework.web.servlet.i18n.CookieLocaleResolver;
import org.springframework.web.servlet.i18n.LocaleChangeInterceptor;
import org.springframework.web.servlet.mvc.Controller;
import org.springframework.web.servlet.view.json.MappingJackson2JsonView;
import org.springframework.web.util.UrlPathHelper;

import javax.servlet.Filter;
import javax.servlet.FilterChain;
import javax.servlet.ServletException;
import javax.servlet.http.HttpServletRequest;
import javax.servlet.http.HttpServletResponse;
import java.util.ArrayList;
import java.util.Arrays;
import java.util.Collection;
import java.util.HashMap;
import java.util.HashSet;
import java.util.LinkedHashMap;
import java.util.LinkedHashSet;
import java.util.List;
import java.util.Locale;
import java.util.Map;
import java.util.Set;
import java.util.regex.Matcher;
import java.util.regex.Pattern;

/**
 * @since 1.0.RC4
 */
@SuppressWarnings({"SpringFacetCodeInspection", "SpringJavaAutowiredMembersInspection"})
public abstract class AbstractStormpathWebMvcConfiguration {

    private static final Logger log = LoggerFactory.getLogger(AbstractStormpathWebMvcConfiguration.class);

    private static final String PRODUCES_SUPPORTED_TYPES_MSG = "stormpath.web.produces property value must " +
            "specify either " + MediaType.APPLICATION_JSON_VALUE + " or " + MediaType.TEXT_HTML_VALUE + " or both.  " +
            "Other media types for this property are not currently supported.";

    protected static final String I18N_PROPERTIES_BASENAME = "com.stormpath.sdk.servlet.i18n";

    //corresponding value should be present in a message source:
    protected static final String I18N_TEST_KEY = "stormpath.web.login.title";

    // =================== Authentication Components ==========================

    @Value("#{ @environment['stormpath.web.authc.savers.cookie.enabled'] ?: true }")
    protected boolean cookieAuthenticationResultSaverEnabled;

    //session state storage should explicitly be enabled due to the performance impact it might have in
    //larger-scale environments (session state = shared state that must be distributed/clustered):
    @Value("#{ @environment['stormpath.web.authc.savers.session.enabled'] ?: false }")
    protected boolean sessionAuthenticationResultSaverEnabled;

    // ================  Account JWT properties  ===================

    @Value("#{ @environment['stormpath.web.account.jwt.ttl'] ?: 259200 }") //3 days by default
    protected long accountJwtTtl;

    @Value("#{ @environment['stormpath.web.account.jwt.signatureAlgorithm'] ?: 'HS256' }") //3 days by default
    protected SignatureAlgorithm accountJwtSignatureAlgorithm;

    // ================  HTTP Servlet Request behavior  ===================

    @Value("#{ @environment['stormpath.web.request.remoteUser.strategy'] ?: 'username' }")
    protected String requestRemoteUserStrategy;

    @Value("#{ @environment['stormpath.web.request.userPrincipal.strategy'] ?: 'account' }")
    protected String requestUserPrincipalStrategy;

    @Value("#{ @environment['stormpath.web.request.client.attributeNames'] ?: 'client' }")
    protected String requestClientAttributeNames;

    @Value("#{ @environment['stormpath.web.request.application.attributeNames'] ?: 'application' }")
    protected String requestApplicationAttributeNames;

    //By default, we want the the RequestMappingHandlerMapping to take precedence over this HandlerMapping: this
    //allows app developers to override any of the Stormpath default controllers by creating their own
    //@Controller class at the same URI path.
    //Spring Boot sets the default RequestMappingHandlerMapping's order to be zero, so we'll add a little
    //(lower numbers have higher precedence):
    @Value("#{ @environment['stormpath.web.handlerMapping.order'] ?: 10 }")
    protected int handlerMappingOrder;

    @Value("#{ @environment['stormpath.web.csrf.token.enabled'] ?: true }")
    protected boolean csrfTokenEnabled;

    @Value("#{ @environment['stormpath.web.csrf.token.ttl'] ?: 3600000 }") //1 hour (unit is millis)
    protected long csrfTokenTtl;

    @Value("#{ @environment['stormpath.web.csrf.token.name'] ?: 'csrfToken'}")
    protected String csrfTokenName;

    @Value("#{ @environment['stormpath.web.nonce.cache.name'] ?: 'com.stormpath.sdk.servlet.nonces' }")
    protected String nonceCacheName;

    @Value("#{ @environment['stormpath.web.http.authc.challenge'] ?: true }")
    protected boolean httpAuthenticationChallenge;

    // ================  StormpathFilter properties  ===================

    @Value("#{ @environment['stormpath.web.stormpathFilter.enabled'] ?: true }")
    protected boolean stormpathFilterEnabled;

    @Value("#{ @environment['stormpath.web.stormpathFilter.order'] ?: T(org.springframework.core.Ordered).HIGHEST_PRECEDENCE }")
    protected int stormpathFilterOrder;

    @Value("#{ @environment['stormpath.web.stormpathFilter.urlPatterns'] ?: '/*' }")
    protected String stormpathFilterUrlPatterns;

    @Value("#{ @environment['stormpath.web.stormpathFilter.servletNames'] }")
    protected String stormpathFilterServletNames;

    @Value("#{ @environment['stormpath.web.stormpathFilter.dispatcherTypes'] ?: 'REQUEST, INCLUDE, FORWARD, ERROR' }")
    protected String stormpathFilterDispatcherTypes;

    @Value("#{ @environment['stormpath.web.stormpathFilter.matchAfter'] ?: false }")
    protected boolean stormpathFilterMatchAfter;

    // ================  'Head' view template properties  ===================

    @Value("#{ @environment['stormpath.web.head.view'] ?: 'stormpath/head' }")
    protected String headView;

    @Value("#{ @environment['stormpath.web.head.fragmentSelector'] ?: 'head' }")
    protected String headFragmentSelector;

    @Value("#{ @environment['stormpath.web.head.cssUris'] ?: '//fonts.googleapis.com/css?family=Open+Sans:300italic,300,400italic,400,600italic,600,700italic,700,800italic,800 //netdna.bootstrapcdn.com/bootstrap/3.1.1/css/bootstrap.min.css /assets/css/stormpath.css' }")
    protected String headCssUris;

    @Value("#{ @environment['stormpath.web.head.extraCssUris'] }")
    protected String headExtraCssUris;

<<<<<<< HEAD
    // ================  Login Controller properties  ===================

    @Value("#{ @environment['stormpath.web.login.enabled'] ?: true }")
    protected boolean loginEnabled;

    @Value("#{ @environment['stormpath.web.login.uri'] ?: '/login' }")
    protected String loginUri;

    @Value("#{ @environment['stormpath.web.login.nextUri'] ?: '/' }")
    protected String loginNextUri;

    @Value("#{ @environment['stormpath.web.login.view'] ?: 'stormpath/login' }")
    protected String loginView;

    // ================  Forgot Password Controller properties  ===================

    @Value("#{ @environment['stormpath.web.forgotPassword.enabled'] ?: true }")
    protected boolean forgotEnabled;

    @Value("#{ @environment['stormpath.web.forgotPassword.uri'] ?: '/forgot' }")
    protected String forgotUri;

    @Value("#{ @environment['stormpath.web.forgotPassword.nextUri'] ?: '/login?status=forgot' }")
    protected String forgotNextUri;

    @Value("#{ @environment['stormpath.web.forgotPassword.view'] ?: 'stormpath/forgot' }")
    protected String forgotView;

=======
>>>>>>> ca6f210d
    // ================  Register Controller properties  ===================

    @Value("#{ @environment['stormpath.web.register.form.fields'] ?: 'givenName, surname, email(required), password(required,password), confirmPassword(required,password)' }")
    protected String registerFormFields;

<<<<<<< HEAD
    // ================  Verify Email Controller properties  ===================

    @Value("#{ @environment['stormpath.web.verifyEmail.enabled'] ?: true }")
    protected boolean verifyEnabled;

    @Value("#{ @environment['stormpath.web.verifyEmail.uri'] ?: '/verify' }")
    protected String verifyUri;

    @Value("#{ @environment['stormpath.web.verifyEmail.nextUri'] ?: '/login?status=verified' }")
    protected String verifyNextUri;

    @Value("#{ @environment['stormpath.web.verifyEmail.view'] ?: 'stormpath/verify' }")
    protected String verifyView;

    @Value("#{ @environment['stormpath.web.sendVerificationEmail.uri'] ?: '/sendVerificationEmail' }")
    protected String sendVerificationEmailUri;

    @Value("#{ @environment['stormpath.web.sendVerificationEmail.view'] ?: 'stormpath/sendVerificationEmail' }")
    protected String sendVerificationEmailView;
=======
    @Value("#{ @environment['stormpath.web.register.autoLogin'] ?: false }")
    protected boolean registerAutoLogin;
>>>>>>> ca6f210d

    // ================  Logout Controller properties  ===================

    @Value("#{ @environment['stormpath.web.logout.invalidateHttpSession'] ?: true }")
    protected boolean logoutInvalidateHttpSession;

<<<<<<< HEAD
    // ================  Change Password Controller properties  ===================

    @Value("#{ @environment['stormpath.web.changePassword.enabled'] ?: true }")
    protected boolean changePasswordEnabled;

    @Value("#{ @environment['stormpath.web.changePassword.uri'] ?: '/change' }")
    protected String changePasswordUri;

    @Value("#{ @environment['stormpath.web.changePassword.nextUri'] ?: '/login?status=changed' }")
    protected String changePasswordNextUri;

    @Value("#{ @environment['stormpath.web.changePassword.view'] ?: 'stormpath/change' }")
    protected String changePasswordView;

=======
>>>>>>> ca6f210d
    // ================  Access Token Controller properties  ===================

    @Value("#{ @environment['stormpath.web.oauth2.enabled'] ?: true }")
    protected boolean accessTokenEnabled;

    @Value("#{ @environment['stormpath.web.oauth2.uri'] ?: '/oauth/token' }")
    protected String accessTokenUri;

    @Value("#{ @environment['stormpath.web.oauth2.origin.authorizer.originUris'] }")
    protected String accessTokenAuthorizedOriginUris;

    @Value("#{ @environment['stormpath.web.oauth2.validationStrategy'] ?: 'stormpath'}")
    protected String accessTokenValidationStrategy;

    // ================  ID Site properties  ===================

    @Value("#{ @environment['stormpath.web.idSite.enabled'] ?: false }")
    protected boolean idSiteEnabled;

    @Value("#{ @environment['stormpath.web.idSite.loginUri'] }")
    protected String idSiteLoginUri; //null by default as it is assumed the id site root is the same as the login page (usually)

    @Value("#{ @environment['stormpath.web.idSite.registerUri'] ?: '/#/register' }")
    protected String idSiteRegisterUri;

    @Value("#{ @environment['stormpath.web.idSite.forgotUri'] ?: '/#/forgot' }")
    protected String idSiteForgotUri;

    @Value("#{ @environment['stormpath.web.idSite.resultUri'] ?: '/idSiteResult' }")
    protected String idSiteResultUri;

    @Value("#{ @environment['stormpath.web.idSite.useSubdomain'] }")
    protected Boolean idSiteUseSubdomain;

    @Value("#{ @environment['stormpath.web.idSite.showOrganizationField'] }")
    protected Boolean idSiteShowOrganizationField;

    @Value("#{ @environment['stormpath.web.callback.enabled'] ?: false }")
    protected boolean samlEnabled;

    @Value("#{ @environment['stormpath.web.callback.uri'] ?: '/samlResult' }")
    protected String samlResultUri;

    // ================  Me Controller properties ==================

    @Value("#{ @environment['stormpath.web.me.enabled'] ?: true }")
    protected boolean meEnabled;

    @Value("#{ @environment['stormpath.web.me.uri'] ?: '/me' }")
    protected String meUri;

    @Value("#{ @environment['stormpath.web.me.nextUri'] ?: '/' }")
    protected String meNextUri;

    @Value("#{ @environment['stormpath.web.me.expand.groups'] ?: true }")
    protected boolean meExpandGroups;

    // ================  Content negotiation support properties  ===================

    @Value("#{ @environment['stormpath.web.produces'] ?: 'application/json, text/html' }")
    protected String produces;

    @Value("${stormpath.web.social.google.uri:/callbacks/google}")
    protected String googleCallbackUri;

    @Value("${stormpath.web.social.facebook.uri:/callbacks/facebook}")
    protected String facebookCallbackUri;

    @Value("${stormpath.web.social.linkedin.uri:/callbacks/linkedin}")
    protected String linkedinCallbackUri;

    @Value("${stormpath.web.social.github.uri:/callbacks/github}")
    protected String githubCallbackUri;

    @Value("#{ @environment['stormpath.web.application.domain'] }")
    protected String baseDomainName;

    @Value("#{ @environment['stormpath.web.json.view'] ?: 'stormpathJsonView' }")
    protected String jsonView;

    //Spring's ThymeleafViewResolver defaults to an order of Ordered.LOWEST_PRECEDENCE - 5.  We want to ensure that this
    //JSON view resolver has a slightly higher precedence to ensure that JSON is rendered and not a Thymeleaf template.
    @Value("#{ @environment['stormpath.web.json.view.resolver.order'] ?: T(org.springframework.core.Ordered).LOWEST_PRECEDENCE - 10 }")
    protected int jsonViewResolverOrder;

    @Autowired(required = false)
    protected PathMatcher pathMatcher;

    @Autowired(required = false)
    protected UrlPathHelper urlPathHelper;

    @Autowired
    protected Client client;

    @Autowired
    @Qualifier("stormpathApplication")
    protected Application application;

    @Autowired(required = false)
    protected MessageSource messageSource;

    @Autowired(required = false)
    protected LocaleResolver localeResolver;

    @Autowired(required = false)
    protected LocaleChangeInterceptor localeChangeInterceptor;

    @Autowired(required = false)
    @Qualifier("springSecurityIdSiteResultListener")
    IdSiteResultListener springSecurityIdSiteResultListener;

    @Autowired(required = false)
    @Qualifier("springSecuritySamlResultListener")
    SamlResultListener springSecuritySamlResultListener;

    @Autowired(required = false)
    protected ErrorModelFactory loginErrorModelFactory;

    @Autowired(required = false)
    protected ObjectMapper objectMapper = new ObjectMapper();

    @Autowired
    protected Environment environment;

    public HandlerMapping stormpathHandlerMapping() throws Exception {

        Map<String, Controller> mappings = new LinkedHashMap<String, Controller>();

        if (stormpathLoginControllerConfigResolver().isEnabled()) {
            mappings.put(stormpathLoginControllerConfigResolver().getUri(), stormpathLoginController());
            mappings.put(googleCallbackUri, stormpathGoogleCallbackController());
            mappings.put(githubCallbackUri, stormpathGithubCallbackController());
            mappings.put(facebookCallbackUri, stormpathFacebookCallbackController());
            mappings.put(linkedinCallbackUri, stormpathLinkedinCallbackController());
        }
        if (stormpathLogoutControllerConfigResolver().isEnabled()) {
            mappings.put(stormpathLogoutControllerConfigResolver().getUri(), stormpathLogoutController());
        }
        if (stormpathRegisterControllerConfigResolver().isEnabled()) {
            mappings.put(stormpathRegisterControllerConfigResolver().getUri(), stormpathRegisterController());
        }
        if (stormpathVerifyControllerConfigResolver().isEnabled()) {
            mappings.put(stormpathVerifyControllerConfigResolver().getUri(), stormpathVerifyController());
            mappings.put(stormpathSendVerificationEmailControllerConfigResolver().getUri(), stormpathSendVerificationEmailController());
        }
        if (stormpathForgotPasswordControllerConfigResolver().isEnabled()) {
            mappings.put(stormpathForgotPasswordControllerConfigResolver().getUri(), stormpathForgotPasswordController());
        }
        if (stormpathChangePasswordControllerConfigResolver().isEnabled()) {
            mappings.put(stormpathChangePasswordControllerConfigResolver().getUri(), stormpathChangePasswordController());
        }
        if (accessTokenEnabled) {
            mappings.put(accessTokenUri, stormpathAccessTokenController());
        }
        if (idSiteEnabled) {
            mappings.put(idSiteResultUri, stormpathIdSiteResultController());
        }
        if (samlEnabled) {
            mappings.put(samlResultUri, stormpathSamlResultController());
        }
        if (meEnabled) {
            mappings.put(meUri, stormpathMeController());
        }

        SimpleUrlHandlerMapping mapping = new SimpleUrlHandlerMapping();
        mapping.setOrder(handlerMappingOrder);
        mapping.setUrlMap(mappings);

        mapping.setInterceptors(new Object[]{stormpathLocaleChangeInterceptor(), stormpathLayoutInterceptor()});

        if (pathMatcher != null) {
            mapping.setPathMatcher(pathMatcher);
        }

        if (urlPathHelper != null) {
            mapping.setUrlPathHelper(urlPathHelper);
        }

        return mapping;
    }

    public Controller stormpathGoogleCallbackController() {
        GoogleCallbackController googleCallbackController = new GoogleCallbackController(
                stormpathLoginControllerConfigResolver().getNextUri(),
                stormpathAuthenticationResultSaver()
        );

        return createSpringController(googleCallbackController);
    }

    public Controller stormpathGithubCallbackController() {
        GithubCallbackController githubCallbackController = new GithubCallbackController(
                stormpathLoginControllerConfigResolver().getNextUri(),
                stormpathAuthenticationResultSaver()
        );

        return createSpringController(githubCallbackController);
    }

    public Controller stormpathFacebookCallbackController() {
        FacebookCallbackController facebookCallbackController = new FacebookCallbackController(
                stormpathLoginControllerConfigResolver().getNextUri(),
                stormpathAuthenticationResultSaver()
        );

        return createSpringController(facebookCallbackController);
    }

    public Controller stormpathLinkedinCallbackController() {
        LinkedinCallbackController linkedinCallbackController = new LinkedinCallbackController(
                stormpathLoginControllerConfigResolver().getNextUri(),
                stormpathAuthenticationResultSaver()
        );

        return createSpringController(linkedinCallbackController);
    }

    public HandlerInterceptor stormpathLayoutInterceptor() throws Exception {
        TemplateLayoutInterceptor interceptor = new TemplateLayoutInterceptor();
        interceptor.setHeadViewName(headView);
        interceptor.setHeadFragmentSelector(headFragmentSelector);

        //deal w/ URIs:
        String[] uris = StringUtils.tokenizeToStringArray(headCssUris, " \t");
        Set<String> uriSet = new LinkedHashSet<String>();
        if (uris != null && uris.length > 0) {
            java.util.Collections.addAll(uriSet, uris);
        }

        uris = StringUtils.tokenizeToStringArray(headExtraCssUris, " \t");
        if (uris != null && uris.length > 0) {
            java.util.Collections.addAll(uriSet, uris);
        }

        if (!Collections.isEmpty(uriSet)) {
            List<String> list = new ArrayList<String>();
            list.addAll(uriSet);
            interceptor.setHeadCssUris(list);
        }

        interceptor.afterPropertiesSet();

        return interceptor;
    }

    /** @since 1.0.0 */
    public List<MediaType> stormpathProducesMediaTypes() {

        String mediaTypes = Strings.clean(produces);
        Assert.notNull(mediaTypes, "stormpath.web.produces property value cannot be null or empty.");

        try {
            return MediaType.parseMediaTypes(mediaTypes);
        } catch (InvalidMediaTypeException e) {
            String msg = "Unable to parse value in stormpath.web.produces property: " + e.getMessage();
            throw new IllegalArgumentException(msg, e);
        }
    }

    public org.springframework.web.servlet.View stormpathJsonView() {
        return new MappingJackson2JsonView(objectMapper);
    }

    interface OrderedViewResolver extends ViewResolver, Ordered {
    }

    public ViewResolver stormpathJsonViewResolver() {

        return new OrderedViewResolver() {

            @Override
            public int getOrder() {
                return jsonViewResolverOrder;
            }

            @Override
            public View resolveViewName(String viewName, Locale locale) throws Exception {
                if (viewName.equals(jsonView)) {
                    return stormpathJsonView();
                }
                return null;
            }
        };
    }

    public AccountStoreResolver stormpathAccountStoreResolver() {
        return new DisabledAccountStoreResolver();
    }

    public UsernamePasswordRequestFactory stormpathUsernamePasswordRequestFactory() {
        return new DefaultUsernamePasswordRequestFactory(stormpathAccountStoreResolver());
    }

    public AccessTokenCookieProperties accessTokenCookieProperties() {
        return new AccessTokenCookieProperties();
    }

    public RefreshTokenCookieProperties refreshTokenCookieProperties() {
        return new RefreshTokenCookieProperties();
    }

    public CookieConfig stormpathRefreshTokenCookieConfig() {
        return new RefreshTokenCookieConfig(refreshTokenCookieProperties());
    }

    public CookieConfig stormpathAccessTokenCookieConfig() {
        return new AccessTokenCookieConfig(accessTokenCookieProperties());
    }

    public Resolver<String> stormpathRemoteAddrResolver() {
        return new RemoteAddrResolver();
    }

    public Resolver<Boolean> stormpathLocalhostResolver() {
        return new IsLocalhostResolver(stormpathRemoteAddrResolver());
    }

    public Resolver<Boolean> stormpathSecureResolver() {
        return new SecureRequiredExceptForLocalhostResolver(stormpathLocalhostResolver());
    }

    public Saver<AuthenticationResult> stormpathCookieAuthenticationResultSaver() {

        if (cookieAuthenticationResultSaverEnabled) {
            return new CookieAuthenticationResultSaver(
                    stormpathAccessTokenCookieConfig(),
                    stormpathRefreshTokenCookieConfig(),
                    stormpathSecureResolver(),
                    application
            );
        }

        //otherwise, return a dummy saver:
        return DisabledAuthenticationResultSaver.INSTANCE;
    }

    public Saver<AuthenticationResult> stormpathSessionAuthenticationResultSaver() {

        if (sessionAuthenticationResultSaverEnabled) {
            String[] attributeNames = {Account.class.getName(), "account"};
            Set<String> set = new HashSet<String>(Arrays.asList(attributeNames));
            return new SessionAuthenticationResultSaver(set);
        }

        return DisabledAuthenticationResultSaver.INSTANCE;
    }

    public List<Saver<AuthenticationResult>> stormpathAuthenticationResultSavers() {

        List<Saver<AuthenticationResult>> savers = new ArrayList<Saver<AuthenticationResult>>();

        Saver<AuthenticationResult> saver = stormpathCookieAuthenticationResultSaver();
        if (!(saver instanceof DisabledAuthenticationResultSaver)) {
            savers.add(saver);
        }

        saver = stormpathSessionAuthenticationResultSaver();
        if (!(saver instanceof DisabledAuthenticationResultSaver)) {
            savers.add(saver);
        }

        return savers;
    }

    public AuthenticationResultSaver stormpathAuthenticationResultSaver() {

        List<Saver<AuthenticationResult>> savers = stormpathAuthenticationResultSavers();

        if (Collections.isEmpty(savers)) {
            String msg = "No Saver<AuthenticationResult> instances have been enabled or configured.  This is " +
                    "required to save authentication result state.";
            throw new IllegalStateException(msg);
        }

        return new AuthenticationResultSaver(savers);
    }

    public JwtSigningKeyResolver stormpathJwtSigningKeyResolver() {
        return new JwtTokenSigningKeyResolver();
    }

    public RequestEventListener stormpathRequestEventListener() {
        return new RequestEventListenerAdapter();
    }

    public Publisher<RequestEvent> stormpathRequestEventPublisher() {
        List<RequestEventListener> listeners = new ArrayList<RequestEventListener>();
        listeners.add(new TokenRevocationRequestEventListener()); //revoke access and refresh tokens after logout
        listeners.add(stormpathRequestEventListener());
        return new RequestEventPublisher(listeners);
    }

    public String stormpathCsrfTokenSigningKey() {
        return client.getApiKey().getSecret();
    }

    public JwtAccountResolver stormpathJwtAccountResolver() {
        return new DefaultJwtAccountResolver(stormpathJwtSigningKeyResolver());
    }

    public Cache<String, String> stormpathNonceCache() {
        return client.getCacheManager().getCache(nonceCacheName);
    }

    public CsrfTokenManager stormpathCsrfTokenManager() {

        if (csrfTokenEnabled) {
            return new DefaultCsrfTokenManager(csrfTokenName, stormpathNonceCache(), stormpathCsrfTokenSigningKey(), csrfTokenTtl);
        }

        //otherwise disabled, return dummy implementation (NullObject design pattern):
        return new DisabledCsrfTokenManager(csrfTokenName);
    }

    public AccessTokenResultFactory stormpathAccessTokenResultFactory() {
        return new DefaultAccessTokenResultFactory(application);
    }

    /**
     * @since 1.0.RC8.3
     */
    public RefreshTokenResultFactory stormpathRefreshTokenResultFactory() {
        return new DefaultRefreshTokenResultFactory(application);
    }

    public WrappedServletRequestFactory stormpathWrappedServletRequestFactory() {
        return new DefaultWrappedServletRequestFactory(
                stormpathUsernamePasswordRequestFactory(), stormpathAuthenticationResultSaver(),
                stormpathRequestEventPublisher(), requestUserPrincipalStrategy, requestRemoteUserStrategy
        );
    }

    public HttpAuthenticationScheme stormpathBasicAuthenticationScheme() {
        return new BasicAuthenticationScheme(stormpathUsernamePasswordRequestFactory());
    }

    public HttpAuthenticationScheme stormpathBearerAuthenticationScheme() {
        return new BearerAuthenticationScheme(stormpathJwtSigningKeyResolver(), AccessTokenValidationStrategy.fromName(accessTokenValidationStrategy));
    }

    public List<HttpAuthenticationScheme> stormpathHttpAuthenticationSchemes() {
        // The HTTP spec says that more well-supported authentication schemes should be listed first when the challenge
        // is sent.  The default Stormpath header authenticator implementation will send challenge entries in the
        // specified list order.  Since 'basic' is a more well-supported scheme than 'bearer' we order basic with
        // higher priority than bearer.
        return Arrays.asList(stormpathBasicAuthenticationScheme(), stormpathBearerAuthenticationScheme());
    }

    public HeaderAuthenticator stormpathAuthorizationHeaderAuthenticator() {
        return new AuthorizationHeaderAuthenticator(
                stormpathHttpAuthenticationSchemes(), httpAuthenticationChallenge, stormpathRequestEventPublisher()
        );
    }

    public Resolver<Account> stormpathAuthorizationHeaderAccountResolver() {
        return new AuthorizationHeaderAccountResolver(stormpathAuthorizationHeaderAuthenticator(), idSiteResultUri);
    }

    public Resolver<Account> stormpathCookieAccountResolver() {
        return new CookieAccountResolver(stormpathAccessTokenCookieConfig(), stormpathJwtAccountResolver());
    }

    public Resolver<Account> stormpathSessionAccountResolver() {
        return new SessionAccountResolver();
    }

    public List<Resolver<Account>> stormpathAccountResolvers() {

        //the order determines which locations are checked.  One an account is found, the remaining locations are
        //skipped, so we must order them based on preference:
        List<Resolver<Account>> resolvers = new ArrayList<Resolver<Account>>(3);
        resolvers.add(stormpathAuthorizationHeaderAccountResolver());
        resolvers.add(stormpathCookieAccountResolver());
        resolvers.add(stormpathSessionAccountResolver());

        return resolvers;
    }

    public Resolver<List<String>> stormpathSubdomainResolver() {
        SubdomainResolver resolver = new SubdomainResolver();
        resolver.setBaseDomainName(baseDomainName);
        return resolver;
    }

    public Resolver<String> stormpathOrganizationNameKeyResolver() {
        DefaultOrganizationNameKeyResolver resolver = new DefaultOrganizationNameKeyResolver();
        resolver.setSubdomainResolver(stormpathSubdomainResolver());
        return resolver;
    }

    public Resolver<IdSiteOrganizationContext> stormpathIdSiteOrganizationResolver() {
        DefaultIdSiteOrganizationResolver resolver = new DefaultIdSiteOrganizationResolver();
        resolver.setOrganizationNameKeyResolver(stormpathOrganizationNameKeyResolver());
        resolver.setUseSubdomain(idSiteUseSubdomain);
        resolver.setShowOrganizationField(idSiteShowOrganizationField);
        return resolver;
    }

    /**
     * @since 1.0.RC8
     */
    public Resolver<SamlOrganizationContext> stormpathSamlOrganizationResolver() {
        DefaultSamlOrganizationResolver resolver = new DefaultSamlOrganizationResolver();
        resolver.setOrganizationNameKeyResolver(stormpathOrganizationNameKeyResolver());
        return resolver;
    }

    protected Controller createIdSiteController(String idSiteUri) {
        IdSiteController controller = new IdSiteController();
        controller.setServerUriResolver(stormpathServerUriResolver());
        controller.setIdSiteUri(idSiteUri);
        controller.setCallbackUri(idSiteResultUri);
        controller.setAlreadyLoggedInUri(stormpathLoginControllerConfigResolver().getNextUri());
        controller.setIdSiteOrganizationResolver(stormpathIdSiteOrganizationResolver());
        controller.init();
        return createSpringController(controller);
    }

    /**
     * @since 1.0.RC8
     */
    protected Controller createSamlController(String samlUri) {
        SamlController controller = new SamlController();
        controller.setServerUriResolver(stormpathServerUriResolver());
        controller.setSamlUri(samlUri);
        controller.setCallbackUri(samlResultUri);
        controller.setAlreadyLoggedInUri(stormpathLoginControllerConfigResolver().getNextUri());
        controller.setSamlOrganizationResolver(stormpathSamlOrganizationResolver());
        controller.init();
        return createSpringController(controller);
    }

<<<<<<< HEAD
    public ErrorModelFactory stormpathLoginErrorModelFactory() {
        SpringLoginErrorModelFactory springLoginErrorModelFactory = new SpringLoginErrorModelFactory();
        springLoginErrorModelFactory.setMessageSource(stormpathMessageSource());
        return springLoginErrorModelFactory;
    }

    protected String createForwardView(String uri) {
        Assert.hasText("uri cannot be null or empty.");
        assert uri != null;
        if (!uri.startsWith("forward:")) {
            uri = "forward:" + uri;
        }
        return uri;
=======
    public AccountStoreModelFactory stormpathAccountStoreModelFactory() {
        return new DefaultAccountStoreModelFactory();
>>>>>>> ca6f210d
    }

    public ControllerConfigResolver stormpathLoginControllerConfigResolver() {
        return new LoginControllerConfigResolver();
    }

    public ErrorModelFactory stormpathLoginErrorModelFactory() {
        return new LoginErrorModelFactory(stormpathMessageSource());
    }

    public Controller stormpathLoginController() {

        if (idSiteEnabled) {
            return createIdSiteController(idSiteLoginUri);
        }

        if (samlEnabled) {
            return createSamlController("/");
        }

        //otherwise standard login controller:
<<<<<<< HEAD
        LoginController controller = new LoginController();
        controller.setUri(loginUri);
        controller.setView(loginView);
        controller.setNextUri(loginNextUri);
        controller.setForgotLoginUri(forgotUri);
        controller.setVerifyEnabled(verifyEnabled);
        controller.setVerifyUri(verifyUri);
        controller.setRegisterUri(registerUri);
        controller.setLogoutUri(logoutUri);
        controller.setAccountStoreModelFactory(stormpathAccountStoreModelFactory());
        controller.setAuthenticationResultSaver(stormpathAuthenticationResultSaver());
        controller.setCsrfTokenManager(stormpathCsrfTokenManager());
        if (loginErrorModelFactory == null) {
            controller.setErrorModelFactory(stormpathLoginErrorModelFactory());
        }
        controller.init();
=======
        LoginController controller = new LoginController(stormpathInternalConfig(), loginErrorModelFactory);
>>>>>>> ca6f210d

        return createSpaAwareSpringController(controller);
    }

    public ControllerConfigResolver stormpathForgotPasswordControllerConfigResolver() {
        return new ForgotPasswordControllerConfigResolver();
    }

    public Controller stormpathForgotPasswordController() {

        if (idSiteEnabled) {
            return createIdSiteController(idSiteForgotUri);
        }

        ForgotPasswordController controller = new ForgotPasswordController(stormpathInternalConfig());

        return createSpaAwareSpringController(controller);
    }

    private Controller createSpaAwareSpringController(com.stormpath.sdk.servlet.mvc.Controller controller) {

        Controller c = createSpringController(controller);

        if (produces.contains(MediaType.APPLICATION_JSON.toString())) {
            c = new SpringSpaController(c, jsonView, stormpathProducesMediaTypes());
        }

        return c;
    }

    private Controller createSpringController(com.stormpath.sdk.servlet.mvc.Controller controller) {
        SpringController springController = new SpringController(controller);
        if (urlPathHelper != null) {
            springController.setUrlPathHelper(urlPathHelper);
        }
        return springController;
    }

    public List<Field> stormpathRegisterFormFields() {
        return stormpathRegisterFormFieldParser().parse(registerFormFields);
    }

    public FormFieldParser stormpathRegisterFormFieldParser() {
        return new DefaultFormFieldsParser("stormpath.web.register.form.fields");
    }

    public LocaleResolver stormpathSpringLocaleResolver() {
        if (localeResolver != null) {
            return localeResolver;
        }

        //otherwise create a default:
        return new CookieLocaleResolver();
    }

    public LocaleChangeInterceptor stormpathLocaleChangeInterceptor() {

        if (localeChangeInterceptor != null) {
            return localeChangeInterceptor;
        }

        //otherwise create a default:
        LocaleChangeInterceptor lci = new LocaleChangeInterceptor();
        lci.setParamName("lang");
        return lci;
    }

    public Set<String> stormpathRequestClientAttributeNames() {
        Set<String> set = new LinkedHashSet<String>();
        set.addAll(Strings.commaDelimitedListToSet(requestClientAttributeNames));
        //we always want the client to be available as an attribute by it's own class name:
        set.add(Client.class.getName());
        return set;
    }

    public Set<String> stormpathRequestApplicationAttributeNames() {
        Set<String> set = new LinkedHashSet<String>();
        set.addAll(Strings.commaDelimitedListToSet(requestApplicationAttributeNames));
        set.add(Application.class.getName());
        return set;
    }

    public Resolver<Locale> stormpathLocaleResolver() {

        final LocaleResolver localeResolver = stormpathSpringLocaleResolver();

        return new Resolver<Locale>() {
            @Override
            public Locale get(HttpServletRequest request, HttpServletResponse response) {
                return localeResolver.resolveLocale(request);
            }
        };
    }

    public MessageSource stormpathSpringMessageSource() {

        //we need the default i18n keys if the user hasn't configured their own:

        MessageSource messageSource = this.messageSource;

        if (messageSource == null || isPlaceholder(messageSource)) {
            messageSource = createI18nPropertiesMessageSource();
        } else {

            //not null, so the user configured their own.  Need to ensure the stormpath keys are resolvable:

            boolean stormpathI18nAlreadyConfigured = false;

            try {
                String value = messageSource.getMessage(I18N_TEST_KEY, null, Locale.ENGLISH);
                Assert.hasText(value, "i18n message key " + I18N_TEST_KEY + " must resolve to a non-empty value.");
                stormpathI18nAlreadyConfigured = true;
            } catch (NoSuchMessageException e) {
                log.debug("Stormpath i18n properties have not been specified during message source configuration.  " +
                          "Adding these property values as a fallback. Exception for reference (this and the " +
                          "stack trace can safely be ignored): " + e.getMessage(), e);
            }

            if (!stormpathI18nAlreadyConfigured) {

                //we need to 'wrap' the existing message source and ensure it can fall back to our default values.
                //ensure the user-configured message source is first to take precedence:
                messageSource = new CompositeMessageSource(messageSource, createI18nPropertiesMessageSource());
            }
        }

        return messageSource;
    }

    /**
     * At ApplicationContext startup, Spring creates a placeholder in the ApplicationContext to await a 'real' message
     * source.  This method returns {@code true} if the specified message source is just a placeholder (and not relevant
     * for our needs) or {@code false} if the message source is a 'real' message source and usable.
     *
     * @param messageSource the message source to check
     * @return {@code true} if the specified message source is just a placeholder (and not relevant for our needs) or
     * {@code false} if the message source is a 'real' message source and usable.
     */
    //
    protected boolean isPlaceholder(MessageSource messageSource) {
        return messageSource instanceof DelegatingMessageSource &&
                ((DelegatingMessageSource) messageSource).getParentMessageSource() == null;
    }

    protected MessageSource createI18nPropertiesMessageSource() {
        ResourceBundleMessageSource src = new ResourceBundleMessageSource();
        src.setBasename(I18N_PROPERTIES_BASENAME);
        src.setDefaultEncoding("UTF-8");
        return src;
    }

    public com.stormpath.sdk.servlet.i18n.MessageSource stormpathMessageSource() {

        final MessageSource springMessageSource = stormpathSpringMessageSource();

        return new com.stormpath.sdk.servlet.i18n.MessageSource() {

            @Override
            public String getMessage(String key, Locale locale) {
                return getMessage(key, locale, new Object[0]);
            }

            @Override
            public String getMessage(String key, Locale locale, Object... args) {
                try {
                    return springMessageSource.getMessage(key, args, locale);
                } catch (NoSuchMessageException e) {
                    //Same behavior as com.stormpath.sdk.servlet.i18n.DelegatingMessageSource
                    return '!' + key + '!';
                }
            }
        };
    }

    private List<Field> toDefaultFields(List<Field> fields) {
        List<Field> defaultFields = new ArrayList<Field>(fields.size());
        for (Field field : fields) {
            Assert.isInstanceOf(DefaultField.class, field);
            defaultFields.add(field);
        }

        return defaultFields;
    }

    public ControllerConfigResolver stormpathRegisterControllerConfigResolver() {
        return new RegisterControllerConfigResolver();
    }

    public Controller stormpathRegisterController() {

        if (idSiteEnabled) {
            return createIdSiteController(idSiteRegisterUri);
        }

        //otherwise standard registration:
        RegisterController controller = new RegisterController(stormpathInternalConfig(), client);

        return createSpaAwareSpringController(controller);
    }

    public ControllerConfigResolver stormpathVerifyControllerConfigResolver() {
        return new VerifyControllerConfigResolver();
    }

    public Controller stormpathVerifyController() {

        if (idSiteEnabled) {
            return createIdSiteController(null);
        }

        VerifyController controller = new VerifyController(
                stormpathVerifyControllerConfigResolver(),
                stormpathLogoutControllerConfigResolver().getUri(),
                stormpathSendVerificationEmailControllerConfigResolver().getUri(),
                client
        );

        return createSpringController(controller);
    }

    public ControllerConfigResolver stormpathSendVerificationEmailControllerConfigResolver() {
        return new SendVerificationEmailControllerConfigResolver();
    }

    public Controller stormpathSendVerificationEmailController() {
        if (idSiteEnabled) {
            return createIdSiteController(null);
        }

        SendVerificationEmailController controller = new SendVerificationEmailController(stormpathInternalConfig());

        return createSpringController(controller);
    }

    public ControllerConfigResolver stormpathChangePasswordControllerConfigResolver() {
        return new ChangePasswordControllerConfigResolver();
    }

    public Controller stormpathChangePasswordController() {

        if (idSiteEnabled) {
            return createIdSiteController(null);
        }

        ChangePasswordController controller = new ChangePasswordController(stormpathInternalConfig());

        return createSpaAwareSpringController(controller);
    }

    public Controller stormpathAccessTokenController() {

        AccessTokenController c = new AccessTokenController();
        c.setEventPublisher(stormpathRequestEventPublisher());
        c.setAccessTokenAuthenticationRequestFactory(stormpathAccessTokenAuthenticationRequestFactory());
        c.setAccessTokenResultFactory(stormpathAccessTokenResultFactory());
        c.setRefreshTokenAuthenticationRequestFactory(stormpathRefreshTokenAuthenticationRequestFactory());
        c.setRefreshTokenResultFactory(stormpathRefreshTokenResultFactory());
        c.setAccountSaver(stormpathAuthenticationResultSaver());
        c.setRequestAuthorizer(stormpathAccessTokenRequestAuthorizer());
        c.init();

        return createSpringController(c);
    }

    public Controller stormpathIdSiteResultController() {
        IdSiteResultController controller = new IdSiteResultController();
        controller.setLoginNextUri(stormpathLoginControllerConfigResolver().getNextUri());
        controller.setRegisterNextUri(stormpathRegisterControllerConfigResolver().getNextUri());
        controller.setLogoutController(stormpathMvcLogoutController());
        controller.setAuthenticationResultSaver(stormpathAuthenticationResultSaver());
        controller.setEventPublisher(stormpathRequestEventPublisher());
        if (springSecurityIdSiteResultListener != null) {
            controller.addIdSiteResultListener(springSecurityIdSiteResultListener);
        }
        controller.init();
        return createSpringController(controller);
    }

    public Controller stormpathMeController() {
        List<String> results = new ArrayList<String>();

        getPropertiesStartingWith((ConfigurableEnvironment) environment, "stormpath.web.me.expand");

        Pattern pattern = Pattern.compile("^stormpath\\.web\\.me\\.expand\\.(\\w+)$");

        for (String key : getPropertiesStartingWith((ConfigurableEnvironment) environment, "stormpath.web.me.expand").keySet()) {
            Matcher matcher = pattern.matcher(key);
            if (matcher.find()) {
                if (environment.getProperty(key, Boolean.class, false)) {
                    results.add(matcher.group(1));
                }
            }
        }

        MeController controller = new MeController(results);

        return createSpaAwareSpringController(controller);
    }

    public Controller stormpathSamlResultController() {
        SamlResultController controller = new SamlResultController();
        controller.setLoginNextUri(stormpathLoginControllerConfigResolver().getNextUri());
        controller.setLogoutController(stormpathMvcLogoutController());
        controller.setAuthenticationResultSaver(stormpathAuthenticationResultSaver());
        controller.setEventPublisher(stormpathRequestEventPublisher());
        if (springSecuritySamlResultListener != null) {
            controller.addSamlResultListener(springSecuritySamlResultListener);
        }
        controller.init();
        return createSpringController(controller);
    }

    public AccessTokenAuthenticationRequestFactory stormpathAccessTokenAuthenticationRequestFactory() {
        return new DefaultAccessTokenAuthenticationRequestFactory(stormpathAccountStoreResolver());
    }

    /**
     * @since 1.0.RC8.3
     */
    public RefreshTokenAuthenticationRequestFactory stormpathRefreshTokenAuthenticationRequestFactory() {
        return new DefaultRefreshTokenAuthenticationRequestFactory();
    }

    public RequestAuthorizer stormpathAccessTokenRequestAuthorizer() {
        return new DefaultAccessTokenRequestAuthorizer(
                stormpathSecureResolver(), stormpathOriginAccessTokenRequestAuthorizer()
        );
    }

    public Set<String> stormpathAccessTokenAuthorizedOriginUris() {
        return Strings.delimitedListToSet(accessTokenAuthorizedOriginUris, " \t");
    }

    public RequestAuthorizer stormpathOriginAccessTokenRequestAuthorizer() {
        return new OriginAccessTokenRequestAuthorizer(
                stormpathServerUriResolver(), stormpathLocalhostResolver(), stormpathAccessTokenAuthorizedOriginUris()
        );
    }

    public ServerUriResolver stormpathServerUriResolver() {
        return new DefaultServerUriResolver();
    }

    public ControllerConfigResolver stormpathLogoutControllerConfigResolver() {
        return new LogoutControllerConfigResolver();
    }

    public com.stormpath.sdk.servlet.mvc.Controller stormpathMvcLogoutController() {

        LogoutController controller = new LogoutController(stormpathLogoutControllerConfigResolver(), logoutInvalidateHttpSession);

        if (idSiteEnabled) {
            IdSiteLogoutController c = new IdSiteLogoutController();
            c.setServerUriResolver(stormpathServerUriResolver());
            c.setIdSiteResultUri(idSiteResultUri);
            c.setIdSiteOrganizationResolver(stormpathIdSiteOrganizationResolver());
            controller = c;
        }

        if (samlEnabled) {
            SamlLogoutController c = new SamlLogoutController();
            c.setServerUriResolver(stormpathServerUriResolver());
            c.setSamlResultUri(samlResultUri);
            controller = c;
        }

        return controller;
    }

    public Controller stormpathLogoutController() {
        return createSpringController(stormpathMvcLogoutController());
    }

    public Config stormpathInternalConfig() {

        final com.stormpath.sdk.servlet.i18n.MessageSource messageSource = stormpathMessageSource();
        final Resolver<Locale> localeResolver = stormpathLocaleResolver();

        return new Config() {
            @Override
            public ControllerConfigResolver getLoginControllerConfig() {
                return stormpathLoginControllerConfigResolver();
            }

            @Override
            public ControllerConfigResolver getLogoutControllerConfig() {
                return stormpathLogoutControllerConfigResolver();
            }

            @Override
            public ControllerConfigResolver getRegisterControllerConfig() {
                return stormpathRegisterControllerConfigResolver();
            }

            @Override
            public ControllerConfigResolver getForgotPasswordControllerConfig() {
                return stormpathForgotPasswordControllerConfigResolver();
            }

            @Override
            public ControllerConfigResolver getVerifyControllerConfig() {
                return stormpathVerifyControllerConfigResolver();
            }

            @Override
            public ControllerConfigResolver getSendVerificationEmailControllerConfig() {
                return stormpathSendVerificationEmailControllerConfigResolver();
            }

            @Override
            public ControllerConfigResolver getChangePasswordControllerConfig() {
                return stormpathChangePasswordControllerConfigResolver();
            }

            @Override
            public Saver<AuthenticationResult> getAuthenticationResultSaver() {
                return stormpathAuthenticationResultSaver();
            }

            @Override
            public AccountStoreResolver getAccountStoreResolver() {
                return stormpathAccountStoreResolver();
            }

            @Override
            public boolean isLogoutInvalidateHttpSession() {
                return logoutInvalidateHttpSession;
            }

            @Override
            public String getAccessTokenUrl() {
                return accessTokenUri;
            }

            @Override
            public String getUnauthorizedUrl() {
                return "/unauthorized";
            }

            @Override
            public boolean isMeEnabled() {
                return meEnabled;
            }

            @Override
            public String getMeUrl() {
                return meUri;
            }

            @Override
            public boolean isRegisterAutoLoginEnabled() {
                return registerAutoLogin;
            }

            @Override
            public List<String> getMeExpandedProperties() {
                return java.util.Collections.EMPTY_LIST;
            }

            @Override
            public CookieConfig getAccountCookieConfig() {
                return stormpathAccountCookieConfig();
            }

            @Override
            public long getAccountJwtTtl() {
                return accountJwtTtl;
            }

            @Override
            public String getAccessTokenValidationStrategy() {
                return accessTokenValidationStrategy;
            }

            @Override
            public <T> T getInstance(String classPropertyName) throws ServletException {
                if (MessageTag.LOCALE_RESOLVER_CONFIG_KEY.equals(classPropertyName)) {
                    return (T) localeResolver;
                } else if (MessageTag.MESSAGE_SOURCE_CONFIG_KEY.equals(classPropertyName)) {
                    return (T) messageSource;
                } else {
                    String msg = "The config key '" + classPropertyName + "' is not supported in Spring environments " +
                            "- inject the required dependency via Spring config (e.g. @Autowired) instead.";
                    throw new UnsupportedOperationException(msg);
                }
            }

            @Override
            public <T> Map<String, T> getInstances(String propertyNamePrefix, Class<T> expectedType)
                    throws ServletException {
                throw new UnsupportedOperationException("Not supported for spring environments.");
            }

            @Override
            public String getProducesMediaTypes() {
                return produces;
            }

            @Override
            public int size() {
                throw new UnsupportedOperationException("Not supported for spring environments.");
            }

            @Override
            public boolean isEmpty() {
                throw new UnsupportedOperationException("Not supported for spring environments.");
            }

            @Override
            public boolean containsKey(Object o) {
                throw new UnsupportedOperationException("Not supported for spring environments.");
            }

            @Override
            public boolean containsValue(Object o) {
                throw new UnsupportedOperationException("Not supported for spring environments.");
            }

            @Override
            public String get(Object o) {
                throw new UnsupportedOperationException("Not supported for spring environments.");
            }

            @Override
            public String put(String s, String s2) {
                throw new UnsupportedOperationException("Not supported for spring environments.");
            }

            @Override
            public String remove(Object o) {
                throw new UnsupportedOperationException("Not supported for spring environments.");
            }

            @Override
            public void putAll(Map<? extends String, ? extends String> map) {
                throw new UnsupportedOperationException("Not supported for spring environments.");
            }

            @Override
            public void clear() {
                throw new UnsupportedOperationException("Not supported for spring environments.");
            }

            @Override
            public Set<String> keySet() {
                //The Spring Boot WebMVC + Spring Security Example causes this method to be invoked. Thus, we cannot throw an exception here.
                return java.util.Collections.EMPTY_SET;
            }

            @Override
            public Collection<String> values() {
                throw new UnsupportedOperationException("Not supported for spring environments.");
            }

            @Override
            public Set<Entry<String, String>> entrySet() {
                throw new UnsupportedOperationException("Not supported for spring environments.");
            }
        };
    }

    public FilterChainResolver stormpathFilterChainResolver() {

        return new FilterChainResolver() {

            @Override
            public FilterChain getChain(HttpServletRequest request, HttpServletResponse response, FilterChain chain) {

                // The account resolver filter always executes immediately after the StormpathFilter but
                // before any other configured filters in the chain:
                Filter accountResolverFilter = stormpathAccountResolverFilter();
                List<Filter> immediateExecutionFilters = Arrays.asList(accountResolverFilter);
                chain = new ProxiedFilterChain(chain, immediateExecutionFilters);

                return chain;
            }
        };
    }

    public Filter stormpathAccountResolverFilter() {

        List<Resolver<Account>> resolvers = stormpathAccountResolvers();

        org.springframework.util.Assert.notEmpty(resolvers, "Account resolver collection cannot be null or empty.");

        AccountResolverFilter filter = new AccountResolverFilter();
        filter.setEnabled(stormpathFilterEnabled);
        filter.setResolvers(resolvers);

        return filter;
    }

    //Class that suppresses configuration logic in the default StormpathFilter implementation
    //Dependencies must be injected into the instance in @Bean annotated methods explicitly.
    public static class SpringStormpathFilter extends StormpathFilter {

        @Override
        protected void onInit() throws ServletException {
            //no-op - we apply dependencies via setters
        }
    }

    protected static class DisabledAuthenticationResultSaver implements Saver<AuthenticationResult> {

        protected static final DisabledAuthenticationResultSaver INSTANCE = new DisabledAuthenticationResultSaver();

        @Override
        public void set(HttpServletRequest request, HttpServletResponse response, AuthenticationResult value) {
            //no-op
        }
    }

    //The code bellow is taken out of http://stackoverflow.com/questions/23506471/spring-access-all-environment-properties-as-a-map-or-properties-object
    public static Map<String, Object> getPropertiesStartingWith(ConfigurableEnvironment aEnv, String aKeyPrefix) {
        Map<String, Object> result = new HashMap<String, Object>();

        Map<String, Object> map = getAllProperties(aEnv);

        for (Map.Entry<String, Object> entry : map.entrySet()) {
            String key = entry.getKey();

            if (key.startsWith(aKeyPrefix)) {
                result.put(key, entry.getValue());
            }
        }

        return result;
    }

    protected static Map<String, Object> getAllProperties(ConfigurableEnvironment aEnv) {
        Map<String, Object> result = new HashMap<String, Object>();
        for (PropertySource propertySource : aEnv.getPropertySources()) {
            addAll(result, getAllProperties(propertySource));
        }
        return result;
    }

    protected static Map<String, Object> getAllProperties(PropertySource<?> aPropSource) {
        Map<String, Object> result = new HashMap<String, Object>();

        if (aPropSource instanceof CompositePropertySource) {
            CompositePropertySource cps = (CompositePropertySource) aPropSource;
            for (PropertySource<?> propertySource : cps.getPropertySources()) {
                addAll(result, getAllProperties(propertySource));
            }
            return result;
        }

        if (aPropSource instanceof EnumerablePropertySource<?>) {
            EnumerablePropertySource<?> ps = (EnumerablePropertySource<?>) aPropSource;
            for (String propertyName : ps.getPropertyNames()) {
                result.put(propertyName, ps.getProperty(propertyName));
            }

            return result;
        }

        return result;
    }

    private static void addAll(Map<String, Object> aBase, Map<String, Object> aToBeAdded) {
        for (Map.Entry<String, Object> entry : aToBeAdded.entrySet()) {
            if (aBase.containsKey(entry.getKey())) {
                continue;
            }

            aBase.put(entry.getKey(), entry.getValue());
        }
    }
}
<|MERGE_RESOLUTION|>--- conflicted
+++ resolved
@@ -88,10 +88,8 @@
 import com.stormpath.sdk.servlet.idsite.IdSiteOrganizationContext;
 import com.stormpath.sdk.servlet.mvc.AccessTokenController;
 import com.stormpath.sdk.servlet.mvc.ChangePasswordController;
-import com.stormpath.sdk.servlet.mvc.DefaultFormFieldsParser;
 import com.stormpath.sdk.servlet.mvc.ErrorModelFactory;
 import com.stormpath.sdk.servlet.mvc.ForgotPasswordController;
-import com.stormpath.sdk.servlet.mvc.FormFieldParser;
 import com.stormpath.sdk.servlet.mvc.IdSiteController;
 import com.stormpath.sdk.servlet.mvc.IdSiteLogoutController;
 import com.stormpath.sdk.servlet.mvc.IdSiteResultController;
@@ -189,8 +187,8 @@
     private static final Logger log = LoggerFactory.getLogger(AbstractStormpathWebMvcConfiguration.class);
 
     private static final String PRODUCES_SUPPORTED_TYPES_MSG = "stormpath.web.produces property value must " +
-            "specify either " + MediaType.APPLICATION_JSON_VALUE + " or " + MediaType.TEXT_HTML_VALUE + " or both.  " +
-            "Other media types for this property are not currently supported.";
+                                                                       "specify either " + MediaType.APPLICATION_JSON_VALUE + " or " + MediaType.TEXT_HTML_VALUE + " or both.  " +
+                                                                       "Other media types for this property are not currently supported.";
 
     protected static final String I18N_PROPERTIES_BASENAME = "com.stormpath.sdk.servlet.i18n";
 
@@ -286,89 +284,16 @@
     @Value("#{ @environment['stormpath.web.head.extraCssUris'] }")
     protected String headExtraCssUris;
 
-<<<<<<< HEAD
-    // ================  Login Controller properties  ===================
-
-    @Value("#{ @environment['stormpath.web.login.enabled'] ?: true }")
-    protected boolean loginEnabled;
-
-    @Value("#{ @environment['stormpath.web.login.uri'] ?: '/login' }")
-    protected String loginUri;
-
-    @Value("#{ @environment['stormpath.web.login.nextUri'] ?: '/' }")
-    protected String loginNextUri;
-
-    @Value("#{ @environment['stormpath.web.login.view'] ?: 'stormpath/login' }")
-    protected String loginView;
-
-    // ================  Forgot Password Controller properties  ===================
-
-    @Value("#{ @environment['stormpath.web.forgotPassword.enabled'] ?: true }")
-    protected boolean forgotEnabled;
-
-    @Value("#{ @environment['stormpath.web.forgotPassword.uri'] ?: '/forgot' }")
-    protected String forgotUri;
-
-    @Value("#{ @environment['stormpath.web.forgotPassword.nextUri'] ?: '/login?status=forgot' }")
-    protected String forgotNextUri;
-
-    @Value("#{ @environment['stormpath.web.forgotPassword.view'] ?: 'stormpath/forgot' }")
-    protected String forgotView;
-
-=======
->>>>>>> ca6f210d
     // ================  Register Controller properties  ===================
 
-    @Value("#{ @environment['stormpath.web.register.form.fields'] ?: 'givenName, surname, email(required), password(required,password), confirmPassword(required,password)' }")
-    protected String registerFormFields;
-
-<<<<<<< HEAD
-    // ================  Verify Email Controller properties  ===================
-
-    @Value("#{ @environment['stormpath.web.verifyEmail.enabled'] ?: true }")
-    protected boolean verifyEnabled;
-
-    @Value("#{ @environment['stormpath.web.verifyEmail.uri'] ?: '/verify' }")
-    protected String verifyUri;
-
-    @Value("#{ @environment['stormpath.web.verifyEmail.nextUri'] ?: '/login?status=verified' }")
-    protected String verifyNextUri;
-
-    @Value("#{ @environment['stormpath.web.verifyEmail.view'] ?: 'stormpath/verify' }")
-    protected String verifyView;
-
-    @Value("#{ @environment['stormpath.web.sendVerificationEmail.uri'] ?: '/sendVerificationEmail' }")
-    protected String sendVerificationEmailUri;
-
-    @Value("#{ @environment['stormpath.web.sendVerificationEmail.view'] ?: 'stormpath/sendVerificationEmail' }")
-    protected String sendVerificationEmailView;
-=======
     @Value("#{ @environment['stormpath.web.register.autoLogin'] ?: false }")
     protected boolean registerAutoLogin;
->>>>>>> ca6f210d
 
     // ================  Logout Controller properties  ===================
 
     @Value("#{ @environment['stormpath.web.logout.invalidateHttpSession'] ?: true }")
     protected boolean logoutInvalidateHttpSession;
 
-<<<<<<< HEAD
-    // ================  Change Password Controller properties  ===================
-
-    @Value("#{ @environment['stormpath.web.changePassword.enabled'] ?: true }")
-    protected boolean changePasswordEnabled;
-
-    @Value("#{ @environment['stormpath.web.changePassword.uri'] ?: '/change' }")
-    protected String changePasswordUri;
-
-    @Value("#{ @environment['stormpath.web.changePassword.nextUri'] ?: '/login?status=changed' }")
-    protected String changePasswordNextUri;
-
-    @Value("#{ @environment['stormpath.web.changePassword.view'] ?: 'stormpath/change' }")
-    protected String changePasswordView;
-
-=======
->>>>>>> ca6f210d
     // ================  Access Token Controller properties  ===================
 
     @Value("#{ @environment['stormpath.web.oauth2.enabled'] ?: true }")
@@ -552,8 +477,8 @@
 
     public Controller stormpathGoogleCallbackController() {
         GoogleCallbackController googleCallbackController = new GoogleCallbackController(
-                stormpathLoginControllerConfigResolver().getNextUri(),
-                stormpathAuthenticationResultSaver()
+                                                                                                stormpathLoginControllerConfigResolver().getNextUri(),
+                                                                                                stormpathAuthenticationResultSaver()
         );
 
         return createSpringController(googleCallbackController);
@@ -561,8 +486,8 @@
 
     public Controller stormpathGithubCallbackController() {
         GithubCallbackController githubCallbackController = new GithubCallbackController(
-                stormpathLoginControllerConfigResolver().getNextUri(),
-                stormpathAuthenticationResultSaver()
+                                                                                                stormpathLoginControllerConfigResolver().getNextUri(),
+                                                                                                stormpathAuthenticationResultSaver()
         );
 
         return createSpringController(githubCallbackController);
@@ -570,8 +495,8 @@
 
     public Controller stormpathFacebookCallbackController() {
         FacebookCallbackController facebookCallbackController = new FacebookCallbackController(
-                stormpathLoginControllerConfigResolver().getNextUri(),
-                stormpathAuthenticationResultSaver()
+                                                                                                      stormpathLoginControllerConfigResolver().getNextUri(),
+                                                                                                      stormpathAuthenticationResultSaver()
         );
 
         return createSpringController(facebookCallbackController);
@@ -579,8 +504,8 @@
 
     public Controller stormpathLinkedinCallbackController() {
         LinkedinCallbackController linkedinCallbackController = new LinkedinCallbackController(
-                stormpathLoginControllerConfigResolver().getNextUri(),
-                stormpathAuthenticationResultSaver()
+                                                                                                      stormpathLoginControllerConfigResolver().getNextUri(),
+                                                                                                      stormpathAuthenticationResultSaver()
         );
 
         return createSpringController(linkedinCallbackController);
@@ -614,7 +539,9 @@
         return interceptor;
     }
 
-    /** @since 1.0.0 */
+    /**
+     * @since 1.0.0
+     */
     public List<MediaType> stormpathProducesMediaTypes() {
 
         String mediaTypes = Strings.clean(produces);
@@ -694,10 +621,10 @@
 
         if (cookieAuthenticationResultSaverEnabled) {
             return new CookieAuthenticationResultSaver(
-                    stormpathAccessTokenCookieConfig(),
-                    stormpathRefreshTokenCookieConfig(),
-                    stormpathSecureResolver(),
-                    application
+                                                              stormpathAccessTokenCookieConfig(),
+                                                              stormpathRefreshTokenCookieConfig(),
+                                                              stormpathSecureResolver(),
+                                                              application
             );
         }
 
@@ -739,7 +666,7 @@
 
         if (Collections.isEmpty(savers)) {
             String msg = "No Saver<AuthenticationResult> instances have been enabled or configured.  This is " +
-                    "required to save authentication result state.";
+                                 "required to save authentication result state.";
             throw new IllegalStateException(msg);
         }
 
@@ -796,8 +723,8 @@
 
     public WrappedServletRequestFactory stormpathWrappedServletRequestFactory() {
         return new DefaultWrappedServletRequestFactory(
-                stormpathUsernamePasswordRequestFactory(), stormpathAuthenticationResultSaver(),
-                stormpathRequestEventPublisher(), requestUserPrincipalStrategy, requestRemoteUserStrategy
+                                                              stormpathUsernamePasswordRequestFactory(), stormpathAuthenticationResultSaver(),
+                                                              stormpathRequestEventPublisher(), requestUserPrincipalStrategy, requestRemoteUserStrategy
         );
     }
 
@@ -819,7 +746,7 @@
 
     public HeaderAuthenticator stormpathAuthorizationHeaderAuthenticator() {
         return new AuthorizationHeaderAuthenticator(
-                stormpathHttpAuthenticationSchemes(), httpAuthenticationChallenge, stormpathRequestEventPublisher()
+                                                           stormpathHttpAuthenticationSchemes(), httpAuthenticationChallenge, stormpathRequestEventPublisher()
         );
     }
 
@@ -901,11 +828,8 @@
         return createSpringController(controller);
     }
 
-<<<<<<< HEAD
     public ErrorModelFactory stormpathLoginErrorModelFactory() {
-        SpringLoginErrorModelFactory springLoginErrorModelFactory = new SpringLoginErrorModelFactory();
-        springLoginErrorModelFactory.setMessageSource(stormpathMessageSource());
-        return springLoginErrorModelFactory;
+        return new LoginErrorModelFactory(stormpathMessageSource());
     }
 
     protected String createForwardView(String uri) {
@@ -915,20 +839,23 @@
             uri = "forward:" + uri;
         }
         return uri;
-=======
+    }
+
+    //public Controller stormpathSpaController() {
+    //    final String view = createForwardView(spaUri);
+    //    ParameterizableViewController controller = new ParameterizableViewController();
+    //    controller.setViewName(view);
+    //    return controller;
+    //}
+
     public AccountStoreModelFactory stormpathAccountStoreModelFactory() {
         return new DefaultAccountStoreModelFactory();
->>>>>>> ca6f210d
     }
 
     public ControllerConfigResolver stormpathLoginControllerConfigResolver() {
         return new LoginControllerConfigResolver();
     }
 
-    public ErrorModelFactory stormpathLoginErrorModelFactory() {
-        return new LoginErrorModelFactory(stormpathMessageSource());
-    }
-
     public Controller stormpathLoginController() {
 
         if (idSiteEnabled) {
@@ -940,26 +867,7 @@
         }
 
         //otherwise standard login controller:
-<<<<<<< HEAD
-        LoginController controller = new LoginController();
-        controller.setUri(loginUri);
-        controller.setView(loginView);
-        controller.setNextUri(loginNextUri);
-        controller.setForgotLoginUri(forgotUri);
-        controller.setVerifyEnabled(verifyEnabled);
-        controller.setVerifyUri(verifyUri);
-        controller.setRegisterUri(registerUri);
-        controller.setLogoutUri(logoutUri);
-        controller.setAccountStoreModelFactory(stormpathAccountStoreModelFactory());
-        controller.setAuthenticationResultSaver(stormpathAuthenticationResultSaver());
-        controller.setCsrfTokenManager(stormpathCsrfTokenManager());
-        if (loginErrorModelFactory == null) {
-            controller.setErrorModelFactory(stormpathLoginErrorModelFactory());
-        }
-        controller.init();
-=======
         LoginController controller = new LoginController(stormpathInternalConfig(), loginErrorModelFactory);
->>>>>>> ca6f210d
 
         return createSpaAwareSpringController(controller);
     }
@@ -996,14 +904,6 @@
             springController.setUrlPathHelper(urlPathHelper);
         }
         return springController;
-    }
-
-    public List<Field> stormpathRegisterFormFields() {
-        return stormpathRegisterFormFieldParser().parse(registerFormFields);
-    }
-
-    public FormFieldParser stormpathRegisterFormFieldParser() {
-        return new DefaultFormFieldsParser("stormpath.web.register.form.fields");
     }
 
     public LocaleResolver stormpathSpringLocaleResolver() {
@@ -1074,8 +974,8 @@
                 stormpathI18nAlreadyConfigured = true;
             } catch (NoSuchMessageException e) {
                 log.debug("Stormpath i18n properties have not been specified during message source configuration.  " +
-                          "Adding these property values as a fallback. Exception for reference (this and the " +
-                          "stack trace can safely be ignored): " + e.getMessage(), e);
+                                  "Adding these property values as a fallback. Exception for reference (this and the " +
+                                  "stack trace can safely be ignored): " + e.getMessage(), e);
             }
 
             if (!stormpathI18nAlreadyConfigured) {
@@ -1101,7 +1001,7 @@
     //
     protected boolean isPlaceholder(MessageSource messageSource) {
         return messageSource instanceof DelegatingMessageSource &&
-                ((DelegatingMessageSource) messageSource).getParentMessageSource() == null;
+                       ((DelegatingMessageSource) messageSource).getParentMessageSource() == null;
     }
 
     protected MessageSource createI18nPropertiesMessageSource() {
@@ -1171,10 +1071,10 @@
         }
 
         VerifyController controller = new VerifyController(
-                stormpathVerifyControllerConfigResolver(),
-                stormpathLogoutControllerConfigResolver().getUri(),
-                stormpathSendVerificationEmailControllerConfigResolver().getUri(),
-                client
+                                                                  stormpathVerifyControllerConfigResolver(),
+                                                                  stormpathLogoutControllerConfigResolver().getUri(),
+                                                                  stormpathSendVerificationEmailControllerConfigResolver().getUri(),
+                                                                  client
         );
 
         return createSpringController(controller);
@@ -1285,7 +1185,7 @@
 
     public RequestAuthorizer stormpathAccessTokenRequestAuthorizer() {
         return new DefaultAccessTokenRequestAuthorizer(
-                stormpathSecureResolver(), stormpathOriginAccessTokenRequestAuthorizer()
+                                                              stormpathSecureResolver(), stormpathOriginAccessTokenRequestAuthorizer()
         );
     }
 
@@ -1295,7 +1195,7 @@
 
     public RequestAuthorizer stormpathOriginAccessTokenRequestAuthorizer() {
         return new OriginAccessTokenRequestAuthorizer(
-                stormpathServerUriResolver(), stormpathLocalhostResolver(), stormpathAccessTokenAuthorizedOriginUris()
+                                                             stormpathServerUriResolver(), stormpathLocalhostResolver(), stormpathAccessTokenAuthorizedOriginUris()
         );
     }
 
@@ -1390,6 +1290,16 @@
             }
 
             @Override
+            public CookieConfig getRefreshTokenCookieConfig() {
+                return stormpathRefreshTokenCookieConfig();
+            }
+
+            @Override
+            public CookieConfig getAccessTokenCookieConfig() {
+                return stormpathAccessTokenCookieConfig();
+            }
+
+            @Override
             public String getAccessTokenUrl() {
                 return accessTokenUri;
             }
@@ -1417,16 +1327,6 @@
             @Override
             public List<String> getMeExpandedProperties() {
                 return java.util.Collections.EMPTY_LIST;
-            }
-
-            @Override
-            public CookieConfig getAccountCookieConfig() {
-                return stormpathAccountCookieConfig();
-            }
-
-            @Override
-            public long getAccountJwtTtl() {
-                return accountJwtTtl;
             }
 
             @Override
@@ -1442,7 +1342,7 @@
                     return (T) messageSource;
                 } else {
                     String msg = "The config key '" + classPropertyName + "' is not supported in Spring environments " +
-                            "- inject the required dependency via Spring config (e.g. @Autowired) instead.";
+                                         "- inject the required dependency via Spring config (e.g. @Autowired) instead.";
                     throw new UnsupportedOperationException(msg);
                 }
             }
