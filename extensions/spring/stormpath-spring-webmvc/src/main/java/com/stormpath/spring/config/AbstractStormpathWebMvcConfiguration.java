/*
 * Copyright 2015 Stormpath, Inc.
 *
 * Licensed under the Apache License, Version 2.0 (the "License");
 * you may not use this file except in compliance with the License.
 * You may obtain a copy of the License at
 *
 *     http://www.apache.org/licenses/LICENSE-2.0
 *
 * Unless required by applicable law or agreed to in writing, software
 * distributed under the License is distributed on an "AS IS" BASIS,
 * WITHOUT WARRANTIES OR CONDITIONS OF ANY KIND, either express or implied.
 * See the License for the specific language governing permissions and
 * limitations under the License.
 */
package com.stormpath.spring.config;

import com.fasterxml.jackson.databind.ObjectMapper;
import com.stormpath.sdk.account.Account;
import com.stormpath.sdk.application.Application;
import com.stormpath.sdk.authc.AuthenticationResult;
import com.stormpath.sdk.cache.Cache;
import com.stormpath.sdk.client.Client;
import com.stormpath.sdk.idsite.IdSiteResultListener;
import com.stormpath.sdk.lang.Assert;
import com.stormpath.sdk.lang.Collections;
import com.stormpath.sdk.lang.Strings;
import com.stormpath.sdk.saml.SamlResultListener;
import com.stormpath.sdk.servlet.authz.RequestAuthorizer;
import com.stormpath.sdk.servlet.config.Config;
import com.stormpath.sdk.servlet.config.CookieConfig;
import com.stormpath.sdk.servlet.csrf.CsrfTokenManager;
import com.stormpath.sdk.servlet.csrf.DefaultCsrfTokenManager;
import com.stormpath.sdk.servlet.csrf.DisabledCsrfTokenManager;
import com.stormpath.sdk.servlet.event.RequestEvent;
import com.stormpath.sdk.servlet.event.RequestEventListener;
import com.stormpath.sdk.servlet.event.RequestEventListenerAdapter;
import com.stormpath.sdk.servlet.event.TokenRevocationRequestEventListener;
import com.stormpath.sdk.servlet.event.impl.Publisher;
import com.stormpath.sdk.servlet.event.impl.RequestEventPublisher;
import com.stormpath.sdk.servlet.filter.ControllerConfigResolver;
import com.stormpath.sdk.servlet.filter.DefaultServerUriResolver;
import com.stormpath.sdk.servlet.filter.DefaultUsernamePasswordRequestFactory;
import com.stormpath.sdk.servlet.filter.DefaultWrappedServletRequestFactory;
import com.stormpath.sdk.servlet.filter.FilterChainResolver;
import com.stormpath.sdk.servlet.filter.ProxiedFilterChain;
import com.stormpath.sdk.servlet.filter.ServerUriResolver;
import com.stormpath.sdk.servlet.filter.StormpathFilter;
import com.stormpath.sdk.servlet.filter.UsernamePasswordRequestFactory;
import com.stormpath.sdk.servlet.filter.WrappedServletRequestFactory;
import com.stormpath.sdk.servlet.filter.account.AccountResolverFilter;
import com.stormpath.sdk.servlet.filter.account.AuthenticationJwtFactory;
import com.stormpath.sdk.servlet.filter.account.AuthenticationResultSaver;
import com.stormpath.sdk.servlet.filter.account.AuthorizationHeaderAccountResolver;
import com.stormpath.sdk.servlet.filter.account.CookieAccountResolver;
import com.stormpath.sdk.servlet.filter.account.CookieAuthenticationResultSaver;
import com.stormpath.sdk.servlet.filter.account.DefaultAuthenticationJwtFactory;
import com.stormpath.sdk.servlet.filter.account.DefaultJwtAccountResolver;
import com.stormpath.sdk.servlet.filter.account.DefaultJwtSigningKeyResolver;
import com.stormpath.sdk.servlet.filter.account.JwtAccountResolver;
import com.stormpath.sdk.servlet.filter.account.JwtSigningKeyResolver;
import com.stormpath.sdk.servlet.filter.account.SessionAccountResolver;
import com.stormpath.sdk.servlet.filter.account.SessionAuthenticationResultSaver;
import com.stormpath.sdk.servlet.filter.oauth.AccessTokenAuthenticationRequestFactory;
import com.stormpath.sdk.servlet.filter.oauth.AccessTokenResultFactory;
import com.stormpath.sdk.servlet.filter.oauth.DefaultAccessTokenAuthenticationRequestFactory;
import com.stormpath.sdk.servlet.filter.oauth.DefaultAccessTokenRequestAuthorizer;
import com.stormpath.sdk.servlet.filter.oauth.DefaultAccessTokenResultFactory;
import com.stormpath.sdk.servlet.filter.oauth.DefaultRefreshTokenAuthenticationRequestFactory;
import com.stormpath.sdk.servlet.filter.oauth.DefaultRefreshTokenResultFactory;
import com.stormpath.sdk.servlet.filter.oauth.OriginAccessTokenRequestAuthorizer;
import com.stormpath.sdk.servlet.filter.oauth.RefreshTokenAuthenticationRequestFactory;
import com.stormpath.sdk.servlet.filter.oauth.RefreshTokenResultFactory;
import com.stormpath.sdk.servlet.form.DefaultField;
import com.stormpath.sdk.servlet.form.Field;
import com.stormpath.sdk.servlet.http.InvalidMediaTypeException;
import com.stormpath.sdk.servlet.http.MediaType;
import com.stormpath.sdk.servlet.http.Resolver;
import com.stormpath.sdk.servlet.http.Saver;
import com.stormpath.sdk.servlet.http.authc.AccountStoreResolver;
import com.stormpath.sdk.servlet.http.authc.AuthorizationHeaderAuthenticator;
import com.stormpath.sdk.servlet.http.authc.BasicAuthenticationScheme;
import com.stormpath.sdk.servlet.http.authc.BearerAuthenticationScheme;
import com.stormpath.sdk.servlet.http.authc.DisabledAccountStoreResolver;
import com.stormpath.sdk.servlet.http.authc.HeaderAuthenticator;
import com.stormpath.sdk.servlet.http.authc.HttpAuthenticationScheme;
<<<<<<< HEAD
=======
import com.stormpath.sdk.servlet.i18n.MessageTag;
>>>>>>> 67aebc91
import com.stormpath.sdk.servlet.idsite.DefaultIdSiteOrganizationResolver;
import com.stormpath.sdk.servlet.idsite.IdSiteOrganizationContext;
import com.stormpath.sdk.servlet.mvc.AccessTokenController;
import com.stormpath.sdk.servlet.mvc.ChangePasswordController;
import com.stormpath.sdk.servlet.mvc.DefaultFormFieldsParser;
import com.stormpath.sdk.servlet.mvc.ErrorModelFactory;
import com.stormpath.sdk.servlet.mvc.ForgotPasswordController;
import com.stormpath.sdk.servlet.mvc.FormFieldParser;
import com.stormpath.sdk.servlet.mvc.IdSiteController;
import com.stormpath.sdk.servlet.mvc.IdSiteLogoutController;
import com.stormpath.sdk.servlet.mvc.IdSiteResultController;
import com.stormpath.sdk.servlet.mvc.LoginController;
import com.stormpath.sdk.servlet.mvc.LoginErrorModelFactory;
import com.stormpath.sdk.servlet.mvc.LogoutController;
import com.stormpath.sdk.servlet.mvc.MeController;
import com.stormpath.sdk.servlet.mvc.RegisterController;
import com.stormpath.sdk.servlet.mvc.SamlController;
import com.stormpath.sdk.servlet.mvc.SamlLogoutController;
import com.stormpath.sdk.servlet.mvc.SamlResultController;
import com.stormpath.sdk.servlet.mvc.SendVerificationEmailController;
import com.stormpath.sdk.servlet.mvc.VerifyController;
import com.stormpath.sdk.servlet.mvc.provider.AccountStoreModelFactory;
import com.stormpath.sdk.servlet.mvc.provider.DefaultAccountStoreModelFactory;
import com.stormpath.sdk.servlet.mvc.provider.FacebookCallbackController;
import com.stormpath.sdk.servlet.mvc.provider.GithubCallbackController;
import com.stormpath.sdk.servlet.mvc.provider.GoogleCallbackController;
import com.stormpath.sdk.servlet.mvc.provider.LinkedinCallbackController;
import com.stormpath.sdk.servlet.oauth.AccessTokenValidationStrategy;
import com.stormpath.sdk.servlet.organization.DefaultOrganizationNameKeyResolver;
import com.stormpath.sdk.servlet.saml.DefaultSamlOrganizationResolver;
import com.stormpath.sdk.servlet.saml.SamlOrganizationContext;
import com.stormpath.sdk.servlet.util.IsLocalhostResolver;
import com.stormpath.sdk.servlet.util.RemoteAddrResolver;
import com.stormpath.sdk.servlet.util.SecureRequiredExceptForLocalhostResolver;
import com.stormpath.sdk.servlet.util.SubdomainResolver;
import com.stormpath.spring.context.CompositeMessageSource;
import com.stormpath.spring.mvc.ChangePasswordControllerConfigResolver;
import com.stormpath.spring.mvc.ForgotPasswordControllerConfigResolver;
import com.stormpath.spring.mvc.LoginControllerConfigResolver;
import com.stormpath.spring.mvc.LogoutControllerConfigResolver;
import com.stormpath.spring.mvc.RegisterControllerConfigResolver;
import com.stormpath.spring.mvc.SendVerificationEmailControllerConfigResolver;
import com.stormpath.spring.mvc.SpringController;
import com.stormpath.spring.mvc.SpringSpaController;
import com.stormpath.spring.mvc.TemplateLayoutInterceptor;
import com.stormpath.spring.mvc.VerifyControllerConfigResolver;
import io.jsonwebtoken.SignatureAlgorithm;
import org.slf4j.Logger;
import org.slf4j.LoggerFactory;
import org.springframework.beans.factory.annotation.Autowired;
import org.springframework.beans.factory.annotation.Qualifier;
import org.springframework.beans.factory.annotation.Value;
import org.springframework.context.MessageSource;
import org.springframework.context.NoSuchMessageException;
import org.springframework.context.support.DelegatingMessageSource;
import org.springframework.context.support.ResourceBundleMessageSource;
import org.springframework.core.Ordered;
import org.springframework.core.env.CompositePropertySource;
import org.springframework.core.env.ConfigurableEnvironment;
import org.springframework.core.env.EnumerablePropertySource;
import org.springframework.core.env.Environment;
import org.springframework.core.env.PropertySource;
import org.springframework.util.PathMatcher;
import org.springframework.util.StringUtils;
import org.springframework.web.servlet.HandlerInterceptor;
import org.springframework.web.servlet.HandlerMapping;
import org.springframework.web.servlet.LocaleResolver;
import org.springframework.web.servlet.View;
import org.springframework.web.servlet.ViewResolver;
import org.springframework.web.servlet.handler.SimpleUrlHandlerMapping;
import org.springframework.web.servlet.i18n.CookieLocaleResolver;
import org.springframework.web.servlet.i18n.LocaleChangeInterceptor;
import org.springframework.web.servlet.mvc.Controller;
import org.springframework.web.servlet.mvc.ParameterizableViewController;
import org.springframework.web.servlet.view.json.MappingJackson2JsonView;
import org.springframework.web.util.UrlPathHelper;

import javax.servlet.Filter;
import javax.servlet.FilterChain;
import javax.servlet.ServletException;
import javax.servlet.http.HttpServletRequest;
import javax.servlet.http.HttpServletResponse;
import java.util.ArrayList;
import java.util.Arrays;
<<<<<<< HEAD
import java.util.HashMap;
=======
import java.util.Collection;
>>>>>>> 67aebc91
import java.util.HashSet;
import java.util.LinkedHashMap;
import java.util.LinkedHashSet;
import java.util.List;
import java.util.Locale;
import java.util.Map;
import java.util.Set;
<<<<<<< HEAD
import java.util.regex.Matcher;
import java.util.regex.Pattern;
=======
>>>>>>> 67aebc91

/**
 * @since 1.0.RC4
 */
@SuppressWarnings({"SpringFacetCodeInspection", "SpringJavaAutowiredMembersInspection"})
public abstract class AbstractStormpathWebMvcConfiguration {

    private static final Logger log = LoggerFactory.getLogger(AbstractStormpathWebMvcConfiguration.class);

    private static final String PRODUCES_SUPPORTED_TYPES_MSG = "stormpath.web.produces property value must " +
            "specify either " + MediaType.APPLICATION_JSON_VALUE + " or " + MediaType.TEXT_HTML_VALUE + " or both.  " +
            "Other media types for this property are not currently supported.";

    protected static final String I18N_PROPERTIES_BASENAME = "com.stormpath.sdk.servlet.i18n";

    //corresponding value should be present in a message source:
    protected static final String I18N_TEST_KEY = "stormpath.web.login.title";

    // ================  Account cookie properties  ===================

    @Value("#{ @environment['stormpath.web.account.cookie.name'] ?: 'account' }")
    protected String accountCookieName;

    @Value("#{ @environment['stormpath.web.account.cookie.comment'] }")
    protected String accountCookieComment;

    @Value("#{ @environment['stormpath.web.account.cookie.domain'] }")
    protected String accountCookieDomain;

    @Value("#{ @environment['stormpath.web.account.cookie.maxAge'] ?: 86400 }") //1 day by default
    protected int accountCookieMaxAge;

    @Value("#{ @environment['stormpath.web.account.cookie.path'] }")
    protected String accountCookiePath;

    @Value("#{ @environment['stormpath.web.account.cookie.httpOnly'] ?: true }")
    protected boolean accountCookieHttpOnly;

    @Value("#{ @environment['stormpath.web.account.cookie.secure'] ?: true }")
    protected boolean accountCookieSecure;

    // =================== Authentication Components ==========================

    @Value("#{ @environment['stormpath.web.authc.savers.cookie.enabled'] ?: true }")
    protected boolean cookieAuthenticationResultSaverEnabled;

    //session state storage should explicitly be enabled due to the performance impact it might have in
    //larger-scale environments (session state = shared state that must be distributed/clustered):
    @Value("#{ @environment['stormpath.web.authc.savers.session.enabled'] ?: false }")
    protected boolean sessionAuthenticationResultSaverEnabled;

    // ================  Account JWT properties  ===================

    @Value("#{ @environment['stormpath.web.account.jwt.ttl'] ?: 259200 }") //3 days by default
    protected long accountJwtTtl;

    @Value("#{ @environment['stormpath.web.account.jwt.signatureAlgorithm'] ?: 'HS256' }") //3 days by default
    protected SignatureAlgorithm accountJwtSignatureAlgorithm;

    // ================  HTTP Servlet Request behavior  ===================

    @Value("#{ @environment['stormpath.web.request.remoteUser.strategy'] ?: 'username' }")
    protected String requestRemoteUserStrategy;

    @Value("#{ @environment['stormpath.web.request.userPrincipal.strategy'] ?: 'account' }")
    protected String requestUserPrincipalStrategy;

    @Value("#{ @environment['stormpath.web.request.client.attributeNames'] ?: 'client' }")
    protected String requestClientAttributeNames;

    @Value("#{ @environment['stormpath.web.request.application.attributeNames'] ?: 'application' }")
    protected String requestApplicationAttributeNames;

    //By default, we want the the RequestMappingHandlerMapping to take precedence over this HandlerMapping: this
    //allows app developers to override any of the Stormpath default controllers by creating their own
    //@Controller class at the same URI path.
    //Spring Boot sets the default RequestMappingHandlerMapping's order to be zero, so we'll add a little
    //(lower numbers have higher precedence):
    @Value("#{ @environment['stormpath.web.handlerMapping.order'] ?: 10 }")
    protected int handlerMappingOrder;

    @Value("#{ @environment['stormpath.web.csrf.token.enabled'] ?: true }")
    protected boolean csrfTokenEnabled;

    @Value("#{ @environment['stormpath.web.csrf.token.ttl'] ?: 3600000 }") //1 hour (unit is millis)
    protected long csrfTokenTtl;

    @Value("#{ @environment['stormpath.web.csrf.token.name'] ?: 'csrfToken'}")
    protected String csrfTokenName;

    @Value("#{ @environment['stormpath.web.nonce.cache.name'] ?: 'com.stormpath.sdk.servlet.nonces' }")
    protected String nonceCacheName;

    @Value("#{ @environment['stormpath.web.http.authc.challenge'] ?: true }")
    protected boolean httpAuthenticationChallenge;

    // ================  StormpathFilter properties  ===================

    @Value("#{ @environment['stormpath.web.stormpathFilter.enabled'] ?: true }")
    protected boolean stormpathFilterEnabled;

    @Value("#{ @environment['stormpath.web.stormpathFilter.order'] ?: T(org.springframework.core.Ordered).HIGHEST_PRECEDENCE }")
    protected int stormpathFilterOrder;

    @Value("#{ @environment['stormpath.web.stormpathFilter.urlPatterns'] ?: '/*' }")
    protected String stormpathFilterUrlPatterns;

    @Value("#{ @environment['stormpath.web.stormpathFilter.servletNames'] }")
    protected String stormpathFilterServletNames;

    @Value("#{ @environment['stormpath.web.stormpathFilter.dispatcherTypes'] ?: 'REQUEST, INCLUDE, FORWARD, ERROR' }")
    protected String stormpathFilterDispatcherTypes;

    @Value("#{ @environment['stormpath.web.stormpathFilter.matchAfter'] ?: false }")
    protected boolean stormpathFilterMatchAfter;

    // ================  'Head' view template properties  ===================

    @Value("#{ @environment['stormpath.web.head.view'] ?: 'stormpath/head' }")
    protected String headView;

    @Value("#{ @environment['stormpath.web.head.fragmentSelector'] ?: 'head' }")
    protected String headFragmentSelector;

    @Value("#{ @environment['stormpath.web.head.cssUris'] ?: '//fonts.googleapis.com/css?family=Open+Sans:300italic,300,400italic,400,600italic,600,700italic,700,800italic,800 //netdna.bootstrapcdn.com/bootstrap/3.1.1/css/bootstrap.min.css /assets/css/stormpath.css' }")
    protected String headCssUris;

    @Value("#{ @environment['stormpath.web.head.extraCssUris'] }")
    protected String headExtraCssUris;

    // ================  Register Controller properties  ===================

    @Value("#{ @environment['stormpath.web.register.form.fields'] ?: 'givenName, surname, email(required), password(required,password), confirmPassword(required,password)' }")
    protected String registerFormFields;

    @Value("#{ @environment['stormpath.web.register.autoLogin'] ?: false }")
    protected boolean registerAutoLogin;

    // ================  Logout Controller properties  ===================

    @Value("#{ @environment['stormpath.web.logout.invalidateHttpSession'] ?: true }")
    protected boolean logoutInvalidateHttpSession;

    // ================  Access Token Controller properties  ===================

    @Value("#{ @environment['stormpath.web.accessToken.enabled'] ?: true }")
    protected boolean accessTokenEnabled;

    @Value("#{ @environment['stormpath.web.accessToken.uri'] ?: '/oauth/token' }")
    protected String accessTokenUri;

    @Value("#{ @environment['stormpath.web.accessToken.origin.authorizer.originUris'] }")
    protected String accessTokenAuthorizedOriginUris;

    @Value("#{ @environment['stormpath.web.accessToken.validationStrategy'] ?: 'stormpath'}")
    protected String accessTokenValidationStrategy;

    // ================  ID Site properties  ===================

    @Value("#{ @environment['stormpath.web.idSite.enabled'] ?: false }")
    protected boolean idSiteEnabled;

    @Value("#{ @environment['stormpath.web.idSite.login.uri'] }")
    protected String idSiteLoginUri; //null by default as it is assumed the id site root is the same as the login page (usually)

    @Value("#{ @environment['stormpath.web.idSite.register.uri'] ?: '/#/register' }")
    protected String idSiteRegisterUri;

    @Value("#{ @environment['stormpath.web.idSite.forgot.uri'] ?: '/#/forgot' }")
    protected String idSiteForgotUri;

    @Value("#{ @environment['stormpath.web.idSite.result.uri'] ?: '/idSiteResult' }")
    protected String idSiteResultUri;

    @Value("#{ @environment['stormpath.web.idSite.useSubdomain'] }")
    protected Boolean idSiteUseSubdomain;

    @Value("#{ @environment['stormpath.web.idSite.showOrganizationField'] }")
    protected Boolean idSiteShowOrganizationField;

    @Value("#{ @environment['stormpath.web.saml.enabled'] ?: false }")
    protected boolean samlEnabled;

    @Value("#{ @environment['stormpath.web.saml.result.uri'] ?: '/samlResult' }")
    protected String samlResultUri;

    // ================  Me Controller properties ==================

    @Value("#{ @environment['stormpath.web.me.enabled'] ?: true }")
    protected boolean meEnabled;

    @Value("#{ @environment['stormpath.web.me.uri'] ?: '/me' }")
    protected String meUri;

    @Value("#{ @environment['stormpath.web.me.nextUri'] ?: '/' }")
    protected String meNextUri;

    @Value("#{ @environment['stormpath.web.me.expand.groups'] ?: true }")
    protected boolean meExpandGroups;

    // ================  SPA Support properties  ===================

    @Value("#{ @environment['stormpath.web.spa.enabled'] ?: false }")
    protected boolean spaEnabled;

    @Value("#{ @environment['stormpath.web.spa.uri'] ?: '/index.html' }")
    protected String spaUri;

    @Value("#{ @environment['stormpath.web.produces'] ?: 'application/json, text/html' }")
    protected List<String> produces;

    @Value("${stormpath.web.social.google.uri:/callbacks/google}")
    protected String googleCallbackUri;

    @Value("${stormpath.web.social.facebook.uri:/callbacks/facebook}")
    protected String facebookCallbackUri;

    @Value("${stormpath.web.social.linkedin.uri:/callbacks/linkedin}")
    protected String linkedinCallbackUri;

    @Value("${stormpath.web.social.github.uri:/callbacks/github}")
    protected String githubCallbackUri;

    @Value("#{ @environment['stormpath.web.application.domain'] }")
    protected String baseDomainName;

    @Value("#{ @environment['stormpath.web.json.view'] ?: 'stormpathJsonView' }")
    protected String jsonView;

    //Spring's ThymeleafViewResolver defaults to an order of Ordered.LOWEST_PRECEDENCE - 5.  We want to ensure that this
    //JSON view resolver has a slightly higher precedence to ensure that JSON is rendered and not a Thymeleaf template.
    @Value("#{ @environment['stormpath.web.json.view.resolver.order'] ?: T(org.springframework.core.Ordered).LOWEST_PRECEDENCE - 10 }")
    protected int jsonViewResolverOrder;

    @Value("#{ @environment['stormpath.web.produces'] ?: 'text/html, application/json' }")
    protected String producedMediaTypeNames;

    @Autowired(required = false)
    protected PathMatcher pathMatcher;

    @Autowired(required = false)
    protected UrlPathHelper urlPathHelper;

    @Autowired
    protected Client client;

    @Autowired
    @Qualifier("stormpathApplication")
    protected Application application;

    @Autowired(required = false)
    protected MessageSource messageSource;

    @Autowired(required = false)
    protected LocaleResolver localeResolver;

    @Autowired(required = false)
    protected LocaleChangeInterceptor localeChangeInterceptor;

    @Autowired(required = false)
    @Qualifier("springSecurityIdSiteResultListener")
    IdSiteResultListener springSecurityIdSiteResultListener;

    @Autowired(required = false)
    @Qualifier("springSecuritySamlResultListener")
    SamlResultListener springSecuritySamlResultListener;

    @Autowired(required = false)
    protected ErrorModelFactory loginErrorModelFactory;

    @Autowired(required = false)
    protected ObjectMapper objectMapper = new ObjectMapper();

    @Autowired
    protected Environment environment;

    public HandlerMapping stormpathHandlerMapping() throws Exception {

        Map<String, Controller> mappings = new LinkedHashMap<String, Controller>();

        if (stormpathLoginControllerConfigResolver().isEnabled()) {
            mappings.put(stormpathLoginControllerConfigResolver().getUri(), stormpathLoginController());
            mappings.put(googleCallbackUri, stormpathGoogleCallbackController());
            mappings.put(githubCallbackUri, stormpathGithubCallbackController());
            mappings.put(facebookCallbackUri, stormpathFacebookCallbackController());
            mappings.put(linkedinCallbackUri, stormpathLinkedinCallbackController());
        }
        if (stormpathLogoutControllerConfigResolver().isEnabled()) {
            mappings.put(stormpathLogoutControllerConfigResolver().getUri(), stormpathLogoutController());
        }
        if (stormpathRegisterControllerConfigResolver().isEnabled()) {
            mappings.put(stormpathRegisterControllerConfigResolver().getUri(), stormpathRegisterController());
        }
        if (stormpathVerifyControllerConfigResolver().isEnabled()) {
            mappings.put(stormpathVerifyControllerConfigResolver().getUri(), stormpathVerifyController());
            mappings.put(stormpathSendVerificationEmailControllerConfigResolver().getUri(), stormpathSendVerificationEmailController());
        }
        if (stormpathForgotPasswordControllerConfigResolver().isEnabled()) {
            mappings.put(stormpathForgotPasswordControllerConfigResolver().getUri(), stormpathForgotPasswordController());
        }
        if (stormpathChangePasswordControllerConfigResolver().isEnabled()) {
            mappings.put(stormpathChangePasswordControllerConfigResolver().getUri(), stormpathChangePasswordController());
        }
        if (accessTokenEnabled) {
            mappings.put(accessTokenUri, stormpathAccessTokenController());
        }
        if (idSiteEnabled) {
            mappings.put(idSiteResultUri, stormpathIdSiteResultController());
        }
        if (samlEnabled) {
            mappings.put(samlResultUri, stormpathSamlResultController());
        }
        if (meEnabled) {
            mappings.put(meUri, stormpathMeController());
        }

        SimpleUrlHandlerMapping mapping = new SimpleUrlHandlerMapping();
        mapping.setOrder(handlerMappingOrder);
        mapping.setUrlMap(mappings);

        mapping.setInterceptors(new Object[]{stormpathLocaleChangeInterceptor(), stormpathLayoutInterceptor()});

        if (pathMatcher != null) {
            mapping.setPathMatcher(pathMatcher);
        }

        if (urlPathHelper != null) {
            mapping.setUrlPathHelper(urlPathHelper);
        }

        return mapping;
    }

    public Controller stormpathGoogleCallbackController() {
        GoogleCallbackController googleCallbackController = new GoogleCallbackController(
                stormpathLoginControllerConfigResolver().getNextUri(),
                stormpathAuthenticationResultSaver()
        );

        return createSpringController(googleCallbackController);
    }

    public Controller stormpathGithubCallbackController() {
        GithubCallbackController githubCallbackController = new GithubCallbackController(
                stormpathLoginControllerConfigResolver().getNextUri(),
                stormpathAuthenticationResultSaver()
        );

        return createSpringController(githubCallbackController);
    }

    public Controller stormpathFacebookCallbackController() {
        FacebookCallbackController facebookCallbackController = new FacebookCallbackController(
                stormpathLoginControllerConfigResolver().getNextUri(),
                stormpathAuthenticationResultSaver()
        );

        return createSpringController(facebookCallbackController);
    }

    public Controller stormpathLinkedinCallbackController() {
        LinkedinCallbackController linkedinCallbackController = new LinkedinCallbackController(
                stormpathLoginControllerConfigResolver().getNextUri(),
                stormpathAuthenticationResultSaver()
        );

        return createSpringController(linkedinCallbackController);
    }

    public HandlerInterceptor stormpathLayoutInterceptor() throws Exception {
        TemplateLayoutInterceptor interceptor = new TemplateLayoutInterceptor();
        interceptor.setHeadViewName(headView);
        interceptor.setHeadFragmentSelector(headFragmentSelector);

        //deal w/ URIs:
        String[] uris = StringUtils.tokenizeToStringArray(headCssUris, " \t");
        Set<String> uriSet = new LinkedHashSet<String>();
        if (uris != null && uris.length > 0) {
            java.util.Collections.addAll(uriSet, uris);
        }

        uris = StringUtils.tokenizeToStringArray(headExtraCssUris, " \t");
        if (uris != null && uris.length > 0) {
            java.util.Collections.addAll(uriSet, uris);
        }

        if (!Collections.isEmpty(uriSet)) {
            List<String> list = new ArrayList<String>();
            list.addAll(uriSet);
            interceptor.setHeadCssUris(list);
        }

        interceptor.afterPropertiesSet();

        return interceptor;
    }


    public List<MediaType> stormpathProducedMediaTypes() {

        String mediaTypes = Strings.clean(producedMediaTypeNames);
        Assert.notNull(mediaTypes, "stormpath.web.produces property value cannot be null or empty.");

        try {
            return MediaType.parseMediaTypes(mediaTypes);
        } catch (InvalidMediaTypeException e) {
            String msg = "Unable to parse value in stormpath.web.produces property: " + e.getMessage();
            throw new IllegalArgumentException(msg, e);
        }
    }

    public org.springframework.web.servlet.View stormpathJsonView() {
        return new MappingJackson2JsonView(objectMapper);
    }

    interface OrderedViewResolver extends ViewResolver, Ordered {
    }

    public ViewResolver stormpathJsonViewResolver() {

        return new OrderedViewResolver() {

            @Override
            public int getOrder() {
                return jsonViewResolverOrder;
            }

            @Override
            public View resolveViewName(String viewName, Locale locale) throws Exception {
                if (viewName.equals(jsonView)) {
                    return stormpathJsonView();
                }
                return null;
            }
        };
    }

    public AccountStoreResolver stormpathAccountStoreResolver() {
        return new DisabledAccountStoreResolver();
    }

    public UsernamePasswordRequestFactory stormpathUsernamePasswordRequestFactory() {
        return new DefaultUsernamePasswordRequestFactory(stormpathAccountStoreResolver());
    }

    public CookieConfig stormpathAccountCookieConfig() {

        return new CookieConfig() {
            @Override
            public String getName() {
                return accountCookieName;
            }

            @Override
            public String getComment() {
                return accountCookieComment;
            }

            @Override
            public String getDomain() {
                return accountCookieDomain;
            }

            @Override
            public int getMaxAge() {
                return accountCookieMaxAge;
            }

            @Override
            public String getPath() {
                return accountCookiePath;
            }

            @Override
            public boolean isSecure() {
                return accountCookieSecure;
            }

            @Override
            public boolean isHttpOnly() {
                return accountCookieHttpOnly;
            }
        };
    }

    public Resolver<String> stormpathRemoteAddrResolver() {
        return new RemoteAddrResolver();
    }

    public Resolver<Boolean> stormpathLocalhostResolver() {
        return new IsLocalhostResolver(stormpathRemoteAddrResolver());
    }

    public Resolver<Boolean> stormpathSecureResolver() {
        return new SecureRequiredExceptForLocalhostResolver(stormpathLocalhostResolver());
    }

    public Saver<AuthenticationResult> stormpathCookieAuthenticationResultSaver() {

        if (cookieAuthenticationResultSaverEnabled) {
            return new CookieAuthenticationResultSaver(
                    stormpathAccountCookieConfig(), stormpathSecureResolver(), stormpathAuthenticationJwtFactory()
            );
        }

        //otherwise, return a dummy saver:
        return DisabledAuthenticationResultSaver.INSTANCE;
    }

    public Saver<AuthenticationResult> stormpathSessionAuthenticationResultSaver() {

        if (sessionAuthenticationResultSaverEnabled) {
            String[] attributeNames = {Account.class.getName(), "account"};
            Set<String> set = new HashSet<String>(Arrays.asList(attributeNames));
            return new SessionAuthenticationResultSaver(set);
        }

        return DisabledAuthenticationResultSaver.INSTANCE;
    }

    public List<Saver<AuthenticationResult>> stormpathAuthenticationResultSavers() {

        List<Saver<AuthenticationResult>> savers = new ArrayList<Saver<AuthenticationResult>>();

        Saver<AuthenticationResult> saver = stormpathCookieAuthenticationResultSaver();
        if (!(saver instanceof DisabledAuthenticationResultSaver)) {
            savers.add(saver);
        }

        saver = stormpathSessionAuthenticationResultSaver();
        if (!(saver instanceof DisabledAuthenticationResultSaver)) {
            savers.add(saver);
        }

        return savers;
    }

    public AuthenticationResultSaver stormpathAuthenticationResultSaver() {

        List<Saver<AuthenticationResult>> savers = stormpathAuthenticationResultSavers();

        if (Collections.isEmpty(savers)) {
            String msg = "No Saver<AuthenticationResult> instances have been enabled or configured.  This is " +
                    "required to save authentication result state.";
            throw new IllegalStateException(msg);
        }

        return new AuthenticationResultSaver(savers);
    }

    public AuthenticationJwtFactory stormpathAuthenticationJwtFactory() {
        return new DefaultAuthenticationJwtFactory(
                stormpathJwtSigningKeyResolver(), accountJwtSignatureAlgorithm, accountJwtTtl
        );
    }

    public JwtSigningKeyResolver stormpathJwtSigningKeyResolver() {
        return new DefaultJwtSigningKeyResolver();
    }

    public RequestEventListener stormpathRequestEventListener() {
        return new RequestEventListenerAdapter();
    }

    public Publisher<RequestEvent> stormpathRequestEventPublisher() {
        List<RequestEventListener> listeners = new ArrayList<RequestEventListener>();
        listeners.add(new TokenRevocationRequestEventListener()); //revoke access and refresh tokens after logout
        listeners.add(stormpathRequestEventListener());
        return new RequestEventPublisher(listeners);
    }

    public String stormpathCsrfTokenSigningKey() {
        return client.getApiKey().getSecret();
    }

    public JwtAccountResolver stormpathJwtAccountResolver() {
        return new DefaultJwtAccountResolver(stormpathJwtSigningKeyResolver());
    }

    public Cache<String, String> stormpathNonceCache() {
        return client.getCacheManager().getCache(nonceCacheName);
    }

    public CsrfTokenManager stormpathCsrfTokenManager() {

        if (csrfTokenEnabled) {
            return new DefaultCsrfTokenManager(csrfTokenName, stormpathNonceCache(), stormpathCsrfTokenSigningKey(), csrfTokenTtl);
        }

        //otherwise disabled, return dummy implementation (NullObject design pattern):
        return new DisabledCsrfTokenManager(csrfTokenName);
    }

    public AccessTokenResultFactory stormpathAccessTokenResultFactory() {
        return new DefaultAccessTokenResultFactory(application);
    }

    /**
     * @since 1.0.RC8.3
     */
    public RefreshTokenResultFactory stormpathRefreshTokenResultFactory() {
        return new DefaultRefreshTokenResultFactory(application);
    }

    public WrappedServletRequestFactory stormpathWrappedServletRequestFactory() {
        return new DefaultWrappedServletRequestFactory(
                stormpathUsernamePasswordRequestFactory(), stormpathAuthenticationResultSaver(),
                stormpathRequestEventPublisher(), requestUserPrincipalStrategy, requestRemoteUserStrategy
        );
    }

    public HttpAuthenticationScheme stormpathBasicAuthenticationScheme() {
        return new BasicAuthenticationScheme(stormpathUsernamePasswordRequestFactory());
    }

    public HttpAuthenticationScheme stormpathBearerAuthenticationScheme() {
        return new BearerAuthenticationScheme(stormpathJwtSigningKeyResolver(), AccessTokenValidationStrategy.fromName(accessTokenValidationStrategy));
    }

    public List<HttpAuthenticationScheme> stormpathHttpAuthenticationSchemes() {
        // The HTTP spec says that more well-supported authentication schemes should be listed first when the challenge
        // is sent.  The default Stormpath header authenticator implementation will send challenge entries in the
        // specified list order.  Since 'basic' is a more well-supported scheme than 'bearer' we order basic with
        // higher priority than bearer.
        return Arrays.asList(stormpathBasicAuthenticationScheme(), stormpathBearerAuthenticationScheme());
    }

    public HeaderAuthenticator stormpathAuthorizationHeaderAuthenticator() {
        return new AuthorizationHeaderAuthenticator(
                stormpathHttpAuthenticationSchemes(), httpAuthenticationChallenge, stormpathRequestEventPublisher()
        );
    }

    public Resolver<Account> stormpathAuthorizationHeaderAccountResolver() {
        return new AuthorizationHeaderAccountResolver(stormpathAuthorizationHeaderAuthenticator(), idSiteResultUri);
    }

    public Resolver<Account> stormpathCookieAccountResolver() {
        return new CookieAccountResolver(stormpathAccountCookieConfig(), stormpathJwtAccountResolver());
    }

    public Resolver<Account> stormpathSessionAccountResolver() {
        return new SessionAccountResolver();
    }

    public List<Resolver<Account>> stormpathAccountResolvers() {

        //the order determines which locations are checked.  One an account is found, the remaining locations are
        //skipped, so we must order them based on preference:
        List<Resolver<Account>> resolvers = new ArrayList<Resolver<Account>>(3);
        resolvers.add(stormpathAuthorizationHeaderAccountResolver());
        resolvers.add(stormpathCookieAccountResolver());
        resolvers.add(stormpathSessionAccountResolver());

        return resolvers;
    }

    public Resolver<List<String>> stormpathSubdomainResolver() {
        SubdomainResolver resolver = new SubdomainResolver();
        resolver.setBaseDomainName(baseDomainName);
        return resolver;
    }

    public Resolver<String> stormpathOrganizationNameKeyResolver() {
        DefaultOrganizationNameKeyResolver resolver = new DefaultOrganizationNameKeyResolver();
        resolver.setSubdomainResolver(stormpathSubdomainResolver());
        return resolver;
    }

    public Resolver<IdSiteOrganizationContext> stormpathIdSiteOrganizationResolver() {
        DefaultIdSiteOrganizationResolver resolver = new DefaultIdSiteOrganizationResolver();
        resolver.setOrganizationNameKeyResolver(stormpathOrganizationNameKeyResolver());
        resolver.setUseSubdomain(idSiteUseSubdomain);
        resolver.setShowOrganizationField(idSiteShowOrganizationField);
        return resolver;
    }

    /**
     * @since 1.0.RC8
     */
    public Resolver<SamlOrganizationContext> stormpathSamlOrganizationResolver() {
        DefaultSamlOrganizationResolver resolver = new DefaultSamlOrganizationResolver();
        resolver.setOrganizationNameKeyResolver(stormpathOrganizationNameKeyResolver());
        return resolver;
    }

    protected Controller createIdSiteController(String idSiteUri) {
        IdSiteController controller = new IdSiteController();
        controller.setServerUriResolver(stormpathServerUriResolver());
        controller.setIdSiteUri(idSiteUri);
        controller.setCallbackUri(idSiteResultUri);
        controller.setAlreadyLoggedInUri(stormpathLoginControllerConfigResolver().getNextUri());
        controller.setIdSiteOrganizationResolver(stormpathIdSiteOrganizationResolver());
        controller.init();
        return createSpringController(controller);
    }

    /**
     * @since 1.0.RC8
     */
    protected Controller createSamlController(String samlUri) {
        SamlController controller = new SamlController();
        controller.setServerUriResolver(stormpathServerUriResolver());
        controller.setSamlUri(samlUri);
        controller.setCallbackUri(samlResultUri);
        controller.setAlreadyLoggedInUri(stormpathLoginControllerConfigResolver().getNextUri());
        controller.setSamlOrganizationResolver(stormpathSamlOrganizationResolver());
        controller.init();
        return createSpringController(controller);
    }

    protected String createForwardView(String uri) {
        Assert.hasText("uri cannot be null or empty.");
        assert uri != null;
        if (!uri.startsWith("forward:")) {
            uri = "forward:" + uri;
        }
        return uri;
    }

    public Controller stormpathSpaController() {
        final String view = createForwardView(spaUri);
        ParameterizableViewController controller = new ParameterizableViewController();
        controller.setViewName(view);
        return controller;
    }

    public AccountStoreModelFactory stormpathAccountStoreModelFactory() {
        return new DefaultAccountStoreModelFactory();
    }

    public ControllerConfigResolver stormpathLoginControllerConfigResolver() {
        return new LoginControllerConfigResolver();
    }

    public ErrorModelFactory stormpathLoginErrorModelFactory() {
        return new LoginErrorModelFactory(stormpathMessageSource());
    }

    public Controller stormpathLoginController() {

        if (idSiteEnabled) {
            return createIdSiteController(idSiteLoginUri);
        }

        if (samlEnabled) {
            return createSamlController("/");
        }

        //otherwise standard login controller:
<<<<<<< HEAD
        LoginController controller = new LoginController(
                stormpathLoginControllerConfigResolver(),
                stormpathVerifyControllerConfigResolver(),
                stormpathForgotPasswordControllerConfigResolver().getUri(),
                stormpathRegisterControllerConfigResolver().getUri(),
                stormpathLogoutControllerConfigResolver().getUri(),
                stormpathAuthenticationResultSaver(),
                loginErrorModelFactory
        );
=======
        LoginController controller = new LoginController(stormpathInternalConfig(), loginErrorModelFactory);
>>>>>>> 67aebc91

        return createSpaAwareSpringController(controller);
    }

    public ControllerConfigResolver stormpathForgotPasswordControllerConfigResolver() {
        return new ForgotPasswordControllerConfigResolver();
    }

    public Controller stormpathForgotPasswordController() {

        if (idSiteEnabled) {
            return createIdSiteController(idSiteForgotUri);
        }

        ForgotPasswordController controller = new ForgotPasswordController(stormpathInternalConfig());

        return createSpaAwareSpringController(controller);
    }

    private Controller createSpaAwareSpringController(com.stormpath.sdk.servlet.mvc.Controller controller) {

        Controller c = createSpringController(controller);

        if (spaEnabled) { //wrap it in a controller that will serve the spa root as necessary:
            c = new SpringSpaController(c, stormpathSpaController(), jsonView, stormpathProducedMediaTypes());
        }

        return c;
    }

    private Controller createSpringController(com.stormpath.sdk.servlet.mvc.Controller controller) {
        SpringController springController = new SpringController(controller);
        if (urlPathHelper != null) {
            springController.setUrlPathHelper(urlPathHelper);
        }
        return springController;
    }

    public List<Field> stormpathRegisterFormFields() {
        return stormpathRegisterFormFieldParser().parse(registerFormFields);
    }

    public FormFieldParser stormpathRegisterFormFieldParser() {
        return new DefaultFormFieldsParser("stormpath.web.register.form.fields");
    }

    public LocaleResolver stormpathSpringLocaleResolver() {
        if (localeResolver != null) {
            return localeResolver;
        }

        //otherwise create a default:
        return new CookieLocaleResolver();
    }

    public LocaleChangeInterceptor stormpathLocaleChangeInterceptor() {

        if (localeChangeInterceptor != null) {
            return localeChangeInterceptor;
        }

        //otherwise create a default:
        LocaleChangeInterceptor lci = new LocaleChangeInterceptor();
        lci.setParamName("lang");
        return lci;
    }

    public Set<String> stormpathRequestClientAttributeNames() {
        Set<String> set = new LinkedHashSet<String>();
        set.addAll(Strings.commaDelimitedListToSet(requestClientAttributeNames));
        //we always want the client to be available as an attribute by it's own class name:
        set.add(Client.class.getName());
        return set;
    }

    public Set<String> stormpathRequestApplicationAttributeNames() {
        Set<String> set = new LinkedHashSet<String>();
        set.addAll(Strings.commaDelimitedListToSet(requestApplicationAttributeNames));
        set.add(Application.class.getName());
        return set;
    }

    public Resolver<Locale> stormpathLocaleResolver() {

        final LocaleResolver localeResolver = stormpathSpringLocaleResolver();

        return new Resolver<Locale>() {
            @Override
            public Locale get(HttpServletRequest request, HttpServletResponse response) {
                return localeResolver.resolveLocale(request);
            }
        };
    }

    public MessageSource stormpathSpringMessageSource() {

        //we need the default i18n keys if the user hasn't configured their own:

        MessageSource messageSource = this.messageSource;

        if (messageSource == null || isPlaceholder(messageSource)) {
            messageSource = createI18nPropertiesMessageSource();
        } else {

            //not null, so the user configured their own.  Need to ensure the stormpath keys are resolvable:

            boolean stormpathI18nAlreadyConfigured = false;

            try {
                String value = messageSource.getMessage(I18N_TEST_KEY, null, Locale.ENGLISH);
                Assert.hasText(value, "i18n message key " + I18N_TEST_KEY + " must resolve to a non-empty value.");
                stormpathI18nAlreadyConfigured = true;
            } catch (NoSuchMessageException e) {
                log.debug(
                        "Stormpath i18n properties have not been specified during message source configuration.  " +
                                "Adding these property values as a fallback. Exception for reference (this and the " +
                                "stack trace can safely be ignored): " + e.getMessage(), e
                );
            }

            if (!stormpathI18nAlreadyConfigured) {

                //we need to 'wrap' the existing message source and ensure it can fall back to our default values.
                //ensure the user-configured message source is first to take precedence:
                messageSource = new CompositeMessageSource(messageSource, createI18nPropertiesMessageSource());
            }
        }

        return messageSource;
    }

    /**
     * At ApplicationContext startup, Spring creates a placeholder in the ApplicationContext to await a 'real' message
     * source.  This method returns {@code true} if the specified message source is just a placeholder (and not relevant
     * for our needs) or {@code false} if the message source is a 'real' message source and usable.
     *
     * @param messageSource the message source to check
     * @return {@code true} if the specified message source is just a placeholder (and not relevant for our needs) or
     * {@code false} if the message source is a 'real' message source and usable.
     */
    //
    protected boolean isPlaceholder(MessageSource messageSource) {
        return messageSource instanceof DelegatingMessageSource &&
                ((DelegatingMessageSource) messageSource).getParentMessageSource() == null;
    }

    protected MessageSource createI18nPropertiesMessageSource() {
        ResourceBundleMessageSource src = new ResourceBundleMessageSource();
        src.setBasename(I18N_PROPERTIES_BASENAME);
        src.setDefaultEncoding("UTF-8");
        return src;
    }

    public com.stormpath.sdk.servlet.i18n.MessageSource stormpathMessageSource() {

        final MessageSource springMessageSource = stormpathSpringMessageSource();

        return new com.stormpath.sdk.servlet.i18n.MessageSource() {

            @Override
            public String getMessage(String key, Locale locale) {
                return getMessage(key, locale, new Object[0]);
            }

            @Override
            public String getMessage(String key, Locale locale, Object... args) {
                try {
                    return springMessageSource.getMessage(key, args, locale);
                } catch (NoSuchMessageException e) {
                    //Same behavior as com.stormpath.sdk.servlet.i18n.DelegatingMessageSource
                    return '!' + key + '!';
                }
            }
        };
    }

    private List<Field> toDefaultFields(List<Field> fields) {
        List<Field> defaultFields = new ArrayList<Field>(fields.size());
        for (Field field : fields) {
            Assert.isInstanceOf(DefaultField.class, field);
            defaultFields.add(field);
        }

        return defaultFields;
    }

    public ControllerConfigResolver stormpathRegisterControllerConfigResolver() {
        return new RegisterControllerConfigResolver();
    }

    public Controller stormpathRegisterController() {

        if (idSiteEnabled) {
            return createIdSiteController(idSiteRegisterUri);
        }

        //otherwise standard registration:
        RegisterController controller = new RegisterController(
                stormpathInternalConfig(),
                client,
<<<<<<< HEAD
                stormpathAuthenticationResultSaver(),
                stormpathLoginControllerConfigResolver().getUri(),
                stormpathVerifyControllerConfigResolver().getView(),
                registerAutoLogin
=======
                stormpathRequestEventPublisher(),
                toDefaultFields(stormpathRegisterFormFields())
>>>>>>> 67aebc91
        );

        return createSpaAwareSpringController(controller);
    }

    public ControllerConfigResolver stormpathVerifyControllerConfigResolver() {
        return new VerifyControllerConfigResolver();
    }

    public Controller stormpathVerifyController() {

        if (idSiteEnabled) {
            return createIdSiteController(null);
        }

        VerifyController controller = new VerifyController(
                stormpathVerifyControllerConfigResolver(),
                stormpathLogoutControllerConfigResolver().getUri(),
                stormpathSendVerificationEmailControllerConfigResolver().getUri(),
                client
        );

        return createSpringController(controller);
    }

    public ControllerConfigResolver stormpathSendVerificationEmailControllerConfigResolver() {
        return new SendVerificationEmailControllerConfigResolver();
    }

    public Controller stormpathSendVerificationEmailController() {
        if (idSiteEnabled) {
            return createIdSiteController(null);
        }

        SendVerificationEmailController controller = new SendVerificationEmailController(stormpathInternalConfig());

        return createSpringController(controller);
    }

    public ControllerConfigResolver stormpathChangePasswordControllerConfigResolver() {
        return new ChangePasswordControllerConfigResolver();
    }

    public Controller stormpathChangePasswordController() {

        if (idSiteEnabled) {
            return createIdSiteController(null);
        }

        ChangePasswordController controller = new ChangePasswordController(stormpathInternalConfig());

        return createSpaAwareSpringController(controller);
    }

    public Controller stormpathAccessTokenController() {

        AccessTokenController c = new AccessTokenController();
        c.setEventPublisher(stormpathRequestEventPublisher());
        c.setAccessTokenAuthenticationRequestFactory(stormpathAccessTokenAuthenticationRequestFactory());
        c.setAccessTokenResultFactory(stormpathAccessTokenResultFactory());
        c.setRefreshTokenAuthenticationRequestFactory(stormpathRefreshTokenAuthenticationRequestFactory());
        c.setRefreshTokenResultFactory(stormpathRefreshTokenResultFactory());
        c.setAccountSaver(stormpathAuthenticationResultSaver());
        c.setRequestAuthorizer(stormpathAccessTokenRequestAuthorizer());
        c.init();

        return createSpringController(c);
    }

    public Controller stormpathIdSiteResultController() {
        IdSiteResultController controller = new IdSiteResultController();
        controller.setLoginNextUri(stormpathLoginControllerConfigResolver().getNextUri());
        controller.setRegisterNextUri(stormpathRegisterControllerConfigResolver().getNextUri());
        controller.setLogoutController(stormpathMvcLogoutController());
        controller.setAuthenticationResultSaver(stormpathAuthenticationResultSaver());
        controller.setEventPublisher(stormpathRequestEventPublisher());
        if (springSecurityIdSiteResultListener != null) {
            controller.addIdSiteResultListener(springSecurityIdSiteResultListener);
        }
        controller.init();
        return createSpringController(controller);
    }

    public Controller stormpathMeController() {
        List<String> results = new ArrayList<String>();

        getPropertiesStartingWith((ConfigurableEnvironment) environment, "stormpath.web.me.expand");

        Pattern pattern = Pattern.compile("^stormpath\\.web\\.me\\.expand\\.(\\w+)$");

        for (String key : getPropertiesStartingWith((ConfigurableEnvironment) environment, "stormpath.web.me.expand").keySet()) {
            Matcher matcher = pattern.matcher(key);
            if (matcher.find()) {
                if (environment.getProperty(key, Boolean.class, false)) {
                    results.add(matcher.group(1));
                }
            }
        }

        MeController controller = new MeController(results);

        return createSpaAwareSpringController(controller);
    }

    public Controller stormpathSamlResultController() {
        SamlResultController controller = new SamlResultController();
        controller.setLoginNextUri(stormpathLoginControllerConfigResolver().getNextUri());
        controller.setLogoutController(stormpathMvcLogoutController());
        controller.setAuthenticationResultSaver(stormpathAuthenticationResultSaver());
        controller.setEventPublisher(stormpathRequestEventPublisher());
        if (springSecuritySamlResultListener != null) {
            controller.addSamlResultListener(springSecuritySamlResultListener);
        }
        controller.init();
        return createSpringController(controller);
    }

    public AccessTokenAuthenticationRequestFactory stormpathAccessTokenAuthenticationRequestFactory() {
        return new DefaultAccessTokenAuthenticationRequestFactory(stormpathAccountStoreResolver());
    }

    /**
     * @since 1.0.RC8.3
     */
    public RefreshTokenAuthenticationRequestFactory stormpathRefreshTokenAuthenticationRequestFactory() {
        return new DefaultRefreshTokenAuthenticationRequestFactory();
    }

    public RequestAuthorizer stormpathAccessTokenRequestAuthorizer() {
        return new DefaultAccessTokenRequestAuthorizer(
                stormpathSecureResolver(), stormpathOriginAccessTokenRequestAuthorizer()
        );
    }

    public Set<String> stormpathAccessTokenAuthorizedOriginUris() {
        return Strings.delimitedListToSet(accessTokenAuthorizedOriginUris, " \t");
    }

    public RequestAuthorizer stormpathOriginAccessTokenRequestAuthorizer() {
        return new OriginAccessTokenRequestAuthorizer(
                stormpathServerUriResolver(), stormpathLocalhostResolver(), stormpathAccessTokenAuthorizedOriginUris()
        );
    }

    public ServerUriResolver stormpathServerUriResolver() {
        return new DefaultServerUriResolver();
    }

    public ControllerConfigResolver stormpathLogoutControllerConfigResolver() {
        return new LogoutControllerConfigResolver();
    }

    public com.stormpath.sdk.servlet.mvc.Controller stormpathMvcLogoutController() {

        LogoutController controller = new LogoutController(stormpathLogoutControllerConfigResolver(), logoutInvalidateHttpSession);

        if (idSiteEnabled) {
            IdSiteLogoutController c = new IdSiteLogoutController();
            c.setServerUriResolver(stormpathServerUriResolver());
            c.setIdSiteResultUri(idSiteResultUri);
            c.setIdSiteOrganizationResolver(stormpathIdSiteOrganizationResolver());
            controller = c;
        }

        if (samlEnabled) {
            SamlLogoutController c = new SamlLogoutController();
            c.setServerUriResolver(stormpathServerUriResolver());
            c.setSamlResultUri(samlResultUri);
            controller = c;
        }

        return controller;
    }

    public Controller stormpathLogoutController() {
        return createSpringController(stormpathMvcLogoutController());
    }

    public Config stormpathInternalConfig() {

        final com.stormpath.sdk.servlet.i18n.MessageSource messageSource = stormpathMessageSource();
        final Resolver<Locale> localeResolver = stormpathLocaleResolver();

        return new Config() {
            @Override
            public ControllerConfigResolver getLoginControllerConfig() {
                return stormpathLoginControllerConfigResolver();
            }

            @Override
            public ControllerConfigResolver getLogoutControllerConfig() {
                return stormpathLogoutControllerConfigResolver();
            }

            @Override
            public ControllerConfigResolver getRegisterControllerConfig() {
                return stormpathRegisterControllerConfigResolver();
            }

            @Override
            public ControllerConfigResolver getForgotPasswordControllerConfig() {
                return stormpathForgotPasswordControllerConfigResolver();
            }

            @Override
            public ControllerConfigResolver getVerifyControllerConfig() {
                return stormpathVerifyControllerConfigResolver();
            }

            @Override
            public ControllerConfigResolver getSendVerificationEmailControllerConfig() {
                return stormpathSendVerificationEmailControllerConfigResolver();
            }

            @Override
            public ControllerConfigResolver getChangePasswordControllerConfig() {
                return stormpathChangePasswordControllerConfigResolver();
            }

            @Override
            public Saver<AuthenticationResult> getAuthenticationResultSaver() {
                return stormpathAuthenticationResultSaver();
            }

            @Override
            public AccountStoreResolver getAccountStoreResolver() {
                return stormpathAccountStoreResolver();
            }

            @Override
            public boolean isLogoutInvalidateHttpSession() {
                return logoutInvalidateHttpSession;
            }

            @Override
            public String getAccessTokenUrl() {
                return accessTokenUri;
            }

            @Override
            public String getUnauthorizedUrl() {
                return "/unauthorized";
            }

            @Override
            public boolean isMeEnabled() {
                return meEnabled;
            }

            @Override
            public String getMeUrl() {
                return meUri;
            }

            @Override
            public boolean getMeExpandGroups() {
                return meExpandGroups;
            }

            @Override
            public CookieConfig getAccountCookieConfig() {
                return stormpathAccountCookieConfig();
            }

            @Override
            public long getAccountJwtTtl() {
                return accountJwtTtl;
            }

            @Override
            public String getAccessTokenValidationStrategy() {
                return accessTokenValidationStrategy;
            }

            @Override
            public <T> T getInstance(String classPropertyName) throws ServletException {
                if (MessageTag.LOCALE_RESOLVER_CONFIG_KEY.equals(classPropertyName)) {
                    return (T) localeResolver;
                } else if (MessageTag.MESSAGE_SOURCE_CONFIG_KEY.equals(classPropertyName)) {
                    return (T) messageSource;
                } else {
                    String msg = "The config key '" + classPropertyName + "' is not supported in Spring environments " +
                            "- inject the required dependency via Spring config (e.g. @Autowired) instead.";
                    throw new UnsupportedOperationException(msg);
                }
            }

            @Override
            public <T> Map<String, T> getInstances(String propertyNamePrefix, Class<T> expectedType)
                    throws ServletException {
                throw new UnsupportedOperationException("Not supported for spring environments.");
            }

            @Override
            public List<String> getProducedMediaTypes() {
                return produces;
            }

            @Override
            public int size() {
                throw new UnsupportedOperationException("Not supported for spring environments.");
            }

            @Override
            public boolean isEmpty() {
                throw new UnsupportedOperationException("Not supported for spring environments.");
            }

            @Override
            public boolean containsKey(Object o) {
                throw new UnsupportedOperationException("Not supported for spring environments.");
            }

            @Override
            public boolean containsValue(Object o) {
                throw new UnsupportedOperationException("Not supported for spring environments.");
            }

            @Override
            public String get(Object o) {
                throw new UnsupportedOperationException("Not supported for spring environments.");
            }

            @Override
            public String put(String s, String s2) {
                throw new UnsupportedOperationException("Not supported for spring environments.");
            }

            @Override
            public String remove(Object o) {
                throw new UnsupportedOperationException("Not supported for spring environments.");
            }

            @Override
            public void putAll(Map<? extends String, ? extends String> map) {
                throw new UnsupportedOperationException("Not supported for spring environments.");
            }

            @Override
            public void clear() {
                throw new UnsupportedOperationException("Not supported for spring environments.");
            }

            @Override
            public Set<String> keySet() {
                //The Spring Boot WebMVC + Spring Security Example causes this method to be invoked. Thus, we cannot throw an exception here.
                return java.util.Collections.EMPTY_SET;
            }

            @Override
            public Collection<String> values() {
                throw new UnsupportedOperationException("Not supported for spring environments.");
            }

            @Override
            public Set<Entry<String, String>> entrySet() {
                throw new UnsupportedOperationException("Not supported for spring environments.");
            }
        };
    }

    public FilterChainResolver stormpathFilterChainResolver() {

        return new FilterChainResolver() {

            @Override
            public FilterChain getChain(HttpServletRequest request, HttpServletResponse response, FilterChain chain) {

                // The account resolver filter always executes immediately after the StormpathFilter but
                // before any other configured filters in the chain:
                Filter accountResolverFilter = stormpathAccountResolverFilter();
                List<Filter> immediateExecutionFilters = Arrays.asList(accountResolverFilter);
                chain = new ProxiedFilterChain(chain, immediateExecutionFilters);

                return chain;
            }
        };
    }

    public Filter stormpathAccountResolverFilter() {

        List<Resolver<Account>> resolvers = stormpathAccountResolvers();

        org.springframework.util.Assert.notEmpty(resolvers, "Account resolver collection cannot be null or empty.");

        AccountResolverFilter filter = new AccountResolverFilter();
        filter.setEnabled(stormpathFilterEnabled);
        filter.setResolvers(resolvers);

        return filter;
    }

    //Class that suppresses configuration logic in the default StormpathFilter implementation
    //Dependencies must be injected into the instance in @Bean annotated methods explicitly.
    public static class SpringStormpathFilter extends StormpathFilter {

        @Override
        protected void onInit() throws ServletException {
            //no-op - we apply dependencies via setters
        }
    }

    protected static class DisabledAuthenticationResultSaver implements Saver<AuthenticationResult> {

        protected static final DisabledAuthenticationResultSaver INSTANCE = new DisabledAuthenticationResultSaver();

        @Override
        public void set(HttpServletRequest request, HttpServletResponse response, AuthenticationResult value) {
            //no-op
        }
    }

    //The code bellow is taken out of http://stackoverflow.com/questions/23506471/spring-access-all-environment-properties-as-a-map-or-properties-object
    public static Map<String, Object> getPropertiesStartingWith(ConfigurableEnvironment aEnv, String aKeyPrefix) {
        Map<String, Object> result = new HashMap<String, Object>();

        Map<String, Object> map = getAllProperties(aEnv);

        for (Map.Entry<String, Object> entry : map.entrySet()) {
            String key = entry.getKey();

            if (key.startsWith(aKeyPrefix)) {
                result.put(key, entry.getValue());
            }
        }

        return result;
    }

    protected static Map<String, Object> getAllProperties(ConfigurableEnvironment aEnv) {
        Map<String, Object> result = new HashMap<String, Object>();
        for (PropertySource propertySource : aEnv.getPropertySources()) {
            addAll(result, getAllProperties(propertySource));
        }
        return result;
    }

    protected static Map<String, Object> getAllProperties(PropertySource<?> aPropSource) {
        Map<String, Object> result = new HashMap<String, Object>();

        if (aPropSource instanceof CompositePropertySource) {
            CompositePropertySource cps = (CompositePropertySource) aPropSource;
            for (PropertySource<?> propertySource : cps.getPropertySources()) {
                addAll(result, getAllProperties(propertySource));
            }
            return result;
        }

        if (aPropSource instanceof EnumerablePropertySource<?>) {
            EnumerablePropertySource<?> ps = (EnumerablePropertySource<?>) aPropSource;
            for (String propertyName : ps.getPropertyNames()) {
                result.put(propertyName, ps.getProperty(propertyName));
            }

            return result;
        }

        return result;
    }

    private static void addAll(Map<String, Object> aBase, Map<String, Object> aToBeAdded) {
        for (Map.Entry<String, Object> entry : aToBeAdded.entrySet()) {
            if (aBase.containsKey(entry.getKey())) {
                continue;
            }

            aBase.put(entry.getKey(), entry.getValue());
        }
    }
}
<|MERGE_RESOLUTION|>--- conflicted
+++ resolved
@@ -84,10 +84,7 @@
 import com.stormpath.sdk.servlet.http.authc.DisabledAccountStoreResolver;
 import com.stormpath.sdk.servlet.http.authc.HeaderAuthenticator;
 import com.stormpath.sdk.servlet.http.authc.HttpAuthenticationScheme;
-<<<<<<< HEAD
-=======
 import com.stormpath.sdk.servlet.i18n.MessageTag;
->>>>>>> 67aebc91
 import com.stormpath.sdk.servlet.idsite.DefaultIdSiteOrganizationResolver;
 import com.stormpath.sdk.servlet.idsite.IdSiteOrganizationContext;
 import com.stormpath.sdk.servlet.mvc.AccessTokenController;
@@ -172,11 +169,8 @@
 import javax.servlet.http.HttpServletResponse;
 import java.util.ArrayList;
 import java.util.Arrays;
-<<<<<<< HEAD
+import java.util.Collection;
 import java.util.HashMap;
-=======
-import java.util.Collection;
->>>>>>> 67aebc91
 import java.util.HashSet;
 import java.util.LinkedHashMap;
 import java.util.LinkedHashSet;
@@ -184,11 +178,8 @@
 import java.util.Locale;
 import java.util.Map;
 import java.util.Set;
-<<<<<<< HEAD
 import java.util.regex.Matcher;
 import java.util.regex.Pattern;
-=======
->>>>>>> 67aebc91
 
 /**
  * @since 1.0.RC4
@@ -939,19 +930,7 @@
         }
 
         //otherwise standard login controller:
-<<<<<<< HEAD
-        LoginController controller = new LoginController(
-                stormpathLoginControllerConfigResolver(),
-                stormpathVerifyControllerConfigResolver(),
-                stormpathForgotPasswordControllerConfigResolver().getUri(),
-                stormpathRegisterControllerConfigResolver().getUri(),
-                stormpathLogoutControllerConfigResolver().getUri(),
-                stormpathAuthenticationResultSaver(),
-                loginErrorModelFactory
-        );
-=======
         LoginController controller = new LoginController(stormpathInternalConfig(), loginErrorModelFactory);
->>>>>>> 67aebc91
 
         return createSpaAwareSpringController(controller);
     }
@@ -1149,19 +1128,7 @@
         }
 
         //otherwise standard registration:
-        RegisterController controller = new RegisterController(
-                stormpathInternalConfig(),
-                client,
-<<<<<<< HEAD
-                stormpathAuthenticationResultSaver(),
-                stormpathLoginControllerConfigResolver().getUri(),
-                stormpathVerifyControllerConfigResolver().getView(),
-                registerAutoLogin
-=======
-                stormpathRequestEventPublisher(),
-                toDefaultFields(stormpathRegisterFormFields())
->>>>>>> 67aebc91
-        );
+        RegisterController controller = new RegisterController(stormpathInternalConfig(), client);
 
         return createSpaAwareSpringController(controller);
     }
@@ -1416,8 +1383,13 @@
             }
 
             @Override
-            public boolean getMeExpandGroups() {
-                return meExpandGroups;
+            public boolean isRegisterAutoLoginEnabled() {
+                return registerAutoLogin;
+            }
+
+            @Override
+            public List<String> getMeExpandedProperties() {
+                return java.util.Collections.EMPTY_LIST;
             }
 
             @Override
