/*
 * Copyright 2015 Stormpath, Inc.
 *
 * Licensed under the Apache License, Version 2.0 (the "License");
 * you may not use this file except in compliance with the License.
 * You may obtain a copy of the License at
 *
 *     http://www.apache.org/licenses/LICENSE-2.0
 *
 * Unless required by applicable law or agreed to in writing, software
 * distributed under the License is distributed on an "AS IS" BASIS,
 * WITHOUT WARRANTIES OR CONDITIONS OF ANY KIND, either express or implied.
 * See the License for the specific language governing permissions and
 * limitations under the License.
 */
package com.stormpath.spring.config;

import com.stormpath.sdk.account.Account;
import com.stormpath.sdk.authc.AuthenticationResult;
import com.stormpath.sdk.cache.Cache;
import com.stormpath.sdk.servlet.application.ApplicationLoader;
import com.stormpath.sdk.servlet.authz.RequestAuthorizer;
import com.stormpath.sdk.servlet.client.ClientLoader;
import com.stormpath.sdk.servlet.config.Config;
import com.stormpath.sdk.servlet.config.ConfigLoader;
import com.stormpath.sdk.servlet.config.CookieConfig;
import com.stormpath.sdk.servlet.csrf.CsrfTokenManager;
import com.stormpath.sdk.servlet.event.RequestEvent;
import com.stormpath.sdk.servlet.event.RequestEventListener;
import com.stormpath.sdk.servlet.event.impl.Publisher;
import com.stormpath.sdk.servlet.filter.ControllerConfigResolver;
import com.stormpath.sdk.servlet.filter.DefaultFilterBuilder;
import com.stormpath.sdk.servlet.filter.FilterBuilder;
import com.stormpath.sdk.servlet.filter.FilterChainResolver;
import com.stormpath.sdk.servlet.filter.ServerUriResolver;
import com.stormpath.sdk.servlet.filter.StormpathFilter;
import com.stormpath.sdk.servlet.filter.UsernamePasswordRequestFactory;
import com.stormpath.sdk.servlet.filter.WrappedServletRequestFactory;
import com.stormpath.sdk.servlet.filter.account.AuthenticationJwtFactory;
import com.stormpath.sdk.servlet.filter.account.AuthenticationResultSaver;
import com.stormpath.sdk.servlet.filter.account.JwtAccountResolver;
import com.stormpath.sdk.servlet.filter.account.JwtSigningKeyResolver;
import com.stormpath.sdk.servlet.filter.oauth.AccessTokenAuthenticationRequestFactory;
import com.stormpath.sdk.servlet.filter.oauth.AccessTokenResultFactory;
import com.stormpath.sdk.servlet.form.Field;
import com.stormpath.sdk.servlet.http.MediaType;
import com.stormpath.sdk.servlet.http.Resolver;
import com.stormpath.sdk.servlet.http.Saver;
import com.stormpath.sdk.servlet.http.authc.AccountStoreResolver;
import com.stormpath.sdk.servlet.http.authc.HeaderAuthenticator;
import com.stormpath.sdk.servlet.http.authc.HttpAuthenticationScheme;
import com.stormpath.sdk.servlet.idsite.IdSiteOrganizationContext;
import com.stormpath.sdk.servlet.mvc.FormFieldParser;
import com.stormpath.sdk.servlet.mvc.provider.AccountStoreModelFactory;
import org.springframework.beans.factory.InitializingBean;
import org.springframework.context.MessageSource;
import org.springframework.context.annotation.Bean;
import org.springframework.context.annotation.Configuration;
import org.springframework.web.context.ServletContextAware;
import org.springframework.web.servlet.HandlerInterceptor;
import org.springframework.web.servlet.HandlerMapping;
import org.springframework.web.servlet.LocaleResolver;
import org.springframework.web.servlet.View;
import org.springframework.web.servlet.ViewResolver;
import org.springframework.web.servlet.config.annotation.ResourceHandlerRegistry;
import org.springframework.web.servlet.config.annotation.WebMvcConfigurerAdapter;
import org.springframework.web.servlet.i18n.LocaleChangeInterceptor;
import org.springframework.web.servlet.mvc.Controller;
import org.springframework.web.servlet.view.InternalResourceViewResolver;
import org.springframework.web.servlet.view.JstlView;

import javax.servlet.Filter;
import javax.servlet.ServletContext;
import javax.servlet.ServletException;
import java.util.Collection;
import java.util.Collections;
import java.util.List;
import java.util.Locale;
import java.util.Map;
import java.util.Set;

/**
 * @since 1.0.RC4
 */
@Configuration
public class StormpathWebMvcConfiguration extends AbstractStormpathWebMvcConfiguration
        implements ServletContextAware, InitializingBean {

    private ServletContext servletContext;

    @Override
    public void setServletContext(ServletContext servletContext) {
        this.servletContext = servletContext;
    }

    @Override
    public void afterPropertiesSet() throws Exception {
        servletContext.setAttribute(ClientLoader.CLIENT_ATTRIBUTE_KEY, client);
        servletContext.setAttribute(ApplicationLoader.APP_ATTRIBUTE_NAME, application);
        servletContext.setAttribute(ConfigLoader.CONFIG_ATTRIBUTE_NAME, stormpathInternalConfig());
    }

    @SuppressWarnings("SpringFacetCodeInspection")
    @Configuration
    public static class StormpathWebMvcStaticResourceConfigurer extends WebMvcConfigurerAdapter {

        @Override
        public void addResourceHandlers(ResourceHandlerRegistry registry) {
            registry.addResourceHandler("/assets/css/*stormpath.css")
                    //reference the actual files in the stormpath-sdk-servlet .jar:
                    .addResourceLocations("classpath:/META-INF/resources/assets/css/");
        }
    }

    @Bean
    public InternalResourceViewResolver stormpathJspViewResolver() {
        InternalResourceViewResolver bean = new InternalResourceViewResolver();
        bean.setViewClass(JstlView.class);
        bean.setPrefix("/WEB-INF/jsp/");
        bean.setSuffix(".jsp");
        return bean;
    }

    /** @since 1.0.0 */
    @Bean
    @Override
    public List<MediaType> stormpathProducesMediaTypes() {
        return super.stormpathProducesMediaTypes();
    }

    @Bean
    @Override
    public View stormpathJsonView() {
        return super.stormpathJsonView();
    }

    @Bean
    @Override
    public ViewResolver stormpathJsonViewResolver() {
        return super.stormpathJsonViewResolver();
    }

    //this isn't needed in a Spring environment, but we have to have it because the
    //default .jsp views reference it (MessageTag uses a Config instance:
    @Bean
    public Config stormpathInternalConfig() {
<<<<<<< HEAD
        return super.stormpathInternalConfig();
=======

        final com.stormpath.sdk.servlet.i18n.MessageSource messageSource = stormpathMessageSource();
        final Resolver<Locale> localeResolver = stormpathLocaleResolver();

        return new Config() {
            @Override
            public String getLoginUrl() {
                return loginUri;
            }

            @Override
            public String getLoginNextUrl() {
                return loginNextUri;
            }

            @Override
            public String getLogoutUrl() {
                return logoutUri;
            }

            @Override
            public String getForgotPasswordUrl() {
                return forgotUri;
            }

            @Override
            public String getForgotPasswordNextUrl() {
                return forgotNextUri;
            }

            @Override
            public String getChangePasswordUrl() {
                return changePasswordUri;
            }

            @Override
            public String getChangePasswordNextUrl() {
                return changePasswordNextUri;
            }

            @Override
            public String getLogoutNextUrl() {
                return logoutNextUri;
            }

            @Override
            public boolean isLogoutInvalidateHttpSession() {
                return logoutInvalidateHttpSession;
            }

            @Override
            public String getAccessTokenUrl() {
                return accessTokenUri;
            }

            @Override
            public String getRegisterUrl() {
                return registerUri;
            }

            @Override
            public String getRegisterNextUrl() {
                return registerNextUri;
            }

            @Override
            public String getVerifyUrl() {
                return verifyUri;
            }

            @Override
            public String getVerifyNextUrl() {
                return verifyNextUri;
            }

            /* @since 1.0.RC8.3 */
            @Override
            public String getSendVerificationEmailUrl() {
                return sendVerificationEmailUri;
            }

            @Override
            public boolean isVerifyEnabled() {
                return verifyEnabled;
            }

            @Override
            public String getUnauthorizedUrl() {
                return "/unauthorized";
            }

            @Override
            public boolean isMeEnabled() {
                return meEnabled;
            }

            @Override
            public String getMeUrl() {
                return meUri;
            }

            @Override
            public boolean getMeExpandGroups() {
                return meExpandGroups;
            }

            @Override
            public CookieConfig getAccountCookieConfig() {
                return stormpathAccountCookieConfig();
            }

            @Override
            public long getAccountJwtTtl() {
                return accountJwtTtl;
            }

            @Override
            public String getAccessTokenValidationStrategy() {
                return accessTokenValidationStrategy;
            }

            @Override
            public <T> T getInstance(String classPropertyName) throws ServletException {
                if (MessageTag.LOCALE_RESOLVER_CONFIG_KEY.equals(classPropertyName)) {
                    return (T) localeResolver;
                } else if (MessageTag.MESSAGE_SOURCE_CONFIG_KEY.equals(classPropertyName)) {
                    return (T) messageSource;
                } else {
                    String msg = "The config key '" + classPropertyName + "' is not supported in Spring environments " +
                            "- inject the required dependency via Spring config (e.g. @Autowired) instead.";
                    throw new UnsupportedOperationException(msg);
                }
            }

            @Override
            public <T> Map<String, T> getInstances(String propertyNamePrefix, Class<T> expectedType)
                    throws ServletException {
                throw new UnsupportedOperationException("Not supported for spring environments.");
            }

            @Override
            public String getProducesMediaTypes() {
                return produces;
            }

            @Override
            public int size() {
                throw new UnsupportedOperationException("Not supported for spring environments.");
            }

            @Override
            public boolean isEmpty() {
                throw new UnsupportedOperationException("Not supported for spring environments.");
            }

            @Override
            public boolean containsKey(Object o) {
                throw new UnsupportedOperationException("Not supported for spring environments.");
            }

            @Override
            public boolean containsValue(Object o) {
                throw new UnsupportedOperationException("Not supported for spring environments.");
            }

            @Override
            public String get(Object o) {
                throw new UnsupportedOperationException("Not supported for spring environments.");
            }

            @Override
            public String put(String s, String s2) {
                throw new UnsupportedOperationException("Not supported for spring environments.");
            }

            @Override
            public String remove(Object o) {
                throw new UnsupportedOperationException("Not supported for spring environments.");
            }

            @Override
            public void putAll(Map<? extends String, ? extends String> map) {
                throw new UnsupportedOperationException("Not supported for spring environments.");
            }

            @Override
            public void clear() {
                throw new UnsupportedOperationException("Not supported for spring environments.");
            }

            @Override
            public Set<String> keySet() {
                //The Spring Boot WebMVC + Spring Security Example causes this method to be invoked. Thus, we cannot throw an exception here.
                return Collections.EMPTY_SET;
            }

            @Override
            public Collection<String> values() {
                throw new UnsupportedOperationException("Not supported for spring environments.");
            }

            @Override
            public Set<Entry<String, String>> entrySet() {
                throw new UnsupportedOperationException("Not supported for spring environments.");
            }
        };
>>>>>>> 5d9ca14e
    }

    @Bean
    public HandlerMapping stormpathHandlerMapping() throws Exception {
        return super.stormpathHandlerMapping();
    }

    @Bean
    public HandlerInterceptor stormpathLayoutInterceptor() throws Exception {
        return super.stormpathLayoutInterceptor();
    }

    @Bean
    public AccountStoreResolver stormpathAccountStoreResolver() {
        return super.stormpathAccountStoreResolver();
    }

    @Bean
    public UsernamePasswordRequestFactory stormpathUsernamePasswordRequestFactory() {
        return super.stormpathUsernamePasswordRequestFactory();
    }

    @Bean
    public CookieConfig stormpathAccountCookieConfig() {
        return super.stormpathAccountCookieConfig();
    }

    @Bean
    public Resolver<String> stormpathRemoteAddrResolver() {
        return super.stormpathRemoteAddrResolver();
    }

    @Bean
    public Resolver<Boolean> stormpathLocalhostResolver() {
        return super.stormpathLocalhostResolver();
    }

    @Bean
    public Resolver<Boolean> stormpathSecureResolver() {
        return super.stormpathSecureResolver();
    }

    @Bean
    public Saver<AuthenticationResult> stormpathCookieAuthenticationResultSaver() {
        return super.stormpathCookieAuthenticationResultSaver();
    }

    @Bean
    public Saver<AuthenticationResult> stormpathSessionAuthenticationResultSaver() {
        return super.stormpathSessionAuthenticationResultSaver();
    }

    @Bean
    public List<Saver<AuthenticationResult>> stormpathAuthenticationResultSavers() {
        return super.stormpathAuthenticationResultSavers();
    }

    @Bean
    public AuthenticationResultSaver stormpathAuthenticationResultSaver() {
        return super.stormpathAuthenticationResultSaver();
    }

    @Bean
    public AuthenticationJwtFactory stormpathAuthenticationJwtFactory() {
        return super.stormpathAuthenticationJwtFactory();
    }

    @Bean
    public JwtSigningKeyResolver stormpathJwtSigningKeyResolver() {
        return super.stormpathJwtSigningKeyResolver();
    }

    @Bean
    public RequestEventListener stormpathRequestEventListener() {
        return super.stormpathRequestEventListener();
    }

    @Bean
    public Publisher<RequestEvent> stormpathRequestEventPublisher() {
        return super.stormpathRequestEventPublisher();
    }

    @Bean
    public String stormpathCsrfTokenSigningKey() {
        return super.stormpathCsrfTokenSigningKey();
    }

    @Bean
    public JwtAccountResolver stormpathJwtAccountResolver() {
        return super.stormpathJwtAccountResolver();
    }

    @Bean
    public Cache<String, String> stormpathNonceCache() {
        return super.stormpathNonceCache();
    }

    @Bean
    public CsrfTokenManager stormpathCsrfTokenManager() {
        return super.stormpathCsrfTokenManager();
    }

    @Bean
    public AccessTokenResultFactory stormpathAccessTokenResultFactory() {
        return super.stormpathAccessTokenResultFactory();
    }

    @Bean
    public WrappedServletRequestFactory stormpathWrappedServletRequestFactory() {
        return super.stormpathWrappedServletRequestFactory();
    }

    @Bean
    public HttpAuthenticationScheme stormpathBasicAuthenticationScheme() {
        return super.stormpathBasicAuthenticationScheme();
    }

    @Bean
    public HttpAuthenticationScheme stormpathBearerAuthenticationScheme() {
        return super.stormpathBearerAuthenticationScheme();
    }

    @Bean
    public List<HttpAuthenticationScheme> stormpathHttpAuthenticationSchemes() {
        return super.stormpathHttpAuthenticationSchemes();
    }

    @Bean
    public HeaderAuthenticator stormpathAuthorizationHeaderAuthenticator() {
        return super.stormpathAuthorizationHeaderAuthenticator();
    }

    @Bean
    public Resolver<Account> stormpathAuthorizationHeaderAccountResolver() {
        return super.stormpathAuthorizationHeaderAccountResolver();
    }

    @Bean
    public Resolver<Account> stormpathCookieAccountResolver() {
        return super.stormpathCookieAccountResolver();
    }

    @Bean
    public Resolver<Account> stormpathSessionAccountResolver() {
        return super.stormpathSessionAccountResolver();
    }

    @Bean
    public List<Resolver<Account>> stormpathAccountResolvers() {
        return super.stormpathAccountResolvers();
    }

    @Bean
    public Resolver<List<String>> stormpathSubdomainResolver() {
        return super.stormpathSubdomainResolver();
    }

    @Bean
    public Resolver<String> stormpathOrganizationNameKeyResolver() {
        return super.stormpathOrganizationNameKeyResolver();
    }

    @Bean
    public Resolver<IdSiteOrganizationContext> stormpathIdSiteOrganizationResolver() {
        return super.stormpathIdSiteOrganizationResolver();
    }

    @Bean
    public Controller stormpathGoogleCallbackController() {
        return super.stormpathGoogleCallbackController();
    }

    @Bean
    public Controller stormpathGithubCallbackController() {
        return super.stormpathGithubCallbackController();
    }

    @Bean
    public Controller stormpathFacebookCallbackController() {
        return super.stormpathFacebookCallbackController();
    }

    @Bean
    public Controller stormpathLinkedinCallbackController() {
        return super.stormpathLinkedinCallbackController();
    }

    @Bean
    public Controller stormpathLoginController() {
        return super.stormpathLoginController();
    }

    @Bean
    @Override
    public AccountStoreModelFactory stormpathAccountStoreModelFactory() {
        return super.stormpathAccountStoreModelFactory();
    }

    @Bean
    public Controller stormpathForgotPasswordController() {
        return super.stormpathForgotPasswordController();
    }

    @Bean
    public List<Field> stormpathRegisterFormFields() {
        return super.stormpathRegisterFormFields();
    }

    @Bean
    public FormFieldParser stormpathRegisterFormFieldParser() {
        return super.stormpathRegisterFormFieldParser();
    }

    @Bean
    public LocaleResolver stormpathSpringLocaleResolver() {
        return super.stormpathSpringLocaleResolver();
    }

    @Bean
    public LocaleChangeInterceptor stormpathLocaleChangeInterceptor() {
        return super.stormpathLocaleChangeInterceptor();
    }

    @Bean
    public Resolver<Locale> stormpathLocaleResolver() {
        return super.stormpathLocaleResolver();
    }

    @Bean
    public MessageSource stormpathSpringMessageSource() {
        return super.stormpathSpringMessageSource();
    }

    @Bean
    public com.stormpath.sdk.servlet.i18n.MessageSource stormpathMessageSource() {
        return super.stormpathMessageSource();
    }

    @Bean
    public Controller stormpathRegisterController() {
        return super.stormpathRegisterController();
    }

    @Bean
    public Controller stormpathVerifyController() {
        return super.stormpathVerifyController();
    }

    @Bean
    public Controller stormpathChangePasswordController() {
        return super.stormpathChangePasswordController();
    }

    @Bean
    public Controller stormpathAccessTokenController() {
        return super.stormpathAccessTokenController();
    }

    @Bean
    @Override
    public Controller stormpathMeController() {
        return super.stormpathMeController();
    }

    @Bean
    public Controller stormpathIdSiteResultController() {
        return super.stormpathIdSiteResultController();
    }

    @Bean
    public AccessTokenAuthenticationRequestFactory stormpathAccessTokenAuthenticationRequestFactory() {
        return super.stormpathAccessTokenAuthenticationRequestFactory();
    }

    @Bean
    public RequestAuthorizer stormpathAccessTokenRequestAuthorizer() {
        return super.stormpathAccessTokenRequestAuthorizer();
    }

    @Bean
    public RequestAuthorizer stormpathOriginAccessTokenRequestAuthorizer() {
        return super.stormpathOriginAccessTokenRequestAuthorizer();
    }

    @Bean
    public ServerUriResolver stormpathServerUriResolver() {
        return super.stormpathServerUriResolver();
    }

    @Bean
    public com.stormpath.sdk.servlet.mvc.Controller stormpathMvcLogoutController() {
        return super.stormpathMvcLogoutController();
    }

    @Bean
    public Controller stormpathLogoutController() {
        return super.stormpathLogoutController();
    }

    @Bean
    public FilterChainResolver stormpathFilterChainResolver() {
        return super.stormpathFilterChainResolver();
    }

    @Bean
    public Filter stormpathFilter() throws ServletException {

        FilterBuilder builder = new DefaultFilterBuilder().setFilterClass(
                SpringStormpathFilter.class) //suppress config logic since Spring is used for config here
                .setServletContext(servletContext).setName("stormpathFilter");

        StormpathFilter filter = (StormpathFilter) builder.build();

        filter.setEnabled(stormpathFilterEnabled);
        filter.setClientRequestAttributeNames(stormpathRequestClientAttributeNames());
        filter.setApplicationRequestAttributeNames(stormpathRequestApplicationAttributeNames());
        filter.setFilterChainResolver(stormpathFilterChainResolver());
        filter.setWrappedServletRequestFactory(stormpathWrappedServletRequestFactory());

        return filter;
    }

    @Bean
    public Filter stormpathAccountResolverFilter() {
        return super.stormpathAccountResolverFilter();
    }

    @Bean
    public ControllerConfigResolver stormpathForgotPasswordControllerConfigResolver() {
        return super.stormpathForgotPasswordControllerConfigResolver();
    }

    @Bean
    public ControllerConfigResolver stormpathLoginControllerConfigResolver() {
        return super.stormpathLoginControllerConfigResolver();
    }

    @Bean
    public ControllerConfigResolver stormpathRegisterControllerConfigResolver() {
        return super.stormpathRegisterControllerConfigResolver();
    }

    @Bean
    public ControllerConfigResolver stormpathVerifyControllerConfigResolver() {
        return super.stormpathVerifyControllerConfigResolver();
    }

    @Bean
    public ControllerConfigResolver stormpathSendVerificationEmailControllerConfigResolver() {
        return super.stormpathSendVerificationEmailControllerConfigResolver();
    }

    @Bean
    public ControllerConfigResolver stormpathChangePasswordControllerConfigResolver() {
        return super.stormpathChangePasswordControllerConfigResolver();
    }

    @Bean
    public ControllerConfigResolver stormpathLogoutControllerConfigResolver() {
        return super.stormpathLogoutControllerConfigResolver();
    }
}<|MERGE_RESOLUTION|>--- conflicted
+++ resolved
@@ -144,216 +144,7 @@
     //default .jsp views reference it (MessageTag uses a Config instance:
     @Bean
     public Config stormpathInternalConfig() {
-<<<<<<< HEAD
         return super.stormpathInternalConfig();
-=======
-
-        final com.stormpath.sdk.servlet.i18n.MessageSource messageSource = stormpathMessageSource();
-        final Resolver<Locale> localeResolver = stormpathLocaleResolver();
-
-        return new Config() {
-            @Override
-            public String getLoginUrl() {
-                return loginUri;
-            }
-
-            @Override
-            public String getLoginNextUrl() {
-                return loginNextUri;
-            }
-
-            @Override
-            public String getLogoutUrl() {
-                return logoutUri;
-            }
-
-            @Override
-            public String getForgotPasswordUrl() {
-                return forgotUri;
-            }
-
-            @Override
-            public String getForgotPasswordNextUrl() {
-                return forgotNextUri;
-            }
-
-            @Override
-            public String getChangePasswordUrl() {
-                return changePasswordUri;
-            }
-
-            @Override
-            public String getChangePasswordNextUrl() {
-                return changePasswordNextUri;
-            }
-
-            @Override
-            public String getLogoutNextUrl() {
-                return logoutNextUri;
-            }
-
-            @Override
-            public boolean isLogoutInvalidateHttpSession() {
-                return logoutInvalidateHttpSession;
-            }
-
-            @Override
-            public String getAccessTokenUrl() {
-                return accessTokenUri;
-            }
-
-            @Override
-            public String getRegisterUrl() {
-                return registerUri;
-            }
-
-            @Override
-            public String getRegisterNextUrl() {
-                return registerNextUri;
-            }
-
-            @Override
-            public String getVerifyUrl() {
-                return verifyUri;
-            }
-
-            @Override
-            public String getVerifyNextUrl() {
-                return verifyNextUri;
-            }
-
-            /* @since 1.0.RC8.3 */
-            @Override
-            public String getSendVerificationEmailUrl() {
-                return sendVerificationEmailUri;
-            }
-
-            @Override
-            public boolean isVerifyEnabled() {
-                return verifyEnabled;
-            }
-
-            @Override
-            public String getUnauthorizedUrl() {
-                return "/unauthorized";
-            }
-
-            @Override
-            public boolean isMeEnabled() {
-                return meEnabled;
-            }
-
-            @Override
-            public String getMeUrl() {
-                return meUri;
-            }
-
-            @Override
-            public boolean getMeExpandGroups() {
-                return meExpandGroups;
-            }
-
-            @Override
-            public CookieConfig getAccountCookieConfig() {
-                return stormpathAccountCookieConfig();
-            }
-
-            @Override
-            public long getAccountJwtTtl() {
-                return accountJwtTtl;
-            }
-
-            @Override
-            public String getAccessTokenValidationStrategy() {
-                return accessTokenValidationStrategy;
-            }
-
-            @Override
-            public <T> T getInstance(String classPropertyName) throws ServletException {
-                if (MessageTag.LOCALE_RESOLVER_CONFIG_KEY.equals(classPropertyName)) {
-                    return (T) localeResolver;
-                } else if (MessageTag.MESSAGE_SOURCE_CONFIG_KEY.equals(classPropertyName)) {
-                    return (T) messageSource;
-                } else {
-                    String msg = "The config key '" + classPropertyName + "' is not supported in Spring environments " +
-                            "- inject the required dependency via Spring config (e.g. @Autowired) instead.";
-                    throw new UnsupportedOperationException(msg);
-                }
-            }
-
-            @Override
-            public <T> Map<String, T> getInstances(String propertyNamePrefix, Class<T> expectedType)
-                    throws ServletException {
-                throw new UnsupportedOperationException("Not supported for spring environments.");
-            }
-
-            @Override
-            public String getProducesMediaTypes() {
-                return produces;
-            }
-
-            @Override
-            public int size() {
-                throw new UnsupportedOperationException("Not supported for spring environments.");
-            }
-
-            @Override
-            public boolean isEmpty() {
-                throw new UnsupportedOperationException("Not supported for spring environments.");
-            }
-
-            @Override
-            public boolean containsKey(Object o) {
-                throw new UnsupportedOperationException("Not supported for spring environments.");
-            }
-
-            @Override
-            public boolean containsValue(Object o) {
-                throw new UnsupportedOperationException("Not supported for spring environments.");
-            }
-
-            @Override
-            public String get(Object o) {
-                throw new UnsupportedOperationException("Not supported for spring environments.");
-            }
-
-            @Override
-            public String put(String s, String s2) {
-                throw new UnsupportedOperationException("Not supported for spring environments.");
-            }
-
-            @Override
-            public String remove(Object o) {
-                throw new UnsupportedOperationException("Not supported for spring environments.");
-            }
-
-            @Override
-            public void putAll(Map<? extends String, ? extends String> map) {
-                throw new UnsupportedOperationException("Not supported for spring environments.");
-            }
-
-            @Override
-            public void clear() {
-                throw new UnsupportedOperationException("Not supported for spring environments.");
-            }
-
-            @Override
-            public Set<String> keySet() {
-                //The Spring Boot WebMVC + Spring Security Example causes this method to be invoked. Thus, we cannot throw an exception here.
-                return Collections.EMPTY_SET;
-            }
-
-            @Override
-            public Collection<String> values() {
-                throw new UnsupportedOperationException("Not supported for spring environments.");
-            }
-
-            @Override
-            public Set<Entry<String, String>> entrySet() {
-                throw new UnsupportedOperationException("Not supported for spring environments.");
-            }
-        };
->>>>>>> 5d9ca14e
     }
 
     @Bean
