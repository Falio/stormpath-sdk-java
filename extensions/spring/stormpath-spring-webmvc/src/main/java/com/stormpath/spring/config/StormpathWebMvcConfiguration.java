/*
 * Copyright 2015 Stormpath, Inc.
 *
 * Licensed under the Apache License, Version 2.0 (the "License");
 * you may not use this file except in compliance with the License.
 * You may obtain a copy of the License at
 *
 *     http://www.apache.org/licenses/LICENSE-2.0
 *
 * Unless required by applicable law or agreed to in writing, software
 * distributed under the License is distributed on an "AS IS" BASIS,
 * WITHOUT WARRANTIES OR CONDITIONS OF ANY KIND, either express or implied.
 * See the License for the specific language governing permissions and
 * limitations under the License.
 */
package com.stormpath.spring.config;

import com.stormpath.sdk.account.Account;
import com.stormpath.sdk.authc.AuthenticationResult;
import com.stormpath.sdk.cache.Cache;
import com.stormpath.sdk.servlet.application.ApplicationLoader;
import com.stormpath.sdk.servlet.authz.RequestAuthorizer;
import com.stormpath.sdk.servlet.client.ClientLoader;
import com.stormpath.sdk.servlet.config.Config;
import com.stormpath.sdk.servlet.config.ConfigLoader;
import com.stormpath.sdk.servlet.config.CookieConfig;
import com.stormpath.sdk.servlet.csrf.CsrfTokenManager;
import com.stormpath.sdk.servlet.event.RequestEvent;
import com.stormpath.sdk.servlet.event.RequestEventListener;
import com.stormpath.sdk.servlet.event.impl.Publisher;
<<<<<<< HEAD
=======
import com.stormpath.sdk.servlet.filter.ControllerConfigResolver;
>>>>>>> ca6f210d
import com.stormpath.sdk.servlet.filter.DefaultFilterBuilder;
import com.stormpath.sdk.servlet.filter.FilterBuilder;
import com.stormpath.sdk.servlet.filter.FilterChainResolver;
import com.stormpath.sdk.servlet.filter.ServerUriResolver;
import com.stormpath.sdk.servlet.filter.StormpathFilter;
import com.stormpath.sdk.servlet.filter.UsernamePasswordRequestFactory;
import com.stormpath.sdk.servlet.filter.WrappedServletRequestFactory;
<<<<<<< HEAD
=======
import com.stormpath.sdk.servlet.filter.account.AuthenticationJwtFactory;
>>>>>>> ca6f210d
import com.stormpath.sdk.servlet.filter.account.AuthenticationResultSaver;
import com.stormpath.sdk.servlet.filter.account.JwtAccountResolver;
import com.stormpath.sdk.servlet.filter.account.JwtSigningKeyResolver;
import com.stormpath.sdk.servlet.filter.oauth.AccessTokenAuthenticationRequestFactory;
import com.stormpath.sdk.servlet.filter.oauth.AccessTokenResultFactory;
import com.stormpath.sdk.servlet.form.Field;
import com.stormpath.sdk.servlet.http.MediaType;
import com.stormpath.sdk.servlet.http.Resolver;
import com.stormpath.sdk.servlet.http.Saver;
import com.stormpath.sdk.servlet.http.authc.AccountStoreResolver;
import com.stormpath.sdk.servlet.http.authc.HeaderAuthenticator;
import com.stormpath.sdk.servlet.http.authc.HttpAuthenticationScheme;
import com.stormpath.sdk.servlet.idsite.IdSiteOrganizationContext;
import com.stormpath.sdk.servlet.mvc.ErrorModelFactory;
import com.stormpath.sdk.servlet.mvc.FormFieldParser;
import com.stormpath.sdk.servlet.mvc.provider.AccountStoreModelFactory;
import org.springframework.beans.factory.InitializingBean;
import org.springframework.context.MessageSource;
import org.springframework.context.annotation.Bean;
import org.springframework.context.annotation.Configuration;
import org.springframework.web.context.ServletContextAware;
import org.springframework.web.servlet.HandlerInterceptor;
import org.springframework.web.servlet.HandlerMapping;
import org.springframework.web.servlet.LocaleResolver;
import org.springframework.web.servlet.View;
import org.springframework.web.servlet.ViewResolver;
import org.springframework.web.servlet.config.annotation.ResourceHandlerRegistry;
import org.springframework.web.servlet.config.annotation.WebMvcConfigurerAdapter;
import org.springframework.web.servlet.i18n.LocaleChangeInterceptor;
import org.springframework.web.servlet.mvc.Controller;
import org.springframework.web.servlet.view.InternalResourceViewResolver;
import org.springframework.web.servlet.view.JstlView;

import javax.servlet.Filter;
import javax.servlet.ServletContext;
import javax.servlet.ServletException;
import java.util.Collection;
import java.util.Collections;
import java.util.List;
import java.util.Locale;
import java.util.Map;
import java.util.Set;

/**
 * @since 1.0.RC4
 */
@Configuration
public class StormpathWebMvcConfiguration extends AbstractStormpathWebMvcConfiguration
        implements ServletContextAware, InitializingBean {

    private ServletContext servletContext;

    @Override
    public void setServletContext(ServletContext servletContext) {
        this.servletContext = servletContext;
    }

    @Override
    public void afterPropertiesSet() throws Exception {
        servletContext.setAttribute(ClientLoader.CLIENT_ATTRIBUTE_KEY, client);
        servletContext.setAttribute(ApplicationLoader.APP_ATTRIBUTE_NAME, application);
        servletContext.setAttribute(ConfigLoader.CONFIG_ATTRIBUTE_NAME, stormpathInternalConfig());
    }

    @SuppressWarnings("SpringFacetCodeInspection")
    @Configuration
    public static class StormpathWebMvcStaticResourceConfigurer extends WebMvcConfigurerAdapter {

        @Override
        public void addResourceHandlers(ResourceHandlerRegistry registry) {
            registry.addResourceHandler("/assets/css/*stormpath.css")
                    //reference the actual files in the stormpath-sdk-servlet .jar:
                    .addResourceLocations("classpath:/META-INF/resources/assets/css/");
        }
    }

    @Bean
    public InternalResourceViewResolver stormpathJspViewResolver() {
        InternalResourceViewResolver bean = new InternalResourceViewResolver();
        bean.setViewClass(JstlView.class);
        bean.setPrefix("/WEB-INF/jsp/");
        bean.setSuffix(".jsp");
        return bean;
    }

    /** @since 1.0.0 */
    @Bean
    @Override
    public List<MediaType> stormpathProducesMediaTypes() {
        return super.stormpathProducesMediaTypes();
    }

    @Bean
    @Override
    public View stormpathJsonView() {
        return super.stormpathJsonView();
    }

    @Bean
    @Override
    public ViewResolver stormpathJsonViewResolver() {
        return super.stormpathJsonViewResolver();
    }

    //this isn't needed in a Spring environment, but we have to have it because the
    //default .jsp views reference it (MessageTag uses a Config instance:
    @Bean
    public Config stormpathInternalConfig() {
<<<<<<< HEAD

        final com.stormpath.sdk.servlet.i18n.MessageSource messageSource = stormpathMessageSource();
        final Resolver<Locale> localeResolver = stormpathLocaleResolver();

        return new Config() {
            @Override
            public String getLoginUrl() {
                return loginUri;
            }

            @Override
            public String getLoginNextUrl() {
                return loginNextUri;
            }

            @Override
            public String getLogoutUrl() {
                return logoutUri;
            }

            @Override
            public String getForgotPasswordUrl() {
                return forgotUri;
            }

            @Override
            public String getForgotPasswordNextUrl() {
                return forgotNextUri;
            }

            @Override
            public String getChangePasswordUrl() {
                return changePasswordUri;
            }

            @Override
            public String getChangePasswordNextUrl() {
                return changePasswordNextUri;
            }

            @Override
            public String getLogoutNextUrl() {
                return logoutNextUri;
            }

            @Override
            public boolean isLogoutInvalidateHttpSession() {
                return logoutInvalidateHttpSession;
            }

            @Override
            public String getAccessTokenUrl() {
                return accessTokenUri;
            }

            @Override
            public String getRegisterUrl() {
                return registerUri;
            }

            @Override
            public String getRegisterNextUrl() {
                return registerNextUri;
            }

            @Override
            public String getVerifyUrl() {
                return verifyUri;
            }

            @Override
            public String getVerifyNextUrl() {
                return verifyNextUri;
            }

            /* @since 1.0.RC8.3 */
            @Override
            public String getSendVerificationEmailUrl() {
                return sendVerificationEmailUri;
            }

            @Override
            public boolean isVerifyEnabled() {
                return verifyEnabled;
            }

            @Override
            public String getUnauthorizedUrl() {
                return "/unauthorized";
            }

            @Override
            public CookieConfig getRefreshTokenCookieConfig() {
                return stormpathRefreshTokenCookieConfig();
            }

            @Override
            public CookieConfig getAccessTokenCookieConfig() {
                return stormpathAccessTokenCookieConfig();
            }

            @Override
            public String getAccessTokenValidationStrategy() {
                return accessTokenValidationStrategy;
            }

            @Override
            public <T> T getInstance(String classPropertyName) throws ServletException {
                if (MessageTag.LOCALE_RESOLVER_CONFIG_KEY.equals(classPropertyName)) {
                    return (T) localeResolver;
                } else if (MessageTag.MESSAGE_SOURCE_CONFIG_KEY.equals(classPropertyName)) {
                    return (T) messageSource;
                } else {
                    String msg = "The config key '" + classPropertyName + "' is not supported in Spring environments " +
                            "- inject the required dependency via Spring config (e.g. @Autowired) instead.";
                    throw new UnsupportedOperationException(msg);
                }
            }

            @Override
            public <T> Map<String, T> getInstances(String propertyNamePrefix, Class<T> expectedType)
                    throws ServletException {
                throw new UnsupportedOperationException("Not supported for spring environments.");
            }

            @Override
            public List<String> getProducedMediaTypes() {
                return produces;
            }

            @Override
            public int size() {
                throw new UnsupportedOperationException("Not supported for spring environments.");
            }

            @Override
            public boolean isEmpty() {
                throw new UnsupportedOperationException("Not supported for spring environments.");
            }

            @Override
            public boolean containsKey(Object o) {
                throw new UnsupportedOperationException("Not supported for spring environments.");
            }

            @Override
            public boolean containsValue(Object o) {
                throw new UnsupportedOperationException("Not supported for spring environments.");
            }

            @Override
            public String get(Object o) {
                throw new UnsupportedOperationException("Not supported for spring environments.");
            }

            @Override
            public String put(String s, String s2) {
                throw new UnsupportedOperationException("Not supported for spring environments.");
            }

            @Override
            public String remove(Object o) {
                throw new UnsupportedOperationException("Not supported for spring environments.");
            }

            @Override
            public void putAll(Map<? extends String, ? extends String> map) {
                throw new UnsupportedOperationException("Not supported for spring environments.");
            }

            @Override
            public void clear() {
                throw new UnsupportedOperationException("Not supported for spring environments.");
            }

            @Override
            public Set<String> keySet() {
                //The Spring Boot WebMVC + Spring Security Example causes this method to be invoked. Thus, we cannot throw an exception here.
                return Collections.EMPTY_SET;
            }

            @Override
            public Collection<String> values() {
                throw new UnsupportedOperationException("Not supported for spring environments.");
            }

            @Override
            public Set<Entry<String, String>> entrySet() {
                throw new UnsupportedOperationException("Not supported for spring environments.");
            }
        };
=======
        return super.stormpathInternalConfig();
>>>>>>> ca6f210d
    }

    @Bean
    public HandlerMapping stormpathHandlerMapping() throws Exception {
        return super.stormpathHandlerMapping();
    }

    @Bean
    public HandlerInterceptor stormpathLayoutInterceptor() throws Exception {
        return super.stormpathLayoutInterceptor();
    }

    @Bean
    public AccountStoreResolver stormpathAccountStoreResolver() {
        return super.stormpathAccountStoreResolver();
    }

    @Bean
    public UsernamePasswordRequestFactory stormpathUsernamePasswordRequestFactory() {
        return super.stormpathUsernamePasswordRequestFactory();
    }

    @Bean
    public AccessTokenCookieProperties accessTokenCookieProperties() {
        return super.accessTokenCookieProperties();
    }

    @Bean
    public RefreshTokenCookieProperties refreshTokenCookieProperties() {
        return super.refreshTokenCookieProperties();
    }

    @Bean
    public CookieConfig stormpathAccessTokenCookieConfig() {
        return super.stormpathAccessTokenCookieConfig();
    }

    @Bean
    public Resolver<String> stormpathRemoteAddrResolver() {
        return super.stormpathRemoteAddrResolver();
    }

    @Bean
    public Resolver<Boolean> stormpathLocalhostResolver() {
        return super.stormpathLocalhostResolver();
    }

    @Bean
    public Resolver<Boolean> stormpathSecureResolver() {
        return super.stormpathSecureResolver();
    }

    @Bean
    public Saver<AuthenticationResult> stormpathCookieAuthenticationResultSaver() {
        return super.stormpathCookieAuthenticationResultSaver();
    }

    @Bean
    public Saver<AuthenticationResult> stormpathSessionAuthenticationResultSaver() {
        return super.stormpathSessionAuthenticationResultSaver();
    }

    @Bean
    public List<Saver<AuthenticationResult>> stormpathAuthenticationResultSavers() {
        return super.stormpathAuthenticationResultSavers();
    }

    @Bean
    public AuthenticationResultSaver stormpathAuthenticationResultSaver() {
        return super.stormpathAuthenticationResultSaver();
    }

    @Bean
    public JwtSigningKeyResolver stormpathJwtSigningKeyResolver() {
        return super.stormpathJwtSigningKeyResolver();
    }

    @Bean
    public RequestEventListener stormpathRequestEventListener() {
        return super.stormpathRequestEventListener();
    }

    @Bean
    public Publisher<RequestEvent> stormpathRequestEventPublisher() {
        return super.stormpathRequestEventPublisher();
    }

    @Bean
    public String stormpathCsrfTokenSigningKey() {
        return super.stormpathCsrfTokenSigningKey();
    }

    @Bean
    public JwtAccountResolver stormpathJwtAccountResolver() {
        return super.stormpathJwtAccountResolver();
    }

    @Bean
    public Cache<String, String> stormpathNonceCache() {
        return super.stormpathNonceCache();
    }

    @Bean
    public CsrfTokenManager stormpathCsrfTokenManager() {
        return super.stormpathCsrfTokenManager();
    }

    @Bean
    public AccessTokenResultFactory stormpathAccessTokenResultFactory() {
        return super.stormpathAccessTokenResultFactory();
    }

    @Bean
    public WrappedServletRequestFactory stormpathWrappedServletRequestFactory() {
        return super.stormpathWrappedServletRequestFactory();
    }

    @Bean
    public HttpAuthenticationScheme stormpathBasicAuthenticationScheme() {
        return super.stormpathBasicAuthenticationScheme();
    }

    @Bean
    public HttpAuthenticationScheme stormpathBearerAuthenticationScheme() {
        return super.stormpathBearerAuthenticationScheme();
    }

    @Bean
    public List<HttpAuthenticationScheme> stormpathHttpAuthenticationSchemes() {
        return super.stormpathHttpAuthenticationSchemes();
    }

    @Bean
    public HeaderAuthenticator stormpathAuthorizationHeaderAuthenticator() {
        return super.stormpathAuthorizationHeaderAuthenticator();
    }

    @Bean
    public Resolver<Account> stormpathAuthorizationHeaderAccountResolver() {
        return super.stormpathAuthorizationHeaderAccountResolver();
    }

    @Bean
    public Resolver<Account> stormpathCookieAccountResolver() {
        return super.stormpathCookieAccountResolver();
    }

    @Bean
    public Resolver<Account> stormpathSessionAccountResolver() {
        return super.stormpathSessionAccountResolver();
    }

    @Bean
    public List<Resolver<Account>> stormpathAccountResolvers() {
        return super.stormpathAccountResolvers();
    }

    @Bean
    public Resolver<List<String>> stormpathSubdomainResolver() {
        return super.stormpathSubdomainResolver();
    }

    @Bean
    public Resolver<String> stormpathOrganizationNameKeyResolver() {
        return super.stormpathOrganizationNameKeyResolver();
    }

    @Bean
    public Resolver<IdSiteOrganizationContext> stormpathIdSiteOrganizationResolver() {
        return super.stormpathIdSiteOrganizationResolver();
    }

    @Bean
<<<<<<< HEAD
    public ErrorModelFactory stormpathLoginErrorModelFactory() {
        return super.stormpathLoginErrorModelFactory();
    }

    @Bean
    public Controller stormpathLoginController() {
        return super.stormpathLoginController();
=======
    public Controller stormpathGoogleCallbackController() {
        return super.stormpathGoogleCallbackController();
>>>>>>> ca6f210d
    }

    @Bean
    public Controller stormpathGithubCallbackController() {
        return super.stormpathGithubCallbackController();
    }

    @Bean
    public Controller stormpathFacebookCallbackController() {
        return super.stormpathFacebookCallbackController();
    }

    @Bean
    public Controller stormpathLinkedinCallbackController() {
        return super.stormpathLinkedinCallbackController();
    }

    @Bean
    public Controller stormpathLoginController() {
        return super.stormpathLoginController();
    }

    @Bean
    @Override
    public AccountStoreModelFactory stormpathAccountStoreModelFactory() {
        return super.stormpathAccountStoreModelFactory();
    }

    @Bean
    public Controller stormpathForgotPasswordController() {
        return super.stormpathForgotPasswordController();
    }

    @Bean
    public List<Field> stormpathRegisterFormFields() {
        return super.stormpathRegisterFormFields();
    }

    @Bean
    public FormFieldParser stormpathRegisterFormFieldParser() {
        return super.stormpathRegisterFormFieldParser();
    }

    @Bean
    public LocaleResolver stormpathSpringLocaleResolver() {
        return super.stormpathSpringLocaleResolver();
    }

    @Bean
    public LocaleChangeInterceptor stormpathLocaleChangeInterceptor() {
        return super.stormpathLocaleChangeInterceptor();
    }

    @Bean
    public Resolver<Locale> stormpathLocaleResolver() {
        return super.stormpathLocaleResolver();
    }

    @Bean
    public MessageSource stormpathSpringMessageSource() {
        return super.stormpathSpringMessageSource();
    }

    @Bean
    public com.stormpath.sdk.servlet.i18n.MessageSource stormpathMessageSource() {
        return super.stormpathMessageSource();
    }

    @Bean
    public Controller stormpathRegisterController() {
        return super.stormpathRegisterController();
    }

    @Bean
    public Controller stormpathVerifyController() {
        return super.stormpathVerifyController();
    }

    @Bean
    public Controller stormpathChangePasswordController() {
        return super.stormpathChangePasswordController();
    }

    @Bean
    public Controller stormpathAccessTokenController() {
        return super.stormpathAccessTokenController();
    }

    @Bean
    @Override
    public Controller stormpathMeController() {
        return super.stormpathMeController();
    }

    @Bean
    public Controller stormpathIdSiteResultController() {
        return super.stormpathIdSiteResultController();
    }

    @Bean
    public AccessTokenAuthenticationRequestFactory stormpathAccessTokenAuthenticationRequestFactory() {
        return super.stormpathAccessTokenAuthenticationRequestFactory();
    }

    @Bean
    public RequestAuthorizer stormpathAccessTokenRequestAuthorizer() {
        return super.stormpathAccessTokenRequestAuthorizer();
    }

    @Bean
    public RequestAuthorizer stormpathOriginAccessTokenRequestAuthorizer() {
        return super.stormpathOriginAccessTokenRequestAuthorizer();
    }

    @Bean
    public ServerUriResolver stormpathServerUriResolver() {
        return super.stormpathServerUriResolver();
    }

    @Bean
    public com.stormpath.sdk.servlet.mvc.Controller stormpathMvcLogoutController() {
        return super.stormpathMvcLogoutController();
    }

    @Bean
    public Controller stormpathLogoutController() {
        return super.stormpathLogoutController();
    }

    @Bean
    public FilterChainResolver stormpathFilterChainResolver() {
        return super.stormpathFilterChainResolver();
    }

    @Bean
    public Filter stormpathFilter() throws ServletException {

        FilterBuilder builder = new DefaultFilterBuilder().setFilterClass(
                SpringStormpathFilter.class) //suppress config logic since Spring is used for config here
                .setServletContext(servletContext).setName("stormpathFilter");

        StormpathFilter filter = (StormpathFilter) builder.build();

        filter.setEnabled(stormpathFilterEnabled);
        filter.setClientRequestAttributeNames(stormpathRequestClientAttributeNames());
        filter.setApplicationRequestAttributeNames(stormpathRequestApplicationAttributeNames());
        filter.setFilterChainResolver(stormpathFilterChainResolver());
        filter.setWrappedServletRequestFactory(stormpathWrappedServletRequestFactory());

        return filter;
    }

    @Bean
    public Filter stormpathAccountResolverFilter() {
        return super.stormpathAccountResolverFilter();
    }

    @Bean
    public ControllerConfigResolver stormpathForgotPasswordControllerConfigResolver() {
        return super.stormpathForgotPasswordControllerConfigResolver();
    }

    @Bean
    public ControllerConfigResolver stormpathLoginControllerConfigResolver() {
        return super.stormpathLoginControllerConfigResolver();
    }

    @Bean
    public ControllerConfigResolver stormpathRegisterControllerConfigResolver() {
        return super.stormpathRegisterControllerConfigResolver();
    }

    @Bean
    public ControllerConfigResolver stormpathVerifyControllerConfigResolver() {
        return super.stormpathVerifyControllerConfigResolver();
    }

    @Bean
    public ControllerConfigResolver stormpathSendVerificationEmailControllerConfigResolver() {
        return super.stormpathSendVerificationEmailControllerConfigResolver();
    }

    @Bean
    public ControllerConfigResolver stormpathChangePasswordControllerConfigResolver() {
        return super.stormpathChangePasswordControllerConfigResolver();
    }

    @Bean
    public ControllerConfigResolver stormpathLogoutControllerConfigResolver() {
        return super.stormpathLogoutControllerConfigResolver();
    }
}<|MERGE_RESOLUTION|>--- conflicted
+++ resolved
@@ -28,10 +28,7 @@
 import com.stormpath.sdk.servlet.event.RequestEvent;
 import com.stormpath.sdk.servlet.event.RequestEventListener;
 import com.stormpath.sdk.servlet.event.impl.Publisher;
-<<<<<<< HEAD
-=======
 import com.stormpath.sdk.servlet.filter.ControllerConfigResolver;
->>>>>>> ca6f210d
 import com.stormpath.sdk.servlet.filter.DefaultFilterBuilder;
 import com.stormpath.sdk.servlet.filter.FilterBuilder;
 import com.stormpath.sdk.servlet.filter.FilterChainResolver;
@@ -39,10 +36,14 @@
 import com.stormpath.sdk.servlet.filter.StormpathFilter;
 import com.stormpath.sdk.servlet.filter.UsernamePasswordRequestFactory;
 import com.stormpath.sdk.servlet.filter.WrappedServletRequestFactory;
-<<<<<<< HEAD
-=======
 import com.stormpath.sdk.servlet.filter.account.AuthenticationJwtFactory;
->>>>>>> ca6f210d
+import com.stormpath.sdk.servlet.filter.DefaultFilterBuilder;
+import com.stormpath.sdk.servlet.filter.FilterBuilder;
+import com.stormpath.sdk.servlet.filter.FilterChainResolver;
+import com.stormpath.sdk.servlet.filter.ServerUriResolver;
+import com.stormpath.sdk.servlet.filter.StormpathFilter;
+import com.stormpath.sdk.servlet.filter.UsernamePasswordRequestFactory;
+import com.stormpath.sdk.servlet.filter.WrappedServletRequestFactory;
 import com.stormpath.sdk.servlet.filter.account.AuthenticationResultSaver;
 import com.stormpath.sdk.servlet.filter.account.JwtAccountResolver;
 import com.stormpath.sdk.servlet.filter.account.JwtSigningKeyResolver;
@@ -151,201 +152,7 @@
     //default .jsp views reference it (MessageTag uses a Config instance:
     @Bean
     public Config stormpathInternalConfig() {
-<<<<<<< HEAD
-
-        final com.stormpath.sdk.servlet.i18n.MessageSource messageSource = stormpathMessageSource();
-        final Resolver<Locale> localeResolver = stormpathLocaleResolver();
-
-        return new Config() {
-            @Override
-            public String getLoginUrl() {
-                return loginUri;
-            }
-
-            @Override
-            public String getLoginNextUrl() {
-                return loginNextUri;
-            }
-
-            @Override
-            public String getLogoutUrl() {
-                return logoutUri;
-            }
-
-            @Override
-            public String getForgotPasswordUrl() {
-                return forgotUri;
-            }
-
-            @Override
-            public String getForgotPasswordNextUrl() {
-                return forgotNextUri;
-            }
-
-            @Override
-            public String getChangePasswordUrl() {
-                return changePasswordUri;
-            }
-
-            @Override
-            public String getChangePasswordNextUrl() {
-                return changePasswordNextUri;
-            }
-
-            @Override
-            public String getLogoutNextUrl() {
-                return logoutNextUri;
-            }
-
-            @Override
-            public boolean isLogoutInvalidateHttpSession() {
-                return logoutInvalidateHttpSession;
-            }
-
-            @Override
-            public String getAccessTokenUrl() {
-                return accessTokenUri;
-            }
-
-            @Override
-            public String getRegisterUrl() {
-                return registerUri;
-            }
-
-            @Override
-            public String getRegisterNextUrl() {
-                return registerNextUri;
-            }
-
-            @Override
-            public String getVerifyUrl() {
-                return verifyUri;
-            }
-
-            @Override
-            public String getVerifyNextUrl() {
-                return verifyNextUri;
-            }
-
-            /* @since 1.0.RC8.3 */
-            @Override
-            public String getSendVerificationEmailUrl() {
-                return sendVerificationEmailUri;
-            }
-
-            @Override
-            public boolean isVerifyEnabled() {
-                return verifyEnabled;
-            }
-
-            @Override
-            public String getUnauthorizedUrl() {
-                return "/unauthorized";
-            }
-
-            @Override
-            public CookieConfig getRefreshTokenCookieConfig() {
-                return stormpathRefreshTokenCookieConfig();
-            }
-
-            @Override
-            public CookieConfig getAccessTokenCookieConfig() {
-                return stormpathAccessTokenCookieConfig();
-            }
-
-            @Override
-            public String getAccessTokenValidationStrategy() {
-                return accessTokenValidationStrategy;
-            }
-
-            @Override
-            public <T> T getInstance(String classPropertyName) throws ServletException {
-                if (MessageTag.LOCALE_RESOLVER_CONFIG_KEY.equals(classPropertyName)) {
-                    return (T) localeResolver;
-                } else if (MessageTag.MESSAGE_SOURCE_CONFIG_KEY.equals(classPropertyName)) {
-                    return (T) messageSource;
-                } else {
-                    String msg = "The config key '" + classPropertyName + "' is not supported in Spring environments " +
-                            "- inject the required dependency via Spring config (e.g. @Autowired) instead.";
-                    throw new UnsupportedOperationException(msg);
-                }
-            }
-
-            @Override
-            public <T> Map<String, T> getInstances(String propertyNamePrefix, Class<T> expectedType)
-                    throws ServletException {
-                throw new UnsupportedOperationException("Not supported for spring environments.");
-            }
-
-            @Override
-            public List<String> getProducedMediaTypes() {
-                return produces;
-            }
-
-            @Override
-            public int size() {
-                throw new UnsupportedOperationException("Not supported for spring environments.");
-            }
-
-            @Override
-            public boolean isEmpty() {
-                throw new UnsupportedOperationException("Not supported for spring environments.");
-            }
-
-            @Override
-            public boolean containsKey(Object o) {
-                throw new UnsupportedOperationException("Not supported for spring environments.");
-            }
-
-            @Override
-            public boolean containsValue(Object o) {
-                throw new UnsupportedOperationException("Not supported for spring environments.");
-            }
-
-            @Override
-            public String get(Object o) {
-                throw new UnsupportedOperationException("Not supported for spring environments.");
-            }
-
-            @Override
-            public String put(String s, String s2) {
-                throw new UnsupportedOperationException("Not supported for spring environments.");
-            }
-
-            @Override
-            public String remove(Object o) {
-                throw new UnsupportedOperationException("Not supported for spring environments.");
-            }
-
-            @Override
-            public void putAll(Map<? extends String, ? extends String> map) {
-                throw new UnsupportedOperationException("Not supported for spring environments.");
-            }
-
-            @Override
-            public void clear() {
-                throw new UnsupportedOperationException("Not supported for spring environments.");
-            }
-
-            @Override
-            public Set<String> keySet() {
-                //The Spring Boot WebMVC + Spring Security Example causes this method to be invoked. Thus, we cannot throw an exception here.
-                return Collections.EMPTY_SET;
-            }
-
-            @Override
-            public Collection<String> values() {
-                throw new UnsupportedOperationException("Not supported for spring environments.");
-            }
-
-            @Override
-            public Set<Entry<String, String>> entrySet() {
-                throw new UnsupportedOperationException("Not supported for spring environments.");
-            }
-        };
-=======
         return super.stormpathInternalConfig();
->>>>>>> ca6f210d
     }
 
     @Bean
@@ -519,7 +326,26 @@
     }
 
     @Bean
-<<<<<<< HEAD
+    public Controller stormpathGoogleCallbackController() {
+        return super.stormpathGoogleCallbackController();
+    }
+
+    @Bean
+    public Controller stormpathGithubCallbackController() {
+        return super.stormpathGithubCallbackController();
+    }
+
+    @Bean
+    public Controller stormpathFacebookCallbackController() {
+        return super.stormpathFacebookCallbackController();
+    }
+
+    @Bean
+    public Controller stormpathLinkedinCallbackController() {
+        return super.stormpathLinkedinCallbackController();
+    }
+
+    @Bean
     public ErrorModelFactory stormpathLoginErrorModelFactory() {
         return super.stormpathLoginErrorModelFactory();
     }
@@ -527,30 +353,6 @@
     @Bean
     public Controller stormpathLoginController() {
         return super.stormpathLoginController();
-=======
-    public Controller stormpathGoogleCallbackController() {
-        return super.stormpathGoogleCallbackController();
->>>>>>> ca6f210d
-    }
-
-    @Bean
-    public Controller stormpathGithubCallbackController() {
-        return super.stormpathGithubCallbackController();
-    }
-
-    @Bean
-    public Controller stormpathFacebookCallbackController() {
-        return super.stormpathFacebookCallbackController();
-    }
-
-    @Bean
-    public Controller stormpathLinkedinCallbackController() {
-        return super.stormpathLinkedinCallbackController();
-    }
-
-    @Bean
-    public Controller stormpathLoginController() {
-        return super.stormpathLoginController();
     }
 
     @Bean
@@ -562,16 +364,6 @@
     @Bean
     public Controller stormpathForgotPasswordController() {
         return super.stormpathForgotPasswordController();
-    }
-
-    @Bean
-    public List<Field> stormpathRegisterFormFields() {
-        return super.stormpathRegisterFormFields();
-    }
-
-    @Bean
-    public FormFieldParser stormpathRegisterFormFieldParser() {
-        return super.stormpathRegisterFormFieldParser();
     }
 
     @Bean
