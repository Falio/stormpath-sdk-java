--- conflicted
+++ resolved
@@ -72,17 +72,12 @@
 import javax.servlet.Filter;
 import javax.servlet.ServletContext;
 import javax.servlet.ServletException;
-<<<<<<< HEAD
 import java.util.Collection;
 import java.util.Collections;
 import java.util.List;
 import java.util.Locale;
 import java.util.Map;
 import java.util.Set;
-=======
-import java.util.List;
-import java.util.Locale;
->>>>>>> 67aebc91
 
 /**
  * @since 1.0.RC4
@@ -148,190 +143,7 @@
     //default .jsp views reference it (MessageTag uses a Config instance:
     @Bean
     public Config stormpathInternalConfig() {
-<<<<<<< HEAD
-
-        final com.stormpath.sdk.servlet.i18n.MessageSource messageSource = stormpathMessageSource();
-        final Resolver<Locale> localeResolver = stormpathLocaleResolver();
-
-        return new Config() {
-            @Override
-            public ControllerConfigResolver getLoginControllerConfig() {
-                return stormpathLoginControllerConfigResolver();
-            }
-
-            @Override
-            public ControllerConfigResolver getLogoutControllerConfig() {
-                return stormpathLogoutControllerConfigResolver();
-            }
-
-            @Override
-            public ControllerConfigResolver getRegisterControllerConfig() {
-                return stormpathRegisterControllerConfigResolver();
-            }
-
-            @Override
-            public ControllerConfigResolver getForgotPasswordControllerConfig() {
-                return stormpathForgotPasswordControllerConfigResolver();
-            }
-
-            @Override
-            public ControllerConfigResolver getVerifyControllerConfig() {
-                return stormpathVerifyControllerConfigResolver();
-            }
-
-            @Override
-            public ControllerConfigResolver getSendVerificationEmailControllerConfig() {
-                return stormpathSendVerificationEmailControllerConfigResolver();
-            }
-
-            @Override
-            public ControllerConfigResolver getChangePasswordControllerConfig() {
-                return stormpathChangePasswordControllerConfigResolver();
-            }
-
-            @Override
-            public Saver<AuthenticationResult> getAuthenticationResultSaver() throws ServletException {
-                return stormpathAuthenticationResultSaver();
-            }
-
-            @Override
-            public boolean isRegisterAutoLoginEnabled() {
-                return registerAutoLogin;
-            }
-
-            @Override
-            public boolean isLogoutInvalidateHttpSession() {
-                return logoutInvalidateHttpSession;
-            }
-
-            @Override
-            public String getAccessTokenUrl() {
-                return accessTokenUri;
-            }
-
-            @Override
-            public String getUnauthorizedUrl() {
-                return "/unauthorized";
-            }
-
-            @Override
-            public boolean isMeEnabled() {
-                return meEnabled;
-            }
-
-            @Override
-            public String getMeUrl() {
-                return meUri;
-            }
-
-            @Override
-            public List<String> getMeExpandedProperties() {
-                return Collections.EMPTY_LIST;
-            }
-
-            @Override
-            public CookieConfig getAccountCookieConfig() {
-                return stormpathAccountCookieConfig();
-            }
-
-            @Override
-            public long getAccountJwtTtl() {
-                return accountJwtTtl;
-            }
-
-            @Override
-            public String getAccessTokenValidationStrategy() {
-                return accessTokenValidationStrategy;
-            }
-
-            @Override
-            public <T> T getInstance(String classPropertyName) throws ServletException {
-                if (MessageTag.LOCALE_RESOLVER_CONFIG_KEY.equals(classPropertyName)) {
-                    return (T) localeResolver;
-                } else if (MessageTag.MESSAGE_SOURCE_CONFIG_KEY.equals(classPropertyName)) {
-                    return (T) messageSource;
-                } else {
-                    String msg = "The config key '" + classPropertyName + "' is not supported in Spring environments " +
-                            "- inject the required dependency via Spring config (e.g. @Autowired) instead.";
-                    throw new UnsupportedOperationException(msg);
-                }
-            }
-
-            @Override
-            public <T> Map<String, T> getInstances(String propertyNamePrefix, Class<T> expectedType)
-                    throws ServletException {
-                throw new UnsupportedOperationException("Not supported for spring environments.");
-            }
-
-            @Override
-            public List<String> getProducedMediaTypes() {
-                return produces;
-            }
-
-            @Override
-            public int size() {
-                throw new UnsupportedOperationException("Not supported for spring environments.");
-            }
-
-            @Override
-            public boolean isEmpty() {
-                throw new UnsupportedOperationException("Not supported for spring environments.");
-            }
-
-            @Override
-            public boolean containsKey(Object o) {
-                throw new UnsupportedOperationException("Not supported for spring environments.");
-            }
-
-            @Override
-            public boolean containsValue(Object o) {
-                throw new UnsupportedOperationException("Not supported for spring environments.");
-            }
-
-            @Override
-            public String get(Object o) {
-                throw new UnsupportedOperationException("Not supported for spring environments.");
-            }
-
-            @Override
-            public String put(String s, String s2) {
-                throw new UnsupportedOperationException("Not supported for spring environments.");
-            }
-
-            @Override
-            public String remove(Object o) {
-                throw new UnsupportedOperationException("Not supported for spring environments.");
-            }
-
-            @Override
-            public void putAll(Map<? extends String, ? extends String> map) {
-                throw new UnsupportedOperationException("Not supported for spring environments.");
-            }
-
-            @Override
-            public void clear() {
-                throw new UnsupportedOperationException("Not supported for spring environments.");
-            }
-
-            @Override
-            public Set<String> keySet() {
-                //The Spring Boot WebMVC + Spring Security Example causes this method to be invoked. Thus, we cannot throw an exception here.
-                return Collections.EMPTY_SET;
-            }
-
-            @Override
-            public Collection<String> values() {
-                throw new UnsupportedOperationException("Not supported for spring environments.");
-            }
-
-            @Override
-            public Set<Entry<String, String>> entrySet() {
-                throw new UnsupportedOperationException("Not supported for spring environments.");
-            }
-        };
-=======
         return super.stormpathInternalConfig();
->>>>>>> 67aebc91
     }
 
     @Bean
