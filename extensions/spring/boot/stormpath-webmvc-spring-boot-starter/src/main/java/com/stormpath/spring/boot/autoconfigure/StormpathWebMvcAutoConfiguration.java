--- conflicted
+++ resolved
@@ -337,7 +337,6 @@
     }
 
     @Bean
-<<<<<<< HEAD
     @ConditionalOnMissingBean(name="stormpathSpaController")
     @Override
     public Controller stormpathSpaController() {
@@ -352,10 +351,7 @@
     }
 
     @Bean
-    @ConditionalOnMissingBean(name="stormpathForgotPasswordController")
-=======
     @ConditionalOnMissingBean(name = "stormpathForgotPasswordController")
->>>>>>> 0adcddc2
     public Controller stormpathForgotPasswordController() {
         return super.stormpathForgotPasswordController();
     }
