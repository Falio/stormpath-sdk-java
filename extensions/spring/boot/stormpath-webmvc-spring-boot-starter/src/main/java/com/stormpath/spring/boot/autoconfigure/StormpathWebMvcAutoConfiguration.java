--- conflicted
+++ resolved
@@ -339,15 +339,9 @@
     }
 
     @Bean
-<<<<<<< HEAD
-    @ConditionalOnMissingBean(name = "stormpathLoginController")
-    public Controller stormpathLoginController() {
-        return super.stormpathLoginController();
-=======
     @ConditionalOnMissingBean(name = "stormpathGoogleCallbackController")
     public Controller stormpathGoogleCallbackController() {
         return super.stormpathGoogleCallbackController();
->>>>>>> ca6f210d
     }
 
     @Bean
@@ -395,18 +389,6 @@
     }
 
     @Bean
-    @ConditionalOnMissingBean(name = "stormpathRegisterFormFields")
-    public List<Field> stormpathRegisterFormFields() {
-        return super.stormpathRegisterFormFields();
-    }
-
-    @Bean
-    @ConditionalOnMissingBean
-    public FormFieldParser stormpathRegisterFormFieldParser() {
-        return super.stormpathRegisterFormFieldParser();
-    }
-
-    @Bean
     @ConditionalOnMissingBean(name = "stormpathSpringLocaleResolver")
     public LocaleResolver stormpathSpringLocaleResolver() {
         return super.stormpathSpringLocaleResolver();
@@ -497,15 +479,12 @@
     }
 
     @Bean
-<<<<<<< HEAD
-=======
     @ConditionalOnMissingBean(name = "stormpathInternalConfig")
     public Config stormpathInternalConfig() {
         return super.stormpathInternalConfig();
     }
 
     @Bean
->>>>>>> ca6f210d
     @ConditionalOnMissingBean(name = "stormpathIdSiteResultController")
     public Controller stormpathIdSiteResultController() {
         return super.stormpathIdSiteResultController();
