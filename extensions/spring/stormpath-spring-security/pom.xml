--- conflicted
+++ resolved
@@ -38,13 +38,10 @@
         <dependency>
             <groupId>org.springframework.security</groupId>
             <artifactId>spring-security-core</artifactId>
-<<<<<<< HEAD
-=======
         </dependency>
         <dependency>
             <groupId>org.springframework.security</groupId>
             <artifactId>spring-security-config</artifactId>
->>>>>>> 6d7e45c8
         </dependency>
         <dependency>
             <groupId>com.stormpath.sdk</groupId>
@@ -58,14 +55,11 @@
             <artifactId>jackson-databind</artifactId>
             <scope>test</scope>
         </dependency>
-<<<<<<< HEAD
-=======
         <dependency>
             <groupId>org.springframework</groupId>
             <artifactId>spring-test</artifactId>
         </dependency>
 
->>>>>>> 6d7e45c8
     </dependencies>
 
 
