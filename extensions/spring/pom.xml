<?xml version="1.0" encoding="UTF-8"?>
<!--
  ~ Copyright 2015 Stormpath, Inc.
  ~
  ~ Licensed under the Apache License, Version 2.0 (the "License");
  ~ you may not use this file except in compliance with the License.
  ~ You may obtain a copy of the License at
  ~
  ~     http://www.apache.org/licenses/LICENSE-2.0
  ~
  ~ Unless required by applicable law or agreed to in writing, software
  ~ distributed under the License is distributed on an "AS IS" BASIS,
  ~ WITHOUT WARRANTIES OR CONDITIONS OF ANY KIND, either express or implied.
  ~ See the License for the specific language governing permissions and
  ~ limitations under the License.
  -->
<project xmlns="http://maven.apache.org/POM/4.0.0" xmlns:xsi="http://www.w3.org/2001/XMLSchema-instance" xsi:schemaLocation="http://maven.apache.org/POM/4.0.0 http://maven.apache.org/maven-v4_0_0.xsd">

    <modelVersion>4.0.0</modelVersion>

    <parent>
        <groupId>com.stormpath.sdk</groupId>
        <artifactId>stormpath-sdk-root</artifactId>
        <version>1.0.RC4.6-SNAPSHOT</version>
        <relativePath>../../pom.xml</relativePath>
    </parent>

    <groupId>com.stormpath.spring</groupId>
    <artifactId>stormpath-spring-parent</artifactId>
    <name>Stormpath :: Spring</name>
    <description>Support for using Stormpath in Spring applications.</description>
    <packaging>pom</packaging>

    <properties>
        <spring.version>4.1.4.RELEASE</spring.version>
        <spring.boot.version>1.2.1.RELEASE</spring.boot.version>
    </properties>

    <modules>
        <module>stormpath-spring</module>
        <module>stormpath-spring-security</module>
        <module>stormpath-spring-security-webmvc</module>
        <module>stormpath-spring-webmvc</module>
        <module>spring-boot-starter-stormpath</module>
        <module>spring-boot-starter-stormpath-webmvc</module>
        <module>spring-boot-starter-stormpath-thymeleaf</module>
<<<<<<< HEAD
        <module>stormpath-spring-boot-starter-spring-security</module>
        <module>stormpath-spring-boot-starter-spring-security-webmvc</module>
=======
        <module>stormpath-spring-security-spring-boot-starter</module>
>>>>>>> 6d7e45c8
    </modules>

</project><|MERGE_RESOLUTION|>--- conflicted
+++ resolved
@@ -44,12 +44,8 @@
         <module>spring-boot-starter-stormpath</module>
         <module>spring-boot-starter-stormpath-webmvc</module>
         <module>spring-boot-starter-stormpath-thymeleaf</module>
-<<<<<<< HEAD
-        <module>stormpath-spring-boot-starter-spring-security</module>
-        <module>stormpath-spring-boot-starter-spring-security-webmvc</module>
-=======
         <module>stormpath-spring-security-spring-boot-starter</module>
->>>>>>> 6d7e45c8
+        <module>stormpath-spring-security-spring-boot-starter-webmvc</module>
     </modules>
 
 </project>