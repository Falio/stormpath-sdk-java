/*
 * Copyright 2015 Stormpath, Inc.
 *
 * Licensed under the Apache License, Version 2.0 (the "License");
 * you may not use this file except in compliance with the License.
 * You may obtain a copy of the License at
 *
 *     http://www.apache.org/licenses/LICENSE-2.0
 *
 * Unless required by applicable law or agreed to in writing, software
 * distributed under the License is distributed on an "AS IS" BASIS,
 * WITHOUT WARRANTIES OR CONDITIONS OF ANY KIND, either express or implied.
 * See the License for the specific language governing permissions and
 * limitations under the License.
 */
package com.stormpath.spring.config;

/*
 * Copyright 2015 Stormpath, Inc.
 *
 * Licensed under the Apache License, Version 2.0 (the "License");
 * you may not use this file except in compliance with the License.
 * You may obtain a copy of the License at
 *
 *     http://www.apache.org/licenses/LICENSE-2.0
 *
 * Unless required by applicable law or agreed to in writing, software
 * distributed under the License is distributed on an "AS IS" BASIS,
 * WITHOUT WARRANTIES OR CONDITIONS OF ANY KIND, either express or implied.
 * See the License for the specific language governing permissions and
 * limitations under the License.
 */

import com.stormpath.sdk.authc.AuthenticationResult;
import com.stormpath.sdk.client.Client;
import com.stormpath.sdk.idsite.IdSiteResultListener;
import com.stormpath.sdk.saml.SamlResultListener;
import com.stormpath.sdk.servlet.csrf.CsrfTokenManager;
import com.stormpath.sdk.servlet.csrf.DisabledCsrfTokenManager;
import com.stormpath.sdk.servlet.http.Saver;
import com.stormpath.sdk.servlet.mvc.ErrorModelFactory;
import com.stormpath.spring.csrf.SpringSecurityCsrfTokenManager;
import com.stormpath.spring.security.provider.SpringSecurityIdSiteResultListener;
import com.stormpath.spring.security.provider.SpringSecuritySamlResultListener;
import org.springframework.beans.factory.annotation.Autowired;
import org.springframework.beans.factory.annotation.Qualifier;
import org.springframework.beans.factory.annotation.Value;
import org.springframework.core.annotation.Order;
import org.springframework.security.authentication.AuthenticationProvider;
import org.springframework.security.web.authentication.AuthenticationFailureHandler;
import org.springframework.security.web.authentication.AuthenticationSuccessHandler;
import org.springframework.security.web.authentication.SimpleUrlAuthenticationFailureHandler;
import org.springframework.security.web.authentication.logout.LogoutHandler;
import org.springframework.security.web.csrf.CsrfTokenRepository;
import org.springframework.security.web.csrf.HttpSessionCsrfTokenRepository;


/**
 * @since 1.0.RC5
 */
@Order(99)
public abstract class AbstractStormpathWebSecurityConfiguration {

    @Autowired
    protected Client client;

    @Autowired
    @Qualifier("stormpathAuthenticationProvider")
    protected AuthenticationProvider stormpathAuthenticationProvider; //provided by stormpath-spring-security

    @Autowired(required = false) //required = false when stormpath.web.enabled = false
    @Qualifier("stormpathAuthenticationResultSaver")
    protected Saver<AuthenticationResult> authenticationResultSaver; //provided by stormpath-spring-webmvc

    @Value("#{ @environment['stormpath.spring.security.enabled'] ?: true }")
    protected boolean stormpathSecuritybEnabled;

    @Value("#{ @environment['stormpath.web.enabled'] ?: true }")
    protected boolean stormpathWebEnabled;

//    @Value("#{ @environment['stormpath.web.login.enabled'] ?: true }")
//    protected boolean loginEnabled;
//
    @Value("#{ @environment['stormpath.web.login.uri'] ?: '/login' }")
    protected String loginUri;
//
    @Value("#{ @environment['stormpath.web.login.nextUri'] ?: '/' }")
    protected String loginNextUri;
<<<<<<< HEAD

    @Value("#{ @environment['stormpath.web.logout.enabled'] ?: true }")
    protected boolean logoutEnabled;

    @Value("#{ @environment['stormpath.web.logout.uri'] ?: '/logout' }")
    protected String logoutUri;

    @Value("#{ @environment['stormpath.web.logout.nextUri'] ?: '/login?status=logout' }")
    protected String logoutNextUri;

    @Value("#{ @environment['stormpath.web.forgot.enabled'] ?: true }")
    protected boolean forgotEnabled;

    @Value("#{ @environment['stormpath.web.forgot.nextUri'] ?: '/forgot' }")
    protected String forgotUri;

    @Value("#{ @environment['stormpath.web.change.enabled'] ?: true }")
    protected boolean changeEnabled;

    @Value("#{ @environment['stormpath.web.change.nextUri'] ?: '/change' }")
    protected String changeUri;

    @Value("#{ @environment['stormpath.web.register.enabled'] ?: true }")
    protected boolean registerEnabled;

    @Value("#{ @environment['stormpath.web.register.nextUri'] ?: '/register' }")
    protected String registerUri;

    @Value("#{ @environment['stormpath.web.verify.enabled'] ?: true }")
    protected boolean verifyEnabled;

    @Value("#{ @environment['stormpath.web.verify.nextUri'] ?: '/verify' }")
    protected String verifyUri;
=======
//
//    @Value("#{ @environment['stormpath.web.logout.enabled'] ?: true }")
//    protected boolean logoutEnabled;
//
//    @Value("#{ @environment['stormpath.web.logout.uri'] ?: '/logout' }")
//    protected String logoutUri;
//
//    @Value("#{ @environment['stormpath.web.logout.nextUri'] ?: '/login?status=logout' }")
//    protected String logoutNextUri;
//
//    @Value("#{ @environment['stormpath.web.forgot.enabled'] ?: true }")
//    protected boolean forgotEnabled;
//
//    @Value("#{ @environment['stormpath.web.forgot.nextUri'] ?: '/forgot' }")
//    protected String forgotUri;
//
//    @Value("#{ @environment['stormpath.web.change.enabled'] ?: true }")
//    protected boolean changeEnabled;

//    @Value("#{ @environment['stormpath.web.change.nextUri'] ?: '/change' }")
//    protected String changeUri;
//
//    @Value("#{ @environment['stormpath.web.register.enabled'] ?: true }")
//    protected boolean registerEnabled;
//
//    @Value("#{ @environment['stormpath.web.register.nextUri'] ?: '/register' }")
//    protected String registerUri;
//
//    @Value("#{ @environment['stormpath.web.verify.enabled'] ?: true }")
//    protected boolean verifyEnabled;
//
//    @Value("#{ @environment['stormpath.web.verify.nextUri'] ?: '/verify' }")
//    protected String verifyUri;
>>>>>>> 8ec20d9a

    @Value("#{ @environment['stormpath.web.csrf.token.enabled'] ?: true }")
    protected boolean csrfTokenEnabled;

    @Value("#{ @environment['stormpath.web.csrf.token.name'] ?: '_csrf'}")
    protected String csrfTokenName;

    public StormpathWebSecurityConfigurer stormpathWebSecurityConfigurer() {
        return new StormpathWebSecurityConfigurer();
    }

    public AuthenticationSuccessHandler stormpathAuthenticationSuccessHandler() {
        StormpathLoginSuccessHandler loginSuccessHandler = new StormpathLoginSuccessHandler(client, authenticationResultSaver);
        loginSuccessHandler.setDefaultTargetUrl(loginNextUri);
        return loginSuccessHandler;
    }

    public AuthenticationFailureHandler stormpathAuthenticationFailureHandler() {
        String loginFailureUri = loginUri + "?error";
        SimpleUrlAuthenticationFailureHandler handler = new SimpleUrlAuthenticationFailureHandler(loginFailureUri);
        handler.setAllowSessionCreation(false); //not necessary
        return handler;
    }

    public ErrorModelFactory stormpathLoginErrorModelFactory() {
        return new SpringSecurityLoginErrorModelFactory();
    }

    public LogoutHandler stormpathLogoutHandler() {
        return new StormpathLogoutHandler(authenticationResultSaver);
    }

    public IdSiteResultListener springSecurityIdSiteResultListener() {
        return new SpringSecurityIdSiteResultListener(stormpathAuthenticationProvider);
    }

    public SamlResultListener springSecuritySamlResultListener() {
        return new SpringSecuritySamlResultListener(stormpathAuthenticationProvider);
    }

    public CsrfTokenRepository stormpathCsrfTokenRepository() {
        HttpSessionCsrfTokenRepository csrfTokenRepository = new HttpSessionCsrfTokenRepository();
        csrfTokenRepository.setParameterName(csrfTokenName);
        return csrfTokenRepository;
    }

    public CsrfTokenManager stormpathCsrfTokenManager() {
<<<<<<< HEAD
//        //Spring Security supports CSRF protection already, so we
//        //turn off our internal implementation to avoid conflicts
//        return new DisabledCsrfTokenManager(csrfTokenName);
        return new SpringSecurityCsrfTokenManager(stormpathCsrfTokenRepository(), csrfTokenName);
    }


=======
        //Spring Security supports CSRF protection only in Thymeleaf or JSP's with Sec taglib., therefore we
        //cannot just delegate the CSRF strategy to Spring Security, we need to handle it ourselves in Spring.
        if (csrfTokenEnabled) {
            return new SpringSecurityCsrfTokenManager(stormpathCsrfTokenRepository(), csrfTokenName);
        }
        return new DisabledCsrfTokenManager(csrfTokenName);

    }
>>>>>>> 8ec20d9a

}<|MERGE_RESOLUTION|>--- conflicted
+++ resolved
@@ -14,22 +14,6 @@
  * limitations under the License.
  */
 package com.stormpath.spring.config;
-
-/*
- * Copyright 2015 Stormpath, Inc.
- *
- * Licensed under the Apache License, Version 2.0 (the "License");
- * you may not use this file except in compliance with the License.
- * You may obtain a copy of the License at
- *
- *     http://www.apache.org/licenses/LICENSE-2.0
- *
- * Unless required by applicable law or agreed to in writing, software
- * distributed under the License is distributed on an "AS IS" BASIS,
- * WITHOUT WARRANTIES OR CONDITIONS OF ANY KIND, either express or implied.
- * See the License for the specific language governing permissions and
- * limitations under the License.
- */
 
 import com.stormpath.sdk.authc.AuthenticationResult;
 import com.stormpath.sdk.client.Client;
@@ -72,89 +56,11 @@
     @Qualifier("stormpathAuthenticationResultSaver")
     protected Saver<AuthenticationResult> authenticationResultSaver; //provided by stormpath-spring-webmvc
 
-    @Value("#{ @environment['stormpath.spring.security.enabled'] ?: true }")
-    protected boolean stormpathSecuritybEnabled;
-
-    @Value("#{ @environment['stormpath.web.enabled'] ?: true }")
-    protected boolean stormpathWebEnabled;
-
-//    @Value("#{ @environment['stormpath.web.login.enabled'] ?: true }")
-//    protected boolean loginEnabled;
-//
     @Value("#{ @environment['stormpath.web.login.uri'] ?: '/login' }")
     protected String loginUri;
-//
+
     @Value("#{ @environment['stormpath.web.login.nextUri'] ?: '/' }")
     protected String loginNextUri;
-<<<<<<< HEAD
-
-    @Value("#{ @environment['stormpath.web.logout.enabled'] ?: true }")
-    protected boolean logoutEnabled;
-
-    @Value("#{ @environment['stormpath.web.logout.uri'] ?: '/logout' }")
-    protected String logoutUri;
-
-    @Value("#{ @environment['stormpath.web.logout.nextUri'] ?: '/login?status=logout' }")
-    protected String logoutNextUri;
-
-    @Value("#{ @environment['stormpath.web.forgot.enabled'] ?: true }")
-    protected boolean forgotEnabled;
-
-    @Value("#{ @environment['stormpath.web.forgot.nextUri'] ?: '/forgot' }")
-    protected String forgotUri;
-
-    @Value("#{ @environment['stormpath.web.change.enabled'] ?: true }")
-    protected boolean changeEnabled;
-
-    @Value("#{ @environment['stormpath.web.change.nextUri'] ?: '/change' }")
-    protected String changeUri;
-
-    @Value("#{ @environment['stormpath.web.register.enabled'] ?: true }")
-    protected boolean registerEnabled;
-
-    @Value("#{ @environment['stormpath.web.register.nextUri'] ?: '/register' }")
-    protected String registerUri;
-
-    @Value("#{ @environment['stormpath.web.verify.enabled'] ?: true }")
-    protected boolean verifyEnabled;
-
-    @Value("#{ @environment['stormpath.web.verify.nextUri'] ?: '/verify' }")
-    protected String verifyUri;
-=======
-//
-//    @Value("#{ @environment['stormpath.web.logout.enabled'] ?: true }")
-//    protected boolean logoutEnabled;
-//
-//    @Value("#{ @environment['stormpath.web.logout.uri'] ?: '/logout' }")
-//    protected String logoutUri;
-//
-//    @Value("#{ @environment['stormpath.web.logout.nextUri'] ?: '/login?status=logout' }")
-//    protected String logoutNextUri;
-//
-//    @Value("#{ @environment['stormpath.web.forgot.enabled'] ?: true }")
-//    protected boolean forgotEnabled;
-//
-//    @Value("#{ @environment['stormpath.web.forgot.nextUri'] ?: '/forgot' }")
-//    protected String forgotUri;
-//
-//    @Value("#{ @environment['stormpath.web.change.enabled'] ?: true }")
-//    protected boolean changeEnabled;
-
-//    @Value("#{ @environment['stormpath.web.change.nextUri'] ?: '/change' }")
-//    protected String changeUri;
-//
-//    @Value("#{ @environment['stormpath.web.register.enabled'] ?: true }")
-//    protected boolean registerEnabled;
-//
-//    @Value("#{ @environment['stormpath.web.register.nextUri'] ?: '/register' }")
-//    protected String registerUri;
-//
-//    @Value("#{ @environment['stormpath.web.verify.enabled'] ?: true }")
-//    protected boolean verifyEnabled;
-//
-//    @Value("#{ @environment['stormpath.web.verify.nextUri'] ?: '/verify' }")
-//    protected String verifyUri;
->>>>>>> 8ec20d9a
 
     @Value("#{ @environment['stormpath.web.csrf.token.enabled'] ?: true }")
     protected boolean csrfTokenEnabled;
@@ -202,15 +108,6 @@
     }
 
     public CsrfTokenManager stormpathCsrfTokenManager() {
-<<<<<<< HEAD
-//        //Spring Security supports CSRF protection already, so we
-//        //turn off our internal implementation to avoid conflicts
-//        return new DisabledCsrfTokenManager(csrfTokenName);
-        return new SpringSecurityCsrfTokenManager(stormpathCsrfTokenRepository(), csrfTokenName);
-    }
-
-
-=======
         //Spring Security supports CSRF protection only in Thymeleaf or JSP's with Sec taglib., therefore we
         //cannot just delegate the CSRF strategy to Spring Security, we need to handle it ourselves in Spring.
         if (csrfTokenEnabled) {
@@ -219,6 +116,5 @@
         return new DisabledCsrfTokenManager(csrfTokenName);
 
     }
->>>>>>> 8ec20d9a
 
 }