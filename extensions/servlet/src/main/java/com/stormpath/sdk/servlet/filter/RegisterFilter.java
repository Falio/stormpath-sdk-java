--- conflicted
+++ resolved
@@ -15,9 +15,6 @@
  */
 package com.stormpath.sdk.servlet.filter;
 
-<<<<<<< HEAD
-import com.stormpath.sdk.servlet.filter.mvc.ControllerFilter;
-=======
 import com.stormpath.sdk.lang.Assert;
 import com.stormpath.sdk.servlet.event.RequestEvent;
 import com.stormpath.sdk.servlet.event.impl.Publisher;
@@ -25,7 +22,6 @@
 import com.stormpath.sdk.servlet.form.DefaultField;
 import com.stormpath.sdk.servlet.form.Field;
 import com.stormpath.sdk.servlet.mvc.DefaultFormFieldsParser;
->>>>>>> 67aebc91
 import com.stormpath.sdk.servlet.mvc.RegisterController;
 
 import javax.servlet.ServletException;
@@ -35,27 +31,12 @@
  */
 public class RegisterFilter extends ControllerFilter {
 
-<<<<<<< HEAD
-    @Override
-    protected void onInit() throws ServletException {
-        RegisterController controller = new RegisterController(
-                getConfig().getRegisterControllerConfig(),
-                getClient(),
-                getConfig().getAuthenticationResultSaver(),
-                getConfig().getLoginControllerConfig().getUri(),
-                getConfig().getVerifyControllerConfig().getView(),
-                getConfig().isRegisterAutoLoginEnabled()
-        );
-=======
-    private static final String FIELDS = "stormpath.web.register.form.fields";
-    private static final String EVENT_PUBLISHER = "stormpath.web.request.event.publisher";
+
 
     @Override
     protected void onInit() throws ServletException {
-        Publisher<RequestEvent> eventPublisher = getConfig().getInstance(EVENT_PUBLISHER);
 
-        RegisterController controller = new RegisterController(getConfig(), getClient(), eventPublisher, toDefaultFields(createFields()));
->>>>>>> 67aebc91
+        RegisterController controller = new RegisterController(getConfig(), getClient());
 
         setController(controller);
 
