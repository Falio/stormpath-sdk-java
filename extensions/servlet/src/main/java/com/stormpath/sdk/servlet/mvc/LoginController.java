--- conflicted
+++ resolved
@@ -17,27 +17,17 @@
 
 import com.stormpath.sdk.authc.AuthenticationResult;
 import com.stormpath.sdk.lang.Assert;
-<<<<<<< HEAD
-import com.stormpath.sdk.lang.Collections;
-import com.stormpath.sdk.lang.Strings;
 import com.stormpath.sdk.oauth.AccessTokenResult;
-import com.stormpath.sdk.servlet.form.DefaultField;
-=======
-import com.stormpath.sdk.servlet.account.AccountResolver;
-import com.stormpath.sdk.servlet.authc.impl.TransientAuthenticationResult;
 import com.stormpath.sdk.servlet.config.Config;
->>>>>>> ca6f210d
-import com.stormpath.sdk.servlet.form.Field;
 import com.stormpath.sdk.servlet.form.Form;
 import com.stormpath.sdk.servlet.http.Saver;
-import com.stormpath.sdk.servlet.oauth.OAuthTokenResolver;
 import com.stormpath.sdk.servlet.http.UserAgents;
 import com.stormpath.sdk.servlet.mvc.provider.AccountStoreModelFactory;
 import com.stormpath.sdk.servlet.mvc.provider.DefaultAccountStoreModelFactory;
+import com.stormpath.sdk.servlet.oauth.OAuthTokenResolver;
 
 import javax.servlet.http.HttpServletRequest;
 import javax.servlet.http.HttpServletResponse;
-import java.util.ArrayList;
 import java.util.Arrays;
 import java.util.Collections;
 import java.util.List;
@@ -128,39 +118,19 @@
 
         req.login(usernameOrEmail, password);
 
-<<<<<<< HEAD
         AccessTokenResult result = (AccessTokenResult) req.getAttribute(OAuthTokenResolver.REQUEST_ATTR_NAME);
         saveResult(req, resp, result);
 
-        String next = form.getNext();
-
-        if (!Strings.hasText(next)) {
-            next = getNextUri();
-        }
-=======
-        //Login was successful - get the Account that just logged in:
-        final Account account = getAccount(req);
-
-        //simulate a result for the benefit of the 'saveResult' method signature:
-        final AuthenticationResult result = new TransientAuthenticationResult(account);
-        authenticationResultSaver.set(req, resp, result);
->>>>>>> ca6f210d
-
         if (UserAgents.get(req).isJsonPreferred()) {
             //noinspection unchecked
-            return new DefaultViewModel(view, java.util.Collections.singletonMap("account", accountModelFactory.toMap(account, Collections.EMPTY_LIST)));
+            return new DefaultViewModel(view, java.util.Collections.singletonMap("account", accountModelFactory.toMap(result.getAccount(), Collections.EMPTY_LIST)));
         }
 
         //otherwise HTML view:
         return new DefaultViewModel(nextUri).setRedirect(true);
     }
 
-<<<<<<< HEAD
     protected void saveResult(HttpServletRequest request, HttpServletResponse response, AuthenticationResult result) {
-        getAuthenticationResultSaver().set(request, response, result);
-=======
-    protected Account getAccount(HttpServletRequest req) {
-        return AccountResolver.INSTANCE.getRequiredAccount(req);
->>>>>>> ca6f210d
+        authenticationResultSaver.set(request, response, result);
     }
 }