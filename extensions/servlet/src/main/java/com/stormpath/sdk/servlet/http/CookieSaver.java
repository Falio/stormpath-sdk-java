/*
 * Copyright 2015 Stormpath, Inc.
 *
 * Licensed under the Apache License, Version 2.0 (the "License");
 * you may not use this file except in compliance with the License.
 * You may obtain a copy of the License at
 *
 *     http://www.apache.org/licenses/LICENSE-2.0
 *
 * Unless required by applicable law or agreed to in writing, software
 * distributed under the License is distributed on an "AS IS" BASIS,
 * WITHOUT WARRANTIES OR CONDITIONS OF ANY KIND, either express or implied.
 * See the License for the specific language governing permissions and
 * limitations under the License.
 */
package com.stormpath.sdk.servlet.http;

import com.stormpath.sdk.lang.Assert;
import com.stormpath.sdk.lang.Strings;
import com.stormpath.sdk.servlet.config.CookieConfig;

import javax.servlet.http.Cookie;
import javax.servlet.http.HttpServletRequest;
import javax.servlet.http.HttpServletResponse;

/**
 * @since 1.0.RC3
 */
public class CookieSaver implements Saver<String> {

    private final CookieConfig config;

    public CookieSaver(CookieConfig config) {
        Assert.notNull(config, "config cannot be null.");
        this.config = config;
    }

    @Override
    public void set(HttpServletRequest request, HttpServletResponse response, String value) {

        boolean delete = !Strings.hasText(value); //null means 'delete the cookie', which is done by setting an empty value

        if (delete) {
            value = "";
        }

        CookieConfig cfg = this.config;

        Cookie cookie = new Cookie(cfg.getName(), value);

        String val = cfg.getComment();
        if (val != null) {
            cookie.setComment(val);
        }

        val = cfg.getDomain();
        if (val != null) {
            cookie.setDomain(val);
        }

        val = Strings.clean(cfg.getPath());
        if (!Strings.hasText(val)) {
            val = Strings.clean(request.getContextPath());
        }
        //Fix for https://github.com/stormpath/stormpath-sdk-java/issues/207
<<<<<<< HEAD
        //if (!Strings.hasText(val) || delete) {
=======
>>>>>>> af7a9b6e
        if (!Strings.hasText(val)) {
            val = "/";
        }
        cookie.setPath(val);
        cookie.setSecure(cfg.isSecure());
        cookie.setHttpOnly(cfg.isHttpOnly());

        int maxAge = delete ? 0 : Math.max(-1, cfg.getMaxAge());
        cookie.setMaxAge(maxAge);

        response.addCookie(cookie);
    }
}<|MERGE_RESOLUTION|>--- conflicted
+++ resolved
@@ -63,10 +63,6 @@
             val = Strings.clean(request.getContextPath());
         }
         //Fix for https://github.com/stormpath/stormpath-sdk-java/issues/207
-<<<<<<< HEAD
-        //if (!Strings.hasText(val) || delete) {
-=======
->>>>>>> af7a9b6e
         if (!Strings.hasText(val)) {
             val = "/";
         }
