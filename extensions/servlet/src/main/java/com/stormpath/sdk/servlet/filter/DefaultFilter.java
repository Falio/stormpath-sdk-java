/*
 * Copyright 2015 Stormpath, Inc.
 *
 * Licensed under the Apache License, Version 2.0 (the "License");
 * you may not use this file except in compliance with the License.
 * You may obtain a copy of the License at
 *
 *     http://www.apache.org/licenses/LICENSE-2.0
 *
 * Unless required by applicable law or agreed to in writing, software
 * distributed under the License is distributed on an "AS IS" BASIS,
 * WITHOUT WARRANTIES OR CONDITIONS OF ANY KIND, either express or implied.
 * See the License for the specific language governing permissions and
 * limitations under the License.
 */
package com.stormpath.sdk.servlet.filter;

import com.stormpath.sdk.servlet.filter.account.AccountAuthorizationFilter;
import com.stormpath.sdk.servlet.filter.oauth.AccessTokenFilter;

import javax.servlet.Filter;

/**
 * Enum representing all of the default Stormpath Filter instances available to web applications.
 *
 * @since 1.0.RC3
 */
public enum DefaultFilter {

    accessToken(AccessTokenFilter.class),
    account(AccountAuthorizationFilter.class),
    anon(AnonymousFilter.class),
    authc(AuthenticationFilter.class),
    login(LoginFilter.class),
    logout(LogoutFilter.class),
    forgot(ForgotPasswordFilter.class),
    change(ChangePasswordFilter.class),
    register(RegisterFilter.class),
    unauthorized(UnauthorizedFilter.class),
    verify(VerifyFilter.class),
    sendVerificationEmail(SendVerificationEmailFilter.class),
<<<<<<< HEAD
    googleCallback(GoogleCallbackFilter.class),
    githubCallback(GithubCallbackFilter.class),
    facebookCallback(FacebookCallbackFilter.class),
    linkedinCallback(LinkedinCallbackFilter.class);
=======
    me(MeFilter.class);
>>>>>>> e86713b3

    private final Class<? extends Filter> filterClass;

    private DefaultFilter(Class<? extends Filter> filterClass) {
        this.filterClass = filterClass;
    }

    public Class<? extends Filter> getFilterClass() {
        return this.filterClass;
    }

    public static DefaultFilter forName(String name) {
        for(DefaultFilter filter : values()) {
            if (filter.name().equalsIgnoreCase(name)) {
                return filter;
            }
        }

        String msg = "There is no default filter available with name '" + name + "'.";
        throw new IllegalArgumentException(msg);
    }
}<|MERGE_RESOLUTION|>--- conflicted
+++ resolved
@@ -39,14 +39,11 @@
     unauthorized(UnauthorizedFilter.class),
     verify(VerifyFilter.class),
     sendVerificationEmail(SendVerificationEmailFilter.class),
-<<<<<<< HEAD
+    me(MeFilter.class),
     googleCallback(GoogleCallbackFilter.class),
     githubCallback(GithubCallbackFilter.class),
     facebookCallback(FacebookCallbackFilter.class),
     linkedinCallback(LinkedinCallbackFilter.class);
-=======
-    me(MeFilter.class);
->>>>>>> e86713b3
 
     private final Class<? extends Filter> filterClass;
 
