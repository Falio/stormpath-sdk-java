--- conflicted
+++ resolved
@@ -36,26 +36,9 @@
         return INVALID_LOGIN_MESSAGE;
     }
 
-<<<<<<< HEAD
     @Override
     protected Object[] getMessageParams() {
         return new Object[0];
-=======
-    private String getInvalidLoginMessage(HttpServletRequest request) {
-        MessageSource messageSource = null;
-        try {
-            Config config = getConfig(request);
-            messageSource = config.getInstance(MESSAGE_SOURCE);
-        }
-        catch (ServletException se){
-            messageSource = new DefaultMessageSource();
-        } catch (IllegalArgumentException iae){
-            //When using Spring Boot the Config is not available
-            messageSource = new DefaultMessageSource();
-        }
-
-        return messageSource.getMessage(INVALID_LOGIN_MESSAGE, request.getLocale());
->>>>>>> 5d9ca14e
     }
 
     @Override
