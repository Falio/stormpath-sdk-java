--- conflicted
+++ resolved
@@ -129,7 +129,10 @@
         String unauthorizedUrlPattern = cleanUri(unauthorizedUrl);
         boolean unauthorizedChainSpecified = false;
 
-<<<<<<< HEAD
+        String meUrl = config.getMeUrl();
+        String meUrlPattern = cleanUri(meUrl);
+        boolean meChainSpecified = false;
+
         String googleCallbackUrl = config.get("stormpath.web.social.google.uri");
         String googleCallbackUrlPattern = cleanUri(googleCallbackUrl);
         boolean googleCallbackChangeSpecified = false;
@@ -145,11 +148,6 @@
         String linkedinCallbackUrl = config.get("stormpath.web.social.linkedin.uri");
         String linkedinCallbackUrlPattern = cleanUri(linkedinCallbackUrl);
         boolean linkedinCallbackChangeSpecified = false;
-=======
-        String meUrl = config.getMeUrl();
-        String meUrlPattern = cleanUri(meUrl);
-        boolean meChainSpecified = false;
->>>>>>> e86713b3
 
         //uriPattern-to-chainDefinition:
         Map<String, String> patternChains = new LinkedHashMap<String, String>();
@@ -304,7 +302,9 @@
         if (!accessTokenChainSpecified) {
             fcManager.createChain(accessTokenUrlPattern, DefaultFilter.accessToken.name());
         }
-<<<<<<< HEAD
+        if (!meChainSpecified) {
+            fcManager.createChain(meUrlPattern, DefaultFilter.me.name());
+        }
         if (!googleCallbackChangeSpecified) {
             fcManager.createChain(googleCallbackUrlPattern, DefaultFilter.googleCallback.name());
         }
@@ -318,11 +318,6 @@
             fcManager.createChain(linkedinCallbackUrlPattern, DefaultFilter.linkedinCallback.name());
         }
 
-=======
-        if (!meChainSpecified) {
-            fcManager.createChain(meUrlPattern, DefaultFilter.me.name());
-        }
->>>>>>> e86713b3
         //register all specified chains:
         for (String pattern : patternChains.keySet()) {
             String chainDefinition = patternChains.get(pattern);
