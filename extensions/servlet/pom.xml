<?xml version="1.0" encoding="UTF-8"?>
<!--
  ~ Copyright 2015 Stormpath, Inc.
  ~
  ~ Licensed under the Apache License, Version 2.0 (the "License");
  ~ you may not use this file except in compliance with the License.
  ~ You may obtain a copy of the License at
  ~
  ~     http://www.apache.org/licenses/LICENSE-2.0
  ~
  ~ Unless required by applicable law or agreed to in writing, software
  ~ distributed under the License is distributed on an "AS IS" BASIS,
  ~ WITHOUT WARRANTIES OR CONDITIONS OF ANY KIND, either express or implied.
  ~ See the License for the specific language governing permissions and
  ~ limitations under the License.
  -->
<project xmlns="http://maven.apache.org/POM/4.0.0" xmlns:xsi="http://www.w3.org/2001/XMLSchema-instance" xsi:schemaLocation="http://maven.apache.org/POM/4.0.0 http://maven.apache.org/maven-v4_0_0.xsd">

    <modelVersion>4.0.0</modelVersion>

    <parent>
        <groupId>com.stormpath.sdk</groupId>
        <artifactId>stormpath-sdk-root</artifactId>
        <version>1.0.0.RC-SNAPSHOT</version>
        <relativePath>../../pom.xml</relativePath>
    </parent>

    <artifactId>stormpath-sdk-servlet</artifactId>
    <name>Stormpath Java SDK :: Extensions :: Servlet Container Support</name>
    <description>
        Servlet-specific additions allowing one to more easily deploy the Stormpath SDK in a servlet-container-based
        web application.
    </description>
    <packaging>jar</packaging>

    <dependencies>
        <dependency>
            <groupId>com.stormpath.sdk</groupId>
            <artifactId>stormpath-sdk-api</artifactId>
        </dependency>
        <dependency>
            <groupId>com.stormpath.sdk</groupId>
            <artifactId>stormpath-sdk-oauth</artifactId>
        </dependency>
        <dependency>
            <groupId>com.stormpath.sdk</groupId>
            <artifactId>stormpath-sdk-impl</artifactId>
        </dependency>
        <dependency>
            <groupId>com.fasterxml.jackson.core</groupId>
            <artifactId>jackson-databind</artifactId>
        </dependency>
        <dependency>
            <groupId>javax.servlet</groupId>
            <artifactId>javax.servlet-api</artifactId>
            <scope>provided</scope>
        </dependency>
        <dependency>
            <groupId>io.jsonwebtoken</groupId>
            <artifactId>jjwt</artifactId>
        </dependency>
        <dependency>
            <groupId>javax.servlet</groupId>
            <artifactId>jstl</artifactId>
        </dependency>
        <dependency>
            <groupId>javax.servlet.jsp</groupId>
            <artifactId>javax.servlet.jsp-api</artifactId>
        </dependency>
        <!-- *Only* pull in the expression language parser.  This does not import Spring DI or any other part of Spring: -->
        <dependency>
            <groupId>org.springframework</groupId>
            <artifactId>spring-expression</artifactId>
        </dependency>
        <dependency>
<<<<<<< HEAD
            <groupId>org.springframework</groupId>
            <artifactId>spring-test</artifactId>
            <scope>test</scope>
        </dependency>
        <dependency>
            <groupId>org.yaml</groupId>
            <artifactId>snakeyaml</artifactId>
            <scope>test</scope>
=======
            <groupId>org.apache.httpcomponents</groupId>
            <artifactId>httpclient</artifactId>
        </dependency>
        <dependency>
            <groupId>org.apache.httpcomponents</groupId>
            <artifactId>httpcore</artifactId>
>>>>>>> ca6f210d
        </dependency>
    </dependencies>

</project><|MERGE_RESOLUTION|>--- conflicted
+++ resolved
@@ -73,7 +73,14 @@
             <artifactId>spring-expression</artifactId>
         </dependency>
         <dependency>
-<<<<<<< HEAD
+            <groupId>org.apache.httpcomponents</groupId>
+            <artifactId>httpclient</artifactId>
+        </dependency>
+        <dependency>
+            <groupId>org.apache.httpcomponents</groupId>
+            <artifactId>httpcore</artifactId>
+        </dependency>
+        <dependency>
             <groupId>org.springframework</groupId>
             <artifactId>spring-test</artifactId>
             <scope>test</scope>
@@ -82,14 +89,6 @@
             <groupId>org.yaml</groupId>
             <artifactId>snakeyaml</artifactId>
             <scope>test</scope>
-=======
-            <groupId>org.apache.httpcomponents</groupId>
-            <artifactId>httpclient</artifactId>
-        </dependency>
-        <dependency>
-            <groupId>org.apache.httpcomponents</groupId>
-            <artifactId>httpcore</artifactId>
->>>>>>> ca6f210d
         </dependency>
     </dependencies>
 
