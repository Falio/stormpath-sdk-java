--- conflicted
+++ resolved
@@ -26,11 +26,6 @@
 import com.stormpath.sdk.impl.cache.DisabledCacheManager
 import com.stormpath.sdk.impl.http.authc.BasicRequestAuthenticator
 import com.stormpath.sdk.impl.http.authc.SAuthc1RequestAuthenticator
-<<<<<<< HEAD
-import org.testng.Assert
-=======
-import com.stormpath.sdk.impl.util.StringInputStream
->>>>>>> 838cb757
 import org.testng.annotations.Test
 
 import static org.easymock.EasyMock.*
@@ -48,7 +43,7 @@
             Clients.builder().build()
             fail("Should have thrown because of missing ApiKey.")
         } catch (IllegalStateException e) {
-            Assert.assertEquals(e.getMessage(), "No ApiKey has been set. It is required to properly build the Client. See 'setApiKey(ApiKey)'.")
+            assertEquals(e.getMessage(), "No ApiKey has been set. It is required to properly build the Client. See 'setApiKey(ApiKey)'.")
         }
     }
 
@@ -153,59 +148,11 @@
 
     @Test
     void testSetApiKey() {
-<<<<<<< HEAD
         ApiKey apiKey = createMock(ApiKey)
-=======
-        def apiKeyId = "fooId"
-        def apiKeySecret = "barSecret"
-        def builder = Clients.builder().setApiKey(apiKeyId, apiKeySecret)
-        assertEquals(builder.apiKey.getId(), apiKeyId)
-        assertEquals(builder.apiKey.getSecret(), apiKeySecret)
-    }
-
-    @Test
-    void testApiKeyProperties() {
-        def apiKeyIdPropertyName = "myPropertyId"
-        def apiKeySecretPropertyName = "myPropertySecret"
-        def apiKeyId = "fooId"
-        def apiKeySecret = "barSecret"
-        def properties = new Properties()
-
-        properties.setProperty(apiKeyIdPropertyName, apiKeyId)
-        properties.setProperty(apiKeySecretPropertyName, apiKeySecret)
-
-        def builder = Clients.builder()
-                .setApiKeyIdPropertyName(apiKeyIdPropertyName)
-                .setApiKeySecretPropertyName(apiKeySecretPropertyName)
-                .setApiKeyProperties(properties)
-
-        assertEquals(builder.apiKeyProperties.get(apiKeyIdPropertyName), apiKeyId)
-        assertEquals(builder.apiKeyProperties.get(apiKeySecretPropertyName), apiKeySecret)
-
-        def requestExecutor = builder.build().dataStore.requestExecutor
-
-        assertEquals(requestExecutor.apiKey.getId(), apiKeyId)
-        assertEquals(requestExecutor.apiKey.getSecret(), apiKeySecret)
-    }
-
-    @Test
-    void testApiKeyReader() {
-
-        def apiKeyIdPropertyName = "apiKey.id"
-        def apiKeySecretPropertyName = "apiKey.secret"
-
-        def apiKeyId = "fooId"
-        def apiKeySecret = "barSecret"
-
-        def reader = new StringReader(apiKeyIdPropertyName + "=" + apiKeyId + "\n" +
-                apiKeySecretPropertyName + "=" + apiKeySecret)
-
-        def builder = Clients.builder().setApiKeyReader(reader)
->>>>>>> 838cb757
 
         def builder = Clients.builder().setApiKey(apiKey)
 
-        Assert.assertEquals(builder.apiKey, apiKey)
+        assertEquals(builder.apiKey, apiKey)
     }
 
     @Test
@@ -214,7 +161,7 @@
             Clients.builder().setApiKey(null)
             fail("Should have thrown because of null ApiKey.")
         } catch (IllegalArgumentException e) {
-            Assert.assertEquals(e.getMessage(), "apiKey cannot be null.")
+            assertEquals(e.getMessage(), "apiKey cannot be null.")
         }
     }
 
@@ -236,21 +183,4 @@
             assertEquals(e.getMessage(), "proxy argument cannot be null.")
         }
     }
-
-    @Test
-    void testSetBaseUrl() {
-        def baseUrl = "http://localhost:8080/v1"
-        def builder = ((DefaultClientBuilder)Clients.builder()).setBaseUrl(baseUrl)
-        assertSame(builder.baseUrl, baseUrl)
-    }
-
-    @Test
-    void testSetNullBaseUrl() {
-        try {
-            ((DefaultClientBuilder)Clients.builder()).setBaseUrl(null)
-            fail("Should have thrown due to null baseUrl.")
-        } catch (IllegalArgumentException e) {
-            assertEquals(e.getMessage(), "baseUrl argument cannot be null.")
-        }
-    }
 }