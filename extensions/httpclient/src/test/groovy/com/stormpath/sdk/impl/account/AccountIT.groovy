--- conflicted
+++ resolved
@@ -61,22 +61,15 @@
 
     }
 
-<<<<<<< HEAD
     /**
      * @since 1.1.beta
      */
     @Test
     void testCreateAndDeleteApiKey() {
-=======
-    //@since 1.0.beta
-    @Test
-    void testGetProviderData() {
->>>>>>> 0733e8ec
-
-        def app = createTempApp()
-
-        //create a test account:
-<<<<<<< HEAD
+
+        def app = createTempApp()
+
+        //create a test account:
         def acct = createTestAccount(app)
 
         def apiKey = acct.createApiKey()
@@ -210,8 +203,6 @@
     Account createTestAccount(def application) {
 
         //create a test account:
-=======
->>>>>>> 0733e8ec
         def acct = client.instantiate(Account)
         def password = 'Changeme1!'
         acct.username = uniquify('Stormpath-SDK-Test-App-Acct1')
@@ -219,12 +210,26 @@
         acct.email = acct.username + '@nowhere.com'
         acct.givenName = 'Joe'
         acct.surname = 'Smith'
-<<<<<<< HEAD
         acct = application.createAccount(Accounts.newCreateRequestFor(acct).setRegistrationWorkflowEnabled(false).build())
         deleteOnTeardown(acct)
 
         return acct
-=======
+    }
+
+    //@since 1.0.beta
+    @Test
+    void testGetProviderData() {
+
+        def app = createTempApp()
+
+        //create a test account:
+        def acct = client.instantiate(Account)
+        def password = 'Changeme1!'
+        acct.username = uniquify('Stormpath-SDK-Test-App-Acct1')
+        acct.password = password
+        acct.email = acct.username + '@nowhere.com'
+        acct.givenName = 'Joe'
+        acct.surname = 'Smith'
         acct = app.createAccount(Accounts.newCreateRequestFor(acct).setRegistrationWorkflowEnabled(false).build())
         deleteOnTeardown(acct)
 
@@ -234,7 +239,6 @@
         assertEquals providerData.getProviderId(), "stormpath"
         assertNotNull providerData.getCreatedAt()
         assertNotNull providerData.getModifiedAt()
->>>>>>> 0733e8ec
     }
 
 }