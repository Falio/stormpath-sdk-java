--- conflicted
+++ resolved
@@ -18,32 +18,24 @@
 import com.stormpath.sdk.account.Account
 import com.stormpath.sdk.account.Accounts
 import com.stormpath.sdk.application.Application
-<<<<<<< HEAD
 import com.stormpath.sdk.application.Applications
-=======
 import com.stormpath.sdk.client.Client
->>>>>>> 9d75c54a
 import com.stormpath.sdk.client.ClientIT
 import com.stormpath.sdk.directory.Directories
 import com.stormpath.sdk.directory.Directory
 import com.stormpath.sdk.group.Group
 import com.stormpath.sdk.group.Groups
-<<<<<<< HEAD
 import com.stormpath.sdk.lang.Duration
-=======
 import com.stormpath.sdk.impl.resource.AbstractResource
->>>>>>> 9d75c54a
 import com.stormpath.sdk.provider.*
 import com.stormpath.sdk.tenant.Tenant
 import com.stormpath.sdk.tenant.TenantOptions
 import com.stormpath.sdk.tenant.Tenants
 import org.testng.annotations.Test
 
-<<<<<<< HEAD
 import java.util.concurrent.TimeUnit
-=======
+
 import java.lang.reflect.Field
->>>>>>> 9d75c54a
 
 import static org.testng.Assert.*
 
@@ -408,23 +400,6 @@
      * @since 1.0.RC4.6
      */
     @Test
-<<<<<<< HEAD
-    void testGetDirectoriesWithWrongTimestampFilter() {
-        def tenant = client.currentTenant
-        Directory directory = client.instantiate(Directory)
-        directory.name = uniquify("Java SDK: TenantIT.testGetDirectoriesWithWrongTimestampFilters")
-        directory = client.createDirectory(directory);
-        deleteOnTeardown(directory)
-        assertNotNull directory.href
-
-        try {
-            def dirList = tenant.getDirectories(
-                    Directories.where(Directories.modifiedAt().matches("wrong match expression")))
-            fail("should have thrown")
-        } catch (Exception e){
-            assertEquals(e.getMessage(), "HTTP 400, Stormpath 2103 (http://docs.stormpath.com/errors/2103): modifiedAt query criteria parameter value is invalid or an unexpected type.")
-        }
-=======
     void testTenantExpansionWithoutCache(){
 
         Client client = buildClient(false);
@@ -467,98 +442,12 @@
         assertTrue tenantProperties.get("groups").get("size") > groupsQty
         assertTrue tenantProperties.get("applications").get("size") > applicationsQty
 
->>>>>>> 9d75c54a
     }
 
     /**
      * @since 1.0.RC4.6
      */
     @Test
-<<<<<<< HEAD
-    void testGetApplicationsWithTimestampFilter(){
-        def tenant = client.currentTenant
-
-        Application application = client.instantiate(Application)
-        application.setName(uniquify("testGetApplicationsWithTimestampFilter app"))
-        application = tenant.createApplication(Applications.newCreateRequestFor(application).createDirectory().build())
-
-        Date appCreationTimestamp = application.createdAt
-
-        //equals
-        def appList = client.getApplications(Applications.where(Applications.createdAt().equals(appCreationTimestamp)))
-        assertNotNull appList.href
-
-        def retrieved = appList.iterator().next()
-        assertEquals retrieved.href, application.href
-        assertEquals retrieved.createdAt, application.createdAt
-
-        //gt
-        appList = client.getApplications(Applications.where(Applications.name().eqIgnoreCase(application.name))
-                .and(Applications.createdAt().gt(appCreationTimestamp)))
-        assertNotNull appList.href
-        assertFalse appList.iterator().hasNext()
-
-        //gte
-        appList = client.getApplications(Applications.where(Applications.name().eqIgnoreCase(application.name))
-                .and(Applications.createdAt().gte(appCreationTimestamp)))
-        assertNotNull appList.href
-        assertTrue appList.iterator().hasNext()
-        retrieved = appList.iterator().next()
-        assertEquals retrieved.href, application.href
-        assertEquals retrieved.name, application.name
-        assertEquals retrieved.createdAt, application.createdAt
-
-        //lt
-        appList = client.getApplications(Applications.where(Applications.name().eqIgnoreCase(application.name))
-                .and(Applications.createdAt().lt(appCreationTimestamp)))
-        assertNotNull appList.href
-        assertFalse appList.iterator().hasNext()
-
-        //lte
-        appList = client.getApplications(Applications.where(Applications.name().eqIgnoreCase(application.name))
-                .and(Applications.createdAt().lte(appCreationTimestamp)))
-        assertNotNull appList.href
-        assertTrue appList.iterator().hasNext()
-        retrieved = appList.iterator().next()
-        assertEquals retrieved.href, application.href
-        assertEquals retrieved.name, application.name
-        assertEquals retrieved.createdAt, application.createdAt
-
-        //in
-        Calendar cal = Calendar.getInstance()
-        cal.setTime(appCreationTimestamp)
-        cal.add(Calendar.SECOND, 2)
-        Date afterCreationDate = cal.getTime()
-
-        appList = client.getApplications(Applications.where(Applications.name().eqIgnoreCase(application.name))
-                .and(Applications.createdAt().in(appCreationTimestamp, afterCreationDate)))
-        assertNotNull appList.href
-        assertTrue appList.iterator().hasNext()
-        retrieved = appList.iterator().next()
-        assertEquals retrieved.href, application.href
-        assertEquals retrieved.name, application.name
-        assertEquals retrieved.createdAt, application.createdAt
-
-        //in
-        cal.setTime(appCreationTimestamp)
-        cal.add(Calendar.SECOND, -10)
-        Date newDate = cal.getTime()
-        appList = client.getApplications(Applications.where(Applications.name().eqIgnoreCase(application.name))
-                .and(Applications.createdAt().in(newDate, new Duration(1, TimeUnit.SECONDS))))
-        assertNotNull appList.href
-        assertFalse appList.iterator().hasNext()
-
-        //in
-        appList = client.getApplications(Applications.where(Applications.name().eqIgnoreCase(application.name))
-                .and(Applications.createdAt().in(appCreationTimestamp, new Duration(1, TimeUnit.MINUTES))))
-        assertNotNull appList.href
-        assertTrue appList.iterator().hasNext()
-        retrieved = appList.iterator().next()
-        assertEquals retrieved.href, application.href
-        assertEquals retrieved.name, application.name
-        assertEquals retrieved.createdAt, application.createdAt
-    }
-=======
     void testTenantExpansionWithCache(){
 
         def tenant = client.currentTenant
@@ -610,5 +499,112 @@
         return field.get(object)
     }
 
->>>>>>> 9d75c54a
+    /**
+     * @since 1.0.RC4.6
+     */
+    @Test
+    void testGetDirectoriesWithWrongTimestampFilter() {
+        def tenant = client.currentTenant
+        Directory directory = client.instantiate(Directory)
+        directory.name = uniquify("Java SDK: TenantIT.testGetDirectoriesWithWrongTimestampFilters")
+        directory = client.createDirectory(directory);
+        deleteOnTeardown(directory)
+        assertNotNull directory.href
+
+        try {
+            def dirList = tenant.getDirectories(
+                    Directories.where(Directories.modifiedAt().matches("wrong match expression")))
+            fail("should have thrown")
+        } catch (Exception e){
+            assertEquals(e.getMessage(), "HTTP 400, Stormpath 2103 (http://docs.stormpath.com/errors/2103): modifiedAt query criteria parameter value is invalid or an unexpected type.")
+        }
+    }
+
+    /**
+     * @since 1.0.RC4.6
+     */
+    @Test
+    void testGetApplicationsWithTimestampFilter(){
+        def tenant = client.currentTenant
+
+        Application application = client.instantiate(Application)
+        application.setName(uniquify("testGetApplicationsWithTimestampFilter app"))
+        application = tenant.createApplication(Applications.newCreateRequestFor(application).createDirectory().build())
+
+        Date appCreationTimestamp = application.createdAt
+
+        //equals
+        def appList = client.getApplications(Applications.where(Applications.createdAt().equals(appCreationTimestamp)))
+        assertNotNull appList.href
+
+        def retrieved = appList.iterator().next()
+        assertEquals retrieved.href, application.href
+        assertEquals retrieved.createdAt, application.createdAt
+
+        //gt
+        appList = client.getApplications(Applications.where(Applications.name().eqIgnoreCase(application.name))
+                .and(Applications.createdAt().gt(appCreationTimestamp)))
+        assertNotNull appList.href
+        assertFalse appList.iterator().hasNext()
+
+        //gte
+        appList = client.getApplications(Applications.where(Applications.name().eqIgnoreCase(application.name))
+                .and(Applications.createdAt().gte(appCreationTimestamp)))
+        assertNotNull appList.href
+        assertTrue appList.iterator().hasNext()
+        retrieved = appList.iterator().next()
+        assertEquals retrieved.href, application.href
+        assertEquals retrieved.name, application.name
+        assertEquals retrieved.createdAt, application.createdAt
+
+        //lt
+        appList = client.getApplications(Applications.where(Applications.name().eqIgnoreCase(application.name))
+                .and(Applications.createdAt().lt(appCreationTimestamp)))
+        assertNotNull appList.href
+        assertFalse appList.iterator().hasNext()
+
+        //lte
+        appList = client.getApplications(Applications.where(Applications.name().eqIgnoreCase(application.name))
+                .and(Applications.createdAt().lte(appCreationTimestamp)))
+        assertNotNull appList.href
+        assertTrue appList.iterator().hasNext()
+        retrieved = appList.iterator().next()
+        assertEquals retrieved.href, application.href
+        assertEquals retrieved.name, application.name
+        assertEquals retrieved.createdAt, application.createdAt
+
+        //in
+        Calendar cal = Calendar.getInstance()
+        cal.setTime(appCreationTimestamp)
+        cal.add(Calendar.SECOND, 2)
+        Date afterCreationDate = cal.getTime()
+
+        appList = client.getApplications(Applications.where(Applications.name().eqIgnoreCase(application.name))
+                .and(Applications.createdAt().in(appCreationTimestamp, afterCreationDate)))
+        assertNotNull appList.href
+        assertTrue appList.iterator().hasNext()
+        retrieved = appList.iterator().next()
+        assertEquals retrieved.href, application.href
+        assertEquals retrieved.name, application.name
+        assertEquals retrieved.createdAt, application.createdAt
+
+        //in
+        cal.setTime(appCreationTimestamp)
+        cal.add(Calendar.SECOND, -10)
+        Date newDate = cal.getTime()
+        appList = client.getApplications(Applications.where(Applications.name().eqIgnoreCase(application.name))
+                .and(Applications.createdAt().in(newDate, new Duration(1, TimeUnit.SECONDS))))
+        assertNotNull appList.href
+        assertFalse appList.iterator().hasNext()
+
+        //in
+        appList = client.getApplications(Applications.where(Applications.name().eqIgnoreCase(application.name))
+                .and(Applications.createdAt().in(appCreationTimestamp, new Duration(1, TimeUnit.MINUTES))))
+        assertNotNull appList.href
+        assertTrue appList.iterator().hasNext()
+        retrieved = appList.iterator().next()
+        assertEquals retrieved.href, application.href
+        assertEquals retrieved.name, application.name
+        assertEquals retrieved.createdAt, application.createdAt
+    }
 }