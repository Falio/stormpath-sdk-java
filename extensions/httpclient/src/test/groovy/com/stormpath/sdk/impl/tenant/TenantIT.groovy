/*
 * Copyright 2014 Stormpath, Inc.
 *
 * Licensed under the Apache License, Version 2.0 (the "License");
 * you may not use this file except in compliance with the License.
 * You may obtain a copy of the License at
 *
 *     http://www.apache.org/licenses/LICENSE-2.0
 *
 * Unless required by applicable law or agreed to in writing, software
 * distributed under the License is distributed on an "AS IS" BASIS,
 * WITHOUT WARRANTIES OR CONDITIONS OF ANY KIND, either express or implied.
 * See the License for the specific language governing permissions and
 * limitations under the License.
 */
package com.stormpath.sdk.impl.tenant

import com.stormpath.sdk.account.Account
import com.stormpath.sdk.account.Accounts
import com.stormpath.sdk.application.Application
import com.stormpath.sdk.application.Applications
import com.stormpath.sdk.client.Client
import com.stormpath.sdk.client.ClientIT
import com.stormpath.sdk.directory.Directories
import com.stormpath.sdk.directory.Directory
import com.stormpath.sdk.group.Group
import com.stormpath.sdk.group.Groups
import com.stormpath.sdk.impl.resource.AbstractResource
import com.stormpath.sdk.lang.Duration
import com.stormpath.sdk.provider.*
import com.stormpath.sdk.tenant.Tenant
import com.stormpath.sdk.tenant.TenantOptions
import com.stormpath.sdk.tenant.Tenants
import org.testng.annotations.Test

import java.lang.reflect.Field
import java.util.concurrent.TimeUnit

import static com.stormpath.sdk.application.Applications.newCreateRequestFor
import static org.testng.Assert.*

/**
 * @since 0.8
 */
class TenantIT extends ClientIT {

    //TODO - enable this test after assertions are made with the Cache statistics API.
    // This currently just prints output and isn't a valid test for asserting caching.
    @Test(enabled = false)
    void testCaching() {

        //create a bunch of apps:
        def tenant = client.currentTenant

        /*
        120.times { i ->
            Application app = client.instantiate(Application)
            app.name = "Testing Application ${i+1} " + UUID.randomUUID().toString()

            Application created =
                tenant.createApplication(Applications.newCreateRequestFor(app).createDirectory().build())

            resourcesToDelete.add(created);
        }*/

        int count = 0;
        def hrefs = []
        def list = tenant.getApplications()
        for( Application app : list) {
            hrefs << app.href
            count++
        }
        println "Applications seen: $count"

        hrefs.each { href ->
            client.getResource(href, Application)
        }

        count = 0
        hrefs = []
        list = tenant.getDirectories()
        for( Directory directory : list) {
            hrefs << directory.href
            count++
        }
        println "Directories seen: $count"

        hrefs.each { href ->
            client.getResource(href, Directory)
        }

        tenant = client.getResource(tenant.getHref(), Tenant)

        list = tenant.getApplications()
        for(Application app : list) {
            println "Application $app.name"
        }
        list = tenant.getDirectories()
        for(Directory dir : list) {
            println "Directory $dir.name"
        }

        def s = client.dataStore.cacheManager.toString()
        println '"cacheManager": ' + s;

        Thread.sleep(20)
    }

    /**
     * @since 1.0.RC4.6
     */
    @Test
    void testCurrentTenantWithOptions(){

        TenantOptions options = Tenants.options().withDirectories().withApplications().withGroups()
        def tenant = client.getCurrentTenant(options)

        assertNotNull tenant

        Map properties = getValue(AbstractResource, tenant, "properties")
        def apps = properties.get("applications").get("size")
        def dirs = properties.get("directories").get("size")
        def groups = properties.get("groups").get("size")

        Directory dir = client.instantiate(Directory)
        dir.name = uniquify("Java SDK: TenantIT.testCurrentTenantWithOptions Dir")
        dir = tenant.createDirectory(dir);
        deleteOnTeardown(dir)

        assertNotNull dir.href

        Application app = client.instantiate(Application)
        app.setName(uniquify("Java SDK: TenantIT.testCurrentTenantWithOptions App"))
        app = tenant.createApplication(newCreateRequestFor(app).build())
        deleteOnTeardown(app)

        assertNotNull app.href

        def group = client.instantiate(Group)
        group.setName(uniquify("Java SDK: TenantIT.testCurrentTenantWithOptions Group"))
        group = dir.createGroup(group)
        deleteOnTeardown(group)

        assertNotNull group.href

        def tenant2 = client.getCurrentTenant(options)

        assertNotNull tenant2

        properties = getValue(AbstractResource, tenant2, "properties")
        assertTrue properties.get("applications").get("size") == apps + 1
        assertTrue properties.get("directories").get("size") == dirs + 1
        assertTrue properties.get("groups").get("size") == groups + 1

        // this also validates the workaround that avoids the incorrect load of expanded resources from the cache
        // https://github.com/stormpath/stormpath-sdk-java/issues/164
        assertEquals dirs + 1, tenant2.directories.size
        assertEquals apps + 1, tenant2.applications.size
        assertEquals groups + 1, tenant2.groups.size
    }

    //@since 1.0.beta
    @Test
    void testCreateDirWithoutProvider() {
        Directory dir = client.instantiate(Directory)
        dir.name = uniquify("Java SDK: TenantIT.testCreateDirWithoutProvider")
        dir = client.currentTenant.createDirectory(dir)
        deleteOnTeardown(dir)

        def provider = dir.getProvider()

        assertEquals(provider.getHref(), dir.getHref() + "/provider")
        assertEquals(provider.getProviderId(), "stormpath")
        assertNotNull(provider.getCreatedAt())
        assertNotNull(provider.getModifiedAt())
    }

    //@since 1.0.beta
    @Test
    void testCreateDirWithGoogleProvider() {
        Directory dir = client.instantiate(Directory)
        dir.name = uniquify("Java SDK: TenantIT.testCreateDirWithGoogleProvider")
        def clientId = uniquify("999999911111111")
        def clientSecret = uniquify("a0a0a0a0a0a0a0a0a0a0a0a0a0a0a0a0")

        def request = Directories.newCreateRequestFor(dir).
                forProvider(Providers.GOOGLE.builder()
                        .setClientId(clientId)
                        .setClientSecret(clientSecret)
                        .setRedirectUri("https://www.myAppURL:8090/index.jsp")
                        .build()
                ).build()

        dir = client.currentTenant.createDirectory(request)
        deleteOnTeardown(dir)

        def provider = dir.getProvider()

        assertEquals(provider.getHref(), dir.getHref() + "/provider")
        assertEquals(provider.getProviderId(), "google")
        assertNotNull(provider.getCreatedAt())
        assertNotNull(provider.getModifiedAt())
        assertTrue(GoogleProvider.isAssignableFrom(provider.getClass()))
        assertEquals(((GoogleProvider)provider).getClientId(), clientId)
        assertEquals(((GoogleProvider)provider).getClientSecret(), clientSecret)
        assertEquals(((GoogleProvider)provider).getRedirectUri(), "https://www.myAppURL:8090/index.jsp")
    }

    //@since 1.0.beta
    @Test
    void testCreateDirWithFacebookProvider() {
        Directory dir = client.instantiate(Directory)
        dir.name = uniquify("Java SDK: TenantIT.testCreateDirWithFacebookProvider")
        def clientId = uniquify("999999911111111")
        def clientSecret = uniquify("a0a0a0a0a0a0a0a0a0a0a0a0a0a0a0a0")

        def request = Directories.newCreateRequestFor(dir).
                forProvider(Providers.FACEBOOK.builder()
                        .setClientId(clientId)
                        .setClientSecret(clientSecret)
                        .build()
                ).build()

        dir = client.currentTenant.createDirectory(request)
        deleteOnTeardown(dir)

        def provider = dir.getProvider()

        assertEquals(provider.getHref(), dir.getHref() + "/provider")
        assertEquals(provider.getProviderId(), "facebook")
        assertNotNull(provider.getCreatedAt())
        assertNotNull(provider.getModifiedAt())
        assertTrue(FacebookProvider.isAssignableFrom(provider.getClass()))
        assertEquals(((FacebookProvider)provider).getClientId(), clientId)
        assertEquals(((FacebookProvider)provider).getClientSecret(), clientSecret)
    }

    //@since 1.0.RC3
    @Test
    void testCreateDirWithLinkedInProvider() {
        Directory dir = client.instantiate(Directory)
        dir.name = uniquify("Java SDK: TenantIT.testCreateDirWithLinkedInProvider")
        def clientId = uniquify("999999911111111")
        def clientSecret = uniquify("a0a0a0a0a0a0a0a0a0a0a0a0a0a0a0a0")

        def request = Directories.newCreateRequestFor(dir).
                forProvider(Providers.LINKEDIN.builder()
                        .setClientId(clientId)
                        .setClientSecret(clientSecret)
                        .build()
                ).build()

        dir = client.currentTenant.createDirectory(request)
        deleteOnTeardown(dir)

        def provider = dir.getProvider()

        assertEquals(provider.getHref(), dir.getHref() + "/provider")
        assertEquals(provider.getProviderId(), "linkedin")
        assertNotNull(provider.getCreatedAt())
        assertNotNull(provider.getModifiedAt())
        assertTrue(LinkedInProvider.isAssignableFrom(provider.getClass()))
        assertEquals(((LinkedInProvider)provider).getClientId(), clientId)
        assertEquals(((LinkedInProvider)provider).getClientSecret(), clientSecret)
    }

    //@since 1.0.0
    @Test
    void testGetAccounts() {
        def tenant = client.currentTenant
        def count = 0
        def accounts = tenant.getAccounts()
        for(Account acct : accounts) {
            count++
            //Let's iterate 3 times only, enough to know the collection was received while avoiding unnecessary traffic
            if(count > 2) break
        }
    }

    /**
     * @since 1.0.RC4.3
     */
    @Test
    void testGetAccountsWithCriteria() {
        def uniqueEmail = uniquify("myUnique") + "@email.com"

        def criteria = Accounts.criteria().add(Accounts.email().eqIgnoreCase(uniqueEmail))

        def tenant = client.currentTenant

        def originalQty = 0
        def accounts = tenant.getAccounts(criteria)
        for(Account acct : accounts) {
            originalQty++
        }

        def app = createTempApp()
        Account account = client.instantiate(Account)
        account.email = uniqueEmail
        account.username = uniquify("username")
        account.password = uniquify("paS5w&")
        account.givenName = uniquify("givenName")
        account.surname = uniquify("surname")
        account = app.createAccount(account)
        deleteOnTeardown(account)

        def newQty = 0
        accounts = tenant.getAccounts(criteria)
        for(Account acct : accounts) {
            newQty++
        }

        assertEquals newQty, originalQty + 1
    }

    //@since 1.0.RC3
    @Test
    void testGetAccountsWithMap() {
        def uniqueEmail = uniquify("myUnique") + "@email.com"

        def queryParams = ['email': uniqueEmail]

        def tenant = client.currentTenant

        def originalQty = 0
        def accounts = tenant.getAccounts(queryParams);
        for(Account acct : accounts) {
            originalQty++
        }

        def app = createTempApp()
        Account account = client.instantiate(Account)
        account.email = uniqueEmail
        account.username = uniquify("username")
        account.password = uniquify("paS5w&")
        account.givenName = uniquify("givenName")
        account.surname = uniquify("surname")
        account = app.createAccount(account)
        deleteOnTeardown(account)

        def newQty = 0
        accounts = tenant.getAccounts(queryParams)
        for(Account acct : accounts) {
            newQty++
        }

        assertEquals newQty, originalQty + 1
    }

    //@since 1.0.RC3
    @Test
    void testGetGroups() {
        def tenant = client.currentTenant
        def count = 0
        def groups = tenant.getGroups()
        for(Group group : groups) {
            count++
            //Let's iterate 3 times only, enough to know the collection was received while avoiding unnecessary traffic
            if(count > 2) break
        }
    }

    //@since 1.0.RC3
    @Test
    void testGetGroupsWithCriteria() {
        def uniqueName = uniquify("uniqueGroupName")

        def criteria = Groups.criteria().add(Groups.name().eqIgnoreCase(uniqueName))

        def tenant = client.currentTenant

        def originalQty = 0
        def groups = tenant.getGroups(criteria)
        for(Group grp : groups) {
            originalQty++
        }

        def app = createTempApp()
        Group group = client.instantiate(Group)
        group.name = uniqueName
        group = app.createGroup(group)
        deleteOnTeardown(group)

        def newQty = 0
        groups = tenant.getGroups(criteria)
        for(Group grp : groups) {
            newQty++
        }

        assertEquals newQty, originalQty + 1
    }

    //@since 1.0.RC3
    @Test
    void testGetGroupsWithMap() {
        def uniqueName = uniquify("uniqueGroupName")

        def queryParams = ['name': uniqueName]

        def tenant = client.currentTenant

        def originalQty = 0
        def groups = tenant.getGroups(queryParams);
        for(Group grp : groups) {
            originalQty++
        }

        def app = createTempApp()
        Group group = client.instantiate(Group)
        group.name = uniqueName
        group = app.createGroup(group)
        deleteOnTeardown(group)

        def newQty = 0
        groups = tenant.getGroups(queryParams)
        for(Group grp : groups) {
            newQty++
        }

        assertEquals newQty, originalQty + 1
    }

    //@since 1.0.0
    @Test
    void testCreateDirWithGithubProvider() {
        Directory dir = client.instantiate(Directory)
        dir.name = uniquify("Java SDK: TenantIT.testCreateDirWithGithubProvider")
        def clientId = uniquify("999999911111111")
        def clientSecret = uniquify("a0a0a0a0a0a0a0a0a0a0a0a0a0a0a0a0")

        def request = Directories.newCreateRequestFor(dir).
                forProvider(Providers.GITHUB.builder()
                        .setClientId(clientId)
                        .setClientSecret(clientSecret)
                        .build()
                ).build()

        dir = client.currentTenant.createDirectory(request)
        deleteOnTeardown(dir)

        def provider = dir.getProvider()

        assertEquals(provider.getHref(), dir.getHref() + "/provider")
        assertEquals(provider.getProviderId(), "github")
        assertNotNull(provider.getCreatedAt())
        assertNotNull(provider.getModifiedAt())
        assertTrue(GithubProvider.isAssignableFrom(provider.getClass()))
        assertEquals(((GithubProvider)provider).getClientId(), clientId)
        assertEquals(((GithubProvider)provider).getClientSecret(), clientSecret)
    }

    /**
     * @since 1.0.RC4.6
     */
    @Test
    void testTenantExpansionWithoutCache(){

        Client client = buildClient(false);

        def tenant = client.currentTenant

        TenantOptions options = Tenants.options()
                .withApplications()
                .withGroups()

        // test options created successfully
        assertNotNull options
        assertEquals options.expansions.size(), 2

        //Test the expansion worked by reading the internal properties of the tenant
        def retrieved = client.getResource(tenant.href, Tenant.class, options)
        Map tenantProperties = getValue(AbstractResource, retrieved, "properties")
        assertTrue tenantProperties.get("groups").size() > 1
        assertTrue tenantProperties.get("applications").size() > 1
        assertTrue tenantProperties.get("accounts").size() == 1 //this is not expanded, must be 1
        def groupsQty = tenantProperties.get("groups").get("size")
        def applicationsQty = tenantProperties.get("applications").get("size")

        def app = createTempApp()
        Group group1 = client.instantiate(Group)
        group1.name = uniquify("Java SDK: TenantIT.testTenantExpansion_group1")
        group1 = app.createGroup(group1)
        deleteOnTeardown(group1)

        Group group2 = client.instantiate(Group)
        group2.name = uniquify("Java SDK: TenantIT.testTenantExpansion_group2")
        group2 = app.createGroup(group2)
        deleteOnTeardown(group2)

        //Test the expansion worked by reading the internal properties of the tenant, it must contain the recently created groups now
        retrieved = client.getResource(tenant.href, Tenant.class, options)
        tenantProperties = getValue(AbstractResource, retrieved, "properties")
        assertEquals(tenant.href, retrieved.href)

        assertTrue tenantProperties.get("groups").get("size") > groupsQty
        assertTrue tenantProperties.get("applications").get("size") > applicationsQty

    }

    /**
     * @since 1.0.RC4.6
     */
    @Test
    void testTenantExpansionWithCache(){

        def tenant = client.currentTenant

        TenantOptions options = Tenants.options()
                .withApplications()
                .withGroups()

        // test options created successfully
        assertNotNull options
        assertEquals options.expansions.size(), 2

        //Test the expansion worked by reading the internal properties of the tenant
        def retrieved = client.getResource(tenant.href, Tenant.class, options)
        Map tenantProperties = getValue(AbstractResource, retrieved, "properties")

        def groups = tenantProperties.get("groups").size()
        def apps =  tenantProperties.get("applications").size()
        def accounts = tenantProperties.get("accounts").size()

        assertTrue groups > 1
        assertTrue apps > 1
        assertTrue accounts == 1 //this is not expanded, must be 1

        def groupsQty = tenantProperties.get("groups").get("size")
        def applicationsQty = tenantProperties.get("applications").get("size")

        def app = createTempApp()

        Group group1 = client.instantiate(Group)
        group1.name = uniquify("Java SDK: TenantIT.testTenantExpansion_group1")
        group1 = app.createGroup(group1)
        deleteOnTeardown(group1)

        Group group2 = client.instantiate(Group)
        group2.name = uniquify("Java SDK: TenantIT.testTenantExpansion_group2")
        group2 = app.createGroup(group2)
        deleteOnTeardown(group2)

        //Test the expansion worked by reading the internal properties of the tenant, it must contain the recently created groups now
        def retrieved2 = client.getResource(tenant.href, Tenant.class, options)
        assertEquals(tenant.href, retrieved2.href)

        tenantProperties = getValue(AbstractResource, retrieved2, "properties")

        assertTrue tenantProperties.get("groups").get("size") > groupsQty
        assertTrue tenantProperties.get("applications").get("size") > applicationsQty
    }

    /**
     * @since 1.0.RC4.6
     */
    private Object getValue(Class clazz, Object object, String fieldName) {
        Field field = clazz.getDeclaredField(fieldName)
        field.setAccessible(true)
        return field.get(object)
    }

    /**
     * @since 1.0.RC4.6
     */
    @Test
    void testGetDirectoriesWithWrongTimestampFilter() {
        def tenant = client.currentTenant
        Directory directory = client.instantiate(Directory)
        directory.name = uniquify("Java SDK: TenantIT.testGetDirectoriesWithWrongTimestampFilters")
        directory = client.createDirectory(directory);
        deleteOnTeardown(directory)
        assertNotNull directory.href

        try {
            def dirList = tenant.getDirectories(
                    Directories.where(Directories.modifiedAt().matches("wrong match expression")))
            fail("should have thrown")
        } catch (Exception e){
            assertEquals(e.getMessage(), "HTTP 400, Stormpath 2103 (http://docs.stormpath.com/errors/2103): modifiedAt query criteria parameter value is invalid or an unexpected type.")
        }
    }

    /**
     * @since 1.0.RC4.6
     */
    @Test
    void testGetApplicationsWithTimestampFilter() {
        def tenant = client.currentTenant

        Application application = client.instantiate(Application)
<<<<<<< HEAD
        String appName = uniquify("testGetApplicationsWithTimestampFilter app")
        application.setName(appName)
        application = tenant.createApplication(Applications.newCreateRequestFor(application).build())
        deleteOnTeardown(application)

=======
        application.setName(uniquify("testGetApplicationsWithTimestampFilter app"))
        application = tenant.createApplication(Applications.newCreateRequestFor(application).createDirectory().build())
        deleteOnTeardown(application)
        deleteOnTeardown(application.getDefaultAccountStore());
>>>>>>> d1081c9f

        Date appCreationTimestamp = application.createdAt

        //equals
        def appList = client.getApplications(Applications.where(Applications.createdAt().equals(appCreationTimestamp)))
        assertNotNull appList.href

        def retrieved = appList.iterator().next()
        assertEquals retrieved.href, application.href
        assertEquals retrieved.createdAt, application.createdAt

        //gt
        appList = client.getApplications(Applications.where(Applications.name().eqIgnoreCase(application.name))
                .and(Applications.createdAt().gt(appCreationTimestamp)))
        assertNotNull appList.href
        assertFalse appList.iterator().hasNext()

        //gte
        appList = client.getApplications(Applications.where(Applications.name().eqIgnoreCase(application.name))
                .and(Applications.createdAt().gte(appCreationTimestamp)))
        assertNotNull appList.href
        assertTrue appList.iterator().hasNext()
        retrieved = appList.iterator().next()
        assertEquals retrieved.href, application.href
        assertEquals retrieved.name, application.name
        assertEquals retrieved.createdAt, application.createdAt

        //lt
        appList = client.getApplications(Applications.where(Applications.name().eqIgnoreCase(application.name))
                .and(Applications.createdAt().lt(appCreationTimestamp)))
        assertNotNull appList.href
        assertFalse appList.iterator().hasNext()

        //lte
        appList = client.getApplications(Applications.where(Applications.name().eqIgnoreCase(application.name))
                .and(Applications.createdAt().lte(appCreationTimestamp)))
        assertNotNull appList.href
        assertTrue appList.iterator().hasNext()
        retrieved = appList.iterator().next()
        assertEquals retrieved.href, application.href
        assertEquals retrieved.name, application.name
        assertEquals retrieved.createdAt, application.createdAt

        //in
        Calendar cal = Calendar.getInstance()
        cal.setTime(appCreationTimestamp)
        cal.add(Calendar.SECOND, 2)
        Date afterCreationDate = cal.getTime()

        appList = client.getApplications(Applications.where(Applications.name().eqIgnoreCase(application.name))
                .and(Applications.createdAt().in(appCreationTimestamp, afterCreationDate)))
        assertNotNull appList.href
        assertTrue appList.iterator().hasNext()
        retrieved = appList.iterator().next()
        assertEquals retrieved.href, application.href
        assertEquals retrieved.name, application.name
        assertEquals retrieved.createdAt, application.createdAt

        //in
        cal.setTime(appCreationTimestamp)
        cal.add(Calendar.SECOND, -10)
        Date newDate = cal.getTime()
        appList = client.getApplications(Applications.where(Applications.name().eqIgnoreCase(application.name))
                .and(Applications.createdAt().in(newDate, new Duration(1, TimeUnit.SECONDS))))
        assertNotNull appList.href
        assertFalse appList.iterator().hasNext()

        //in
        appList = client.getApplications(Applications.where(Applications.name().eqIgnoreCase(application.name))
                .and(Applications.createdAt().in(appCreationTimestamp, new Duration(1, TimeUnit.MINUTES))))
        assertNotNull appList.href
        assertTrue appList.iterator().hasNext()
        retrieved = appList.iterator().next()
        assertEquals retrieved.href, application.href
        assertEquals retrieved.name, application.name
        assertEquals retrieved.createdAt, application.createdAt
    }

    /**
     * @since 1.0.RC4.6
     */
    @Test (enabled = false) //ignoring because of sporadic Travis failures
    void testSaveWithResponseOptions() {
        def tenant = client.getCurrentTenant()
        def href = tenant.getHref()

        Directory dir = client.instantiate(Directory)
        dir.name = uniquify("Java SDK: TenantIT.testSaveWithResponseOptions-dir")
        dir = tenant.createDirectory(dir)
        deleteOnTeardown(dir)

        tenant.getCustomData().put("testData", "testDataValue")

        def retrieved = tenant.saveWithResponseOptions(Tenants.options().withDirectories().withCustomData())
        assertEquals href, retrieved.getHref()
        assertEquals "testDataValue", retrieved.getCustomData().get("testData")
        assertTrue retrieved.getDirectories().iterator().hasNext()
    }

}<|MERGE_RESOLUTION|>--- conflicted
+++ resolved
@@ -588,18 +588,10 @@
         def tenant = client.currentTenant
 
         Application application = client.instantiate(Application)
-<<<<<<< HEAD
-        String appName = uniquify("testGetApplicationsWithTimestampFilter app")
-        application.setName(appName)
-        application = tenant.createApplication(Applications.newCreateRequestFor(application).build())
-        deleteOnTeardown(application)
-
-=======
         application.setName(uniquify("testGetApplicationsWithTimestampFilter app"))
         application = tenant.createApplication(Applications.newCreateRequestFor(application).createDirectory().build())
         deleteOnTeardown(application)
         deleteOnTeardown(application.getDefaultAccountStore());
->>>>>>> d1081c9f
 
         Date appCreationTimestamp = application.createdAt
 
