/*
 * Copyright 2014 Stormpath, Inc.
 *
 * Licensed under the Apache License, Version 2.0 (the "License");
 * you may not use this file except in compliance with the License.
 * You may obtain a copy of the License at
 *
 *     http://www.apache.org/licenses/LICENSE-2.0
 *
 * Unless required by applicable law or agreed to in writing, software
 * distributed under the License is distributed on an "AS IS" BASIS,
 * WITHOUT WARRANTIES OR CONDITIONS OF ANY KIND, either express or implied.
 * See the License for the specific language governing permissions and
 * limitations under the License.
 */
package com.stormpath.sdk.client

import com.stormpath.sdk.account.Account
import com.stormpath.sdk.account.Accounts
import com.stormpath.sdk.directory.AccountCreationPolicy
import com.stormpath.sdk.directory.Directories
import com.stormpath.sdk.directory.Directory
import com.stormpath.sdk.directory.DirectoryOptions
import com.stormpath.sdk.directory.PasswordPolicy
import com.stormpath.sdk.impl.resource.AbstractCollectionResource
import com.stormpath.sdk.impl.resource.AbstractResource
import com.stormpath.sdk.mail.EmailStatus
import com.stormpath.sdk.provider.GoogleProvider
import com.stormpath.sdk.provider.Providers
import org.testng.annotations.Test

import java.lang.reflect.Field

import static org.testng.Assert.*

/**
 *
 * @since 0.8.1
 */
class DirectoryIT extends ClientIT{

    /**
     * Asserts fix for <a href="https://github.com/stormpath/stormpath-sdk-java/pull/22">Pull Request 22</a>.
     */
    @Test
    void testCreateAndDeleteDirectory() {

        Directory dir = client.instantiate(Directory)
        dir.name = uniquify("Java SDK: DirectoryIT.testCreateAndDeleteDirectory")
        dir = client.currentTenant.createDirectory(dir);
        deleteOnTeardown(dir)

        assertNotNull dir.href
    }


    /**
     * Asserts fix for <a href="https://github.com/stormpath/stormpath-sdk-java/issues/12">Issue #12</a>
     */
    @Test
    void testDeleteAccount() {

        Directory dir = client.instantiate(Directory)
        dir.name = uniquify("Java SDK: DirectoryIT.testDeleteAccount")
        dir = client.currentTenant.createDirectory(dir)
        deleteOnTeardown(dir)

        def email = 'johndeleteme@nowhere.com'

        Account account = client.instantiate(Account)
        account = account.setGivenName('John')
            .setSurname('DELETEME')
            .setEmail(email)
            .setPassword('Changeme1!')

        dir.createAccount(account)

        String href = account.href

        //verify it was created:
        Account retrieved = dir.getAccounts(Accounts.where(Accounts.email().eqIgnoreCase(email))).iterator().next()
        assertEquals(href, retrieved.href)

        //test delete:
        retrieved.delete()

        def list = dir.getAccounts(Accounts.where(Accounts.email().eqIgnoreCase(email)))
        assertFalse list.iterator().hasNext() //no results
    }


    /**
     * Asserts <a href="https://github.com/stormpath/stormpath-sdk-java/issues/58">Issue 58</a>.
     * @since 1.0.RC
     */
    @Test
    void testCreateDirectoryViaTenantActions() {
        Directory dir = client.instantiate(Directory)
        dir.name = uniquify("Java SDK: DirectoryIT.testCreateDirectoryViaTenantActions")
        dir = client.createDirectory(dir);
        deleteOnTeardown(dir)
        assertNotNull dir.href
    }

    /**
     * @since 1.0.RC
     */
    @Test
    void testCreateDirectoryRequestViaTenantActions() {
        Directory dir = client.instantiate(Directory)
        dir.name = uniquify("Java SDK: DirectoryIT.testCreateDirectoryRequestViaTenantActions")
        GoogleProvider provider = client.instantiate(GoogleProvider.class)
        provider.setClientId("616598318417021").setClientSecret("c0ad961d45fdc0310c1c7d67c8f1d800")

        def request = Directories.newCreateRequestFor(dir)
                .forProvider(Providers.GOOGLE.builder()
                    .setClientId("616598318417021")
                    .setClientSecret("c0ad961d45fdc0310c1c7d67c8f1d800")
                    .setRedirectUri("http://localhost")
                    .build()
                ).build()
        dir = client.createDirectory(request);
        deleteOnTeardown(dir)
        assertNotNull dir.href
    }

    /**
     * @since 1.0.0
     */
    @Test
    void testCreateLinkedInDirectoryRequestViaTenantActions() {
        Directory dir = client.instantiate(Directory)
        dir.name = uniquify("Java SDK: DirectoryIT.testCreateLinkedInDirectoryRequest")

        def request = Directories.newCreateRequestFor(dir)
                .forProvider(Providers.LINKEDIN.builder()
                .setClientId("73i1dq2fko01s2")
                .setClientSecret("wJhXc81l63qEOc43")
                .build()
        ).build()
        dir = client.createDirectory(request);
        deleteOnTeardown(dir)
        assertNotNull dir.href
    }

    /**
     * @since 1.0.RC
     */
    @Test
    void testGetDirectoriesViaTenantActions() {
        def dirList = client.getDirectories()
        assertNotNull dirList.href
    }

    /**
     * @since 1.0.RC
     */
    @Test
    void testGetDirectoriesWithMapViaTenantActions() {
        def map = new HashMap<String, Object>()
        def dirList = client.getDirectories(map)
        assertNotNull dirList.href
    }

    /**
     * @since 1.0.RC
     */
    @Test
    void testGetDirectoriesWithDirCriteriaViaTenantActions() {
        def dirCriteria = Directories.criteria()
        def dirList = client.getDirectories(dirCriteria)
        assertNotNull dirList.href
    }

    /**
     * @since 1.0.0
     */
    @Test
    void testGetDirectoriesWithCustomData() {
        Directory directory = client.instantiate(Directory)
        directory.name = uniquify("Java SDK: DirectoryIT.testGetDirectoriesWithCustomData")
        directory.customData.put("someKey", "someValue")
        directory = client.createDirectory(directory);
        deleteOnTeardown(directory)
        assertNotNull directory.href

        def dirList = client.getDirectories(Directories.where(Directories.name().eqIgnoreCase(directory.getName())).withCustomData())

        def count = 0
        for (Directory dir : dirList) {
            count++
            assertNotNull(dir.getHref())
            assertEquals(dir.getCustomData().size(), 4)
        }
        assertEquals(count, 1)
    }

    /**
     * @since 1.0.RC4
     */
    @Test
    void testPasswordPolicy() {
        Directory dir = client.instantiate(Directory)
        dir.name = uniquify("Java SDK: DirectoryIT.testPasswordPolicy")
        dir = client.createDirectory(dir);
        deleteOnTeardown(dir)
        def passwordPolicy = dir.getPasswordPolicy()
        assertNotNull passwordPolicy.href
        assertEquals passwordPolicy.getResetTokenTtlHours(), 24
        assertEquals passwordPolicy.getResetEmailStatus(), EmailStatus.ENABLED
        assertEquals passwordPolicy.getResetSuccessEmailStatus(), EmailStatus.ENABLED
        passwordPolicy.setResetTokenTtlHours(100)
                .setResetEmailStatus(EmailStatus.DISABLED)
                .setResetSuccessEmailStatus(EmailStatus.DISABLED)
        passwordPolicy.save()

        //Let's check that the new state is properly retrieved in a new instance
        def retrievedPasswordPolicy = client.getResource(passwordPolicy.href, PasswordPolicy.class)
        assertEquals retrievedPasswordPolicy.getResetTokenTtlHours(), 100
        assertEquals retrievedPasswordPolicy.getResetEmailStatus(), EmailStatus.DISABLED
        assertEquals retrievedPasswordPolicy.getResetSuccessEmailStatus(), EmailStatus.DISABLED
    }

    /**
     * @since 1.0.RC4
     */
    @Test
    void testListSize() {

        Directory dir = client.instantiate(Directory)
        dir.name = uniquify("Java SDK: DirectoryIT.testListSize")
        dir = client.currentTenant.createDirectory(dir)
        deleteOnTeardown(dir)

        Account account01 = client.instantiate(Account)
        account01 = account01.setGivenName(uniquify('John01'))
                .setSurname('DELETEME')
                .setEmail(uniquify("john01deleteme") + "@stormpath.com")
                .setPassword('Changeme1!')

        dir.createAccount(account01)

        assertEquals(dir.getAccounts().getSize(), 1)

        def account02 = client.instantiate(Account)
        account02 = account02.setGivenName(uniquify('John02'))
                .setSurname('DELETEME')
                .setEmail(uniquify("john01deleteme") + "@stormpath.com")
                .setPassword('Changeme1!')

        dir.createAccount(account02)

        assertEquals(dir.getAccounts().getSize(), 2)

        def list = dir.getAccounts(Accounts.where(Accounts.email().eqIgnoreCase(account01.email)))

        assertEquals(list.getSize(), 1)

        list = dir.getAccounts(Accounts.where(Accounts.email().eqIgnoreCase("listMustBeEmpty")))

        assertEquals(list.getSize(), 0)

        list = dir.getAccounts(Accounts.criteria().limitTo(1))
        int count = 0

        def firstAccount = null
        def firstPage = null
        for (Account account : list) {
            def acrlist = (AbstractCollectionResource) list
            assertEquals(acrlist.currentPage.items.size(), 1)
            assertEquals(acrlist.currentPage.size, 2)

            assertNotNull(account.getHref())
            if(count == 0) {
                firstAccount = account
                firstPage = acrlist.currentPage
            } else {
                assertNotEquals(account.getHref(), firstAccount.getHref()) //let's check that the items are actually moving
                assertNotSame(acrlist.currentPage, firstPage) //let's check that pages are actually moving
            }

            count++
        }
        assertEquals(count, 2)

        account01.delete()
        account02.delete()

        assertEquals(dir.getAccounts().getSize(), 0)
    }

    /**
<<<<<<< HEAD
     * @since 1.0.RC4.5
     */
    @Test
    void testAccountCreationPolicy(){
        Directory dir = client.instantiate(Directory)
        dir.name = uniquify("Java SDK: DirectoryIT.testAccountCreationPolicy")
        dir = client.createDirectory(dir);
        deleteOnTeardown(dir)
        def accountPolicy = dir.getAccountCreationPolicy()
        assertNotNull accountPolicy.href

        // Validate default values
        assertEquals accountPolicy.getVerificationEmailStatus(), EmailStatus.DISABLED
        assertEquals accountPolicy.getVerificationSuccessEmailStatus(), EmailStatus.DISABLED
        assertEquals accountPolicy.getWelcomeEmailStatus(), EmailStatus.DISABLED

        //Set new values
        accountPolicy.setVerificationEmailStatus(EmailStatus.ENABLED)
        accountPolicy.setVerificationSuccessEmailStatus(EmailStatus.ENABLED)
        accountPolicy.setWelcomeEmailStatus(EmailStatus.ENABLED)
        accountPolicy.save()

        //Validate new values
        def retrievedAccountCreationPolicy = client.getResource(accountPolicy.href, AccountCreationPolicy.class)
        assertEquals(retrievedAccountCreationPolicy.getVerificationEmailStatus(), EmailStatus.ENABLED)
        assertEquals(retrievedAccountCreationPolicy.getVerificationSuccessEmailStatus(), EmailStatus.ENABLED)
        assertEquals(retrievedAccountCreationPolicy.getWelcomeEmailStatus(), EmailStatus.ENABLED)
    }

    /**
     * @since 1.0.RC4.6
=======
     *@since 1.0.RC4
     */
    private Object getValue(Class clazz, Object object, String fieldName) {
        Field field = clazz.getDeclaredField(fieldName)
        field.setAccessible(true)
        return field.get(object)
    }

    /**
     * @since 1.0.RC4
>>>>>>> f8082cff
     */
    @Test
    void testDirectoryExpansion(){

<<<<<<< HEAD
        //In order to check that expansion works we need to disable the cache due to this issue: https://github.com/stormpath/stormpath-sdk-java/issues/164
        //Once that issue has been fixed, we need to duplicate this test but having cache enabled this time
        Client client = buildClient(false);

        Directory dir = client.instantiate(Directory)
        dir.name = uniquify("Java SDK: DirectoryIT.testDirectoryExpansion")
        dir = client.currentTenant.createDirectory(dir)
        deleteOnTeardown(dir)

        String href = dir.href

        DirectoryOptions options = Directories.options().withAccounts()

        // test options created successfully
        assertNotNull options
        assertEquals options.expansions.size(), 1

        //Test the expansion worked by reading the internal properties of the directory
        Directory retrieved = client.getResource(href, Directory.class, options)
        Map dirProperties = getValue(AbstractResource, retrieved, "properties")
        assertTrue dirProperties.get("accounts").size() > 1
        assertTrue dirProperties.get("accounts").get("size") == 0

        Account account = client.instantiate(Account)
        account = account.setGivenName('John')
                .setSurname('Doe')
                .setEmail('johndoe@email.com')
                .setPassword('Changeme1!')
        dir.createAccount(account)

        //Test the expansion worked by reading the internal properties of the directory, it must contain the recently created account now
        retrieved = client.getResource(href, Directory.class, options)
        dirProperties = getValue(AbstractResource, retrieved, "properties")
        assertTrue dirProperties.get("accounts").size() > 1
        assertTrue dirProperties.get("accounts").get("size") == 1
        assertEquals dirProperties.get("accounts").get("items")[0].get("givenName"), "John"

    }

    /**
     * @since 1.0.RC4.6
     */
    private Object getValue(Class clazz, Object object, String fieldName) {
        Field field = clazz.getDeclaredField(fieldName)
        field.setAccessible(true)
        return field.get(object)
    }
=======
        Directory dir = client.instantiate(Directory)
        dir.name = uniquify("Java SDK: DirectoryIT.testDirectoryExpansion")

        dir = client.createDirectory(dir);

        deleteOnTeardown(dir)
>>>>>>> f8082cff

        DirectoryOptions options = Directories.options().withAccounts()

        // test options created successfully
        assertNotNull options
        assertEquals options.expansions.size(), 1

        Directory retrieved = client.getResourceExpanded(dir.href, Directory.class, options)

        Map properties01 = getValue(AbstractResource, retrieved, "properties")

        if (properties01.get("accounts").items != null){
            assertEquals 0, properties01.get("accounts").items.size
        }

        Account account = client.instantiate(Account)
        account = account.setGivenName('John')
                .setSurname('Doe')
                .setEmail('johndoe@email.com')
                .setPassword('Changeme1!')
        dir.createAccount(account)

        String href = account.href

        retrieved = client.getResourceExpanded(dir.href, Directory.class, options)
        properties01 = getValue(AbstractResource.class, retrieved, "properties")

        assertEquals 1, properties01.accounts.items.size
        assertEquals href, properties01.accounts.items.get(0).href
    }
}<|MERGE_RESOLUTION|>--- conflicted
+++ resolved
@@ -290,7 +290,6 @@
     }
 
     /**
-<<<<<<< HEAD
      * @since 1.0.RC4.5
      */
     @Test
@@ -322,23 +321,10 @@
 
     /**
      * @since 1.0.RC4.6
-=======
-     *@since 1.0.RC4
-     */
-    private Object getValue(Class clazz, Object object, String fieldName) {
-        Field field = clazz.getDeclaredField(fieldName)
-        field.setAccessible(true)
-        return field.get(object)
-    }
-
-    /**
-     * @since 1.0.RC4
->>>>>>> f8082cff
      */
     @Test
     void testDirectoryExpansion(){
 
-<<<<<<< HEAD
         //In order to check that expansion works we need to disable the cache due to this issue: https://github.com/stormpath/stormpath-sdk-java/issues/164
         //Once that issue has been fixed, we need to duplicate this test but having cache enabled this time
         Client client = buildClient(false);
@@ -375,7 +361,6 @@
         assertTrue dirProperties.get("accounts").size() > 1
         assertTrue dirProperties.get("accounts").get("size") == 1
         assertEquals dirProperties.get("accounts").get("items")[0].get("givenName"), "John"
-
     }
 
     /**
@@ -386,42 +371,5 @@
         field.setAccessible(true)
         return field.get(object)
     }
-=======
-        Directory dir = client.instantiate(Directory)
-        dir.name = uniquify("Java SDK: DirectoryIT.testDirectoryExpansion")
-
-        dir = client.createDirectory(dir);
-
-        deleteOnTeardown(dir)
->>>>>>> f8082cff
-
-        DirectoryOptions options = Directories.options().withAccounts()
-
-        // test options created successfully
-        assertNotNull options
-        assertEquals options.expansions.size(), 1
-
-        Directory retrieved = client.getResourceExpanded(dir.href, Directory.class, options)
-
-        Map properties01 = getValue(AbstractResource, retrieved, "properties")
-
-        if (properties01.get("accounts").items != null){
-            assertEquals 0, properties01.get("accounts").items.size
-        }
-
-        Account account = client.instantiate(Account)
-        account = account.setGivenName('John')
-                .setSurname('Doe')
-                .setEmail('johndoe@email.com')
-                .setPassword('Changeme1!')
-        dir.createAccount(account)
-
-        String href = account.href
-
-        retrieved = client.getResourceExpanded(dir.href, Directory.class, options)
-        properties01 = getValue(AbstractResource.class, retrieved, "properties")
-
-        assertEquals 1, properties01.accounts.items.size
-        assertEquals href, properties01.accounts.items.get(0).href
-    }
+
 }