/*
 * Copyright 2014 Stormpath, Inc.
 *
 * Licensed under the Apache License, Version 2.0 (the "License");
 * you may not use this file except in compliance with the License.
 * You may obtain a copy of the License at
 *
 *     http://www.apache.org/licenses/LICENSE-2.0
 *
 * Unless required by applicable law or agreed to in writing, software
 * distributed under the License is distributed on an "AS IS" BASIS,
 * WITHOUT WARRANTIES OR CONDITIONS OF ANY KIND, either express or implied.
 * See the License for the specific language governing permissions and
 * limitations under the License.
 */
package com.stormpath.sdk.client

import com.stormpath.sdk.account.Account
import com.stormpath.sdk.account.Accounts
import com.stormpath.sdk.directory.AccountCreationPolicy
import com.stormpath.sdk.directory.Directories
import com.stormpath.sdk.directory.Directory
import com.stormpath.sdk.directory.DirectoryOptions
import com.stormpath.sdk.directory.PasswordPolicy
import com.stormpath.sdk.impl.resource.AbstractCollectionResource
import com.stormpath.sdk.impl.resource.AbstractResource
import com.stormpath.sdk.lang.Duration
import com.stormpath.sdk.mail.EmailStatus
import com.stormpath.sdk.provider.GoogleProvider
import com.stormpath.sdk.provider.Providers
import com.stormpath.sdk.tenant.Tenants
import org.testng.annotations.Test
import java.util.concurrent.TimeUnit

import java.lang.reflect.Field

import static org.testng.Assert.*

/**
 *
 * @since 0.8.1
 */
class DirectoryIT extends ClientIT {

    /**
     * Asserts fix for <a href="https://github.com/stormpath/stormpath-sdk-java/pull/22">Pull Request 22</a>.
     */
    @Test
    void testCreateAndDeleteDirectory() {

        Directory dir = client.instantiate(Directory)
        dir.name = uniquify("Java SDK: DirectoryIT.testCreateAndDeleteDirectory")
        dir = client.currentTenant.createDirectory(dir);
        deleteOnTeardown(dir)

        assertNotNull dir.href
    }


    /**
     * Asserts fix for <a href="https://github.com/stormpath/stormpath-sdk-java/issues/12">Issue #12</a>
     */
    @Test
    void testDeleteAccount() {

        Directory dir = client.instantiate(Directory)
        dir.name = uniquify("Java SDK: DirectoryIT.testDeleteAccount")
        dir = client.currentTenant.createDirectory(dir)
        deleteOnTeardown(dir)

        def email = 'johndeleteme@nowhere.com'

        Account account = client.instantiate(Account)
        account = account.setGivenName('John')
            .setSurname('DELETEME')
            .setEmail(email)
            .setPassword('Changeme1!')

        dir.createAccount(account)

        String href = account.href

        //verify it was created:
        Account retrieved = dir.getAccounts(Accounts.where(Accounts.email().eqIgnoreCase(email))).iterator().next()
        assertEquals(href, retrieved.href)

        //test delete:
        retrieved.delete()

        def list = dir.getAccounts(Accounts.where(Accounts.email().eqIgnoreCase(email)))
        assertFalse list.iterator().hasNext() //no results
    }


    /**
     * Asserts <a href="https://github.com/stormpath/stormpath-sdk-java/issues/58">Issue 58</a>.
     * @since 1.0.RC
     */
    @Test
    void testCreateDirectoryViaTenantActions() {
        Directory dir = client.instantiate(Directory)
        dir.name = uniquify("Java SDK: DirectoryIT.testCreateDirectoryViaTenantActions")
        dir = client.createDirectory(dir);
        deleteOnTeardown(dir)
        assertNotNull dir.href
    }

    /**
     * @since 1.0.RC
     */
    @Test
    void testCreateDirectoryRequestViaTenantActions() {
        Directory dir = client.instantiate(Directory)
        dir.name = uniquify("Java SDK: DirectoryIT.testCreateDirectoryRequestViaTenantActions")
        GoogleProvider provider = client.instantiate(GoogleProvider.class)
        provider.setClientId("616598318417021").setClientSecret("c0ad961d45fdc0310c1c7d67c8f1d800")

        def request = Directories.newCreateRequestFor(dir)
                .forProvider(Providers.GOOGLE.builder()
                    .setClientId("616598318417021")
                    .setClientSecret("c0ad961d45fdc0310c1c7d67c8f1d800")
                    .setRedirectUri("http://localhost")
                    .build()
                ).build()
        dir = client.createDirectory(request);
        deleteOnTeardown(dir)
        assertNotNull dir.href
    }

    /**
     * @since 1.0.0
     */
    @Test
    void testCreateLinkedInDirectoryRequestViaTenantActions() {
        Directory dir = client.instantiate(Directory)
        dir.name = uniquify("Java SDK: DirectoryIT.testCreateLinkedInDirectoryRequest")

        def request = Directories.newCreateRequestFor(dir)
                .forProvider(Providers.LINKEDIN.builder()
                .setClientId("73i1dq2fko01s2")
                .setClientSecret("wJhXc81l63qEOc43")
                .build()
        ).build()
        dir = client.createDirectory(request);
        deleteOnTeardown(dir)
        assertNotNull dir.href
    }

    /**
     * @since 1.0.RC
     */
    @Test
    void testGetDirectoriesViaTenantActions() {
        def dirList = client.getDirectories()
        assertNotNull dirList.href
    }

    /**
     * @since 1.0.RC
     */
    @Test(enabled = false) //ignoring because of sporadic Travis failures
    void testGetDirectoriesWithMapViaTenantActions() {
        def map = new HashMap<String, Object>()
        def dirList = client.getDirectories(map)
        assertNotNull dirList.href
    }

    /**
     * @since 1.0.RC
     */
    @Test
    void testGetDirectoriesWithDirCriteriaViaTenantActions() {
        def dirCriteria = Directories.criteria()
        def dirList = client.getDirectories(dirCriteria)
        assertNotNull dirList.href
    }

    /**
     * @since 1.0.0
     */
    @Test
    void testGetDirectoriesWithCustomData() {
        Directory directory = client.instantiate(Directory)
        directory.name = uniquify("Java SDK: DirectoryIT.testGetDirectoriesWithCustomData")
        directory.customData.put("someKey", "someValue")
        directory = client.createDirectory(directory);
        deleteOnTeardown(directory)
        assertNotNull directory.href

        def dirList = client.getDirectories(Directories.where(Directories.name().eqIgnoreCase(directory.getName())).withCustomData())

        def count = 0
        for (Directory dir : dirList) {
            count++
            assertNotNull(dir.getHref())
            assertEquals(dir.getCustomData().size(), 4)
        }
        assertEquals(count, 1)
    }

    /**
     * @since 1.0.RC4
     */
    @Test
    void testPasswordPolicy() {
        Directory dir = client.instantiate(Directory)
        dir.name = uniquify("Java SDK: DirectoryIT.testPasswordPolicy")
        dir = client.createDirectory(dir);
        deleteOnTeardown(dir)
        def passwordPolicy = dir.getPasswordPolicy()
        assertNotNull passwordPolicy.href
        assertEquals passwordPolicy.getResetTokenTtlHours(), 24
        assertEquals passwordPolicy.getResetEmailStatus(), EmailStatus.ENABLED
        assertEquals passwordPolicy.getResetSuccessEmailStatus(), EmailStatus.ENABLED
        passwordPolicy.setResetTokenTtlHours(100)
                .setResetEmailStatus(EmailStatus.DISABLED)
                .setResetSuccessEmailStatus(EmailStatus.DISABLED)
        passwordPolicy.save()

        //Let's check that the new state is properly retrieved in a new instance
        def retrievedPasswordPolicy = client.getResource(passwordPolicy.href, PasswordPolicy.class)
        assertEquals retrievedPasswordPolicy.getResetTokenTtlHours(), 100
        assertEquals retrievedPasswordPolicy.getResetEmailStatus(), EmailStatus.DISABLED
        assertEquals retrievedPasswordPolicy.getResetSuccessEmailStatus(), EmailStatus.DISABLED
    }

    /**
     * @since 1.0.RC4
     */
    @Test
    void testListSize() {

        Directory dir = client.instantiate(Directory)
        dir.name = uniquify("Java SDK: DirectoryIT.testSaveWithResponseOptions")
        dir = client.currentTenant.createDirectory(dir);
        deleteOnTeardown(dir)
        def href = dir.getHref()

        dir.getCustomData().put("testKey", "testValue")

        Account account01 = client.instantiate(Account)
        account01 = account01.setGivenName(uniquify('John'))
                .setSurname('Doe')
                .setEmail(uniquify("johndoe") + "@stormpath.com")
                .setPassword('Changeme1!')

        dir.createAccount(account01)
        deleteOnTeardown(account01)

        Account account02 = client.instantiate(Account)
        account02 = account02.setGivenName(uniquify('John'))
                .setSurname('Doe 2')
                .setEmail(uniquify("johndoe2") + "@stormpath.com")
                .setPassword('Changeme1!')

        dir.createAccount(account02)
        deleteOnTeardown(account02)

        def retrieved = dir.saveWithResponseOptions(Directories.options().withAccounts().withCustomData())

        assertEquals href, retrieved.getHref()
        assertEquals "testValue", retrieved.getCustomData().get("testKey")
        assertTrue retrieved.getAccounts().iterator().hasNext()
        assertTrue retrieved.getAccounts().iterator().hasNext()
    }
<<<<<<< HEAD
=======

    /**
     * @since 1.0.RC4.5
     */
    @Test
    void testAccountCreationPolicy(){
        Directory dir = client.instantiate(Directory)
        dir.name = uniquify("Java SDK: DirectoryIT.testAccountCreationPolicy")
        dir = client.createDirectory(dir);
        deleteOnTeardown(dir)
        def accountPolicy = dir.getAccountCreationPolicy()
        assertNotNull accountPolicy.href

        // Validate default values
        assertEquals accountPolicy.getVerificationEmailStatus(), EmailStatus.DISABLED
        assertEquals accountPolicy.getVerificationSuccessEmailStatus(), EmailStatus.DISABLED
        assertEquals accountPolicy.getWelcomeEmailStatus(), EmailStatus.DISABLED

        //Set new values
        accountPolicy.setVerificationEmailStatus(EmailStatus.ENABLED)
        accountPolicy.setVerificationSuccessEmailStatus(EmailStatus.ENABLED)
        accountPolicy.setWelcomeEmailStatus(EmailStatus.ENABLED)
        accountPolicy.save()

        //Validate new values
        def retrievedAccountCreationPolicy = client.getResource(accountPolicy.href, AccountCreationPolicy.class)
        assertEquals(retrievedAccountCreationPolicy.getVerificationEmailStatus(), EmailStatus.ENABLED)
        assertEquals(retrievedAccountCreationPolicy.getVerificationSuccessEmailStatus(), EmailStatus.ENABLED)
        assertEquals(retrievedAccountCreationPolicy.getWelcomeEmailStatus(), EmailStatus.ENABLED)
    }

    /**
     * @since 1.0.RC4.6
     */
    @Test
    void testDirectoryExpansionWithoutCache(){

        Client client = buildClient(false);

        Directory dir = client.instantiate(Directory)
        dir.name = uniquify("Java SDK: DirectoryIT.testDirectoryExpansion")
        dir = client.currentTenant.createDirectory(dir)
        deleteOnTeardown(dir)

        DirectoryOptions options = Directories.options().withAccounts()

        // test options created successfully
        assertNotNull options
        assertEquals options.expansions.size(), 1

        //Test the expansion worked by reading the internal properties of the directory
        Directory retrieved = client.getResource(dir.href, Directory.class, options)
        Map dirProperties = getValue(AbstractResource, retrieved, "properties")
        assertTrue dirProperties.get("accounts").size() > 1
        assertTrue dirProperties.get("accounts").get("size") == 0

        Account account = client.instantiate(Account)
        account = account.setGivenName('John')
                .setSurname('Doe')
                .setEmail('johndoe@email.com')
                .setPassword('Changeme1!')
        dir.createAccount(account)

        //Test the expansion worked by reading the internal properties of the directory, it must contain the recently created account now
        retrieved = client.getResource(dir.href, Directory.class, options)
        dirProperties = getValue(AbstractResource, retrieved, "properties")
        assertTrue dirProperties.get("accounts").size() > 1
        assertTrue dirProperties.get("accounts").get("size") == 1
        assertEquals dirProperties.get("accounts").get("items")[0].get("givenName"), "John"
    }

    /**
     * Test for https://github.com/stormpath/stormpath-sdk-java/issues/164
     * @since 1.0.RC4.6
     */
    @Test
    void testDirectoryExpansionWithCache(){

        Client client = buildCountingClient()

        Directory dir = client.instantiate(Directory)
        dir.name = uniquify("Java SDK: DirectoryIT.testDirectoryExpansion")
        dir = client.currentTenant.createDirectory(dir)
        deleteOnTeardown(dir)

        DirectoryOptions options = Directories.options().withAccounts() //collection resource

        // test options created successfully
        assertNotNull options
        assertEquals options.expansions.size(), 1

        //Test the expansion worked by reading the internal properties of the directory
        Directory retrieved = client.getResource(dir.href, Directory.class, options)
        Map dirProperties = getValue(AbstractResource, retrieved, "properties")
        assertTrue dirProperties.get("accounts").size() > 1
        assertTrue dirProperties.get("accounts").get("size") == 0

        Account account = client.instantiate(Account)
        account = account.setGivenName('John')
                .setSurname('Doe')
                .setEmail('johndoe@email.com')
                .setPassword('Changeme1!')
        dir.createAccount(account)

        //Test the expansion worked by reading the internal properties of the directory, it must contain the recently created account now
        retrieved = client.getResource(dir.href, Directory.class, options)
        dirProperties = getValue(AbstractResource, retrieved, "properties")
        assertTrue dirProperties.get("accounts").size() > 1
        assertTrue dirProperties.get("accounts").get("size") == 1
        assertEquals dirProperties.get("accounts").get("items")[0].get("givenName"), "John"

    }

    /**
     * @since 1.0.RC4.6
     */
    private Object getValue(Class clazz, Object object, String fieldName) {
        Field field = clazz.getDeclaredField(fieldName)
        field.setAccessible(true)
        return field.get(object)
    }

    /**
     * @since 1.0.RC4.6
     */
    @Test
    void testGetDirectoriesWithDateCriteria() {

        Directory directory = client.instantiate(Directory)
        directory.name = uniquify("Java SDK: DirectoryIT.testGetDirectoriesWithDateCriteria")
        directory = client.createDirectory(directory);
        deleteOnTeardown(directory)

        Date dirCreationTimestamp = directory.createdAt

        //equals
        def dirList = client.getDirectories(Directories.where(Directories.createdAt().equals(directory.createdAt)))
        assertNotNull dirList.href

        def retrieved = dirList.iterator().next()
        assertEquals retrieved.href, directory.href
        assertEquals retrieved.createdAt, directory.createdAt

        //gt
        dirList = client.getDirectories(Directories.where(Directories.name().eqIgnoreCase(directory.name))
                .and(Directories.createdAt().gt(dirCreationTimestamp)))
        assertNotNull dirList.href
        assertFalse dirList.iterator().hasNext()

        //gte
        dirList = client.getDirectories(Directories.where(Directories.name().eqIgnoreCase(directory.name))
                .and(Directories.createdAt().gte(dirCreationTimestamp)))
        assertNotNull dirList.href
        assertTrue dirList.iterator().hasNext()
        retrieved = dirList.iterator().next()
        assertEquals retrieved.href, directory.href
        assertEquals retrieved.name, directory.name
        assertEquals retrieved.createdAt, directory.createdAt

        //lt
        dirList = client.getDirectories(Directories.where(Directories.name().eqIgnoreCase(directory.name))
                .and(Directories.createdAt().lt(dirCreationTimestamp)))
        assertNotNull dirList.href
        assertFalse dirList.iterator().hasNext()

        //lte
        dirList = client.getDirectories(Directories.where(Directories.name().eqIgnoreCase(directory.name))
                .and(Directories.createdAt().lte(dirCreationTimestamp)))
        assertNotNull dirList.href
        assertTrue dirList.iterator().hasNext()
        retrieved = dirList.iterator().next()
        assertEquals retrieved.href, directory.href
        assertEquals retrieved.name, directory.name
        assertEquals retrieved.createdAt, directory.createdAt

        //in
        Calendar cal = Calendar.getInstance()
        cal.setTime(dirCreationTimestamp)
        cal.add(Calendar.SECOND, 2)
        Date afterCreationDate = cal.getTime()

        dirList = client.getDirectories(Directories.where(Directories.name().eqIgnoreCase(directory.name))
                .and(Directories.createdAt().in(dirCreationTimestamp, afterCreationDate)))
        assertNotNull dirList.href
        assertTrue dirList.iterator().hasNext()
        retrieved = dirList.iterator().next()
        assertEquals retrieved.href, directory.href
        assertEquals retrieved.name, directory.name
        assertEquals retrieved.createdAt, directory.createdAt

        //in
        cal.setTime(dirCreationTimestamp)
        cal.add(Calendar.SECOND, -10)
        Date newDate = cal.getTime()
        dirList = client.getDirectories(Directories.where(Directories.name().eqIgnoreCase(directory.name))
                .and(Directories.createdAt().in(newDate, new Duration(1, TimeUnit.SECONDS))))
        assertNotNull dirList.href
        assertFalse dirList.iterator().hasNext()

        //in
        dirList = client.getDirectories(Directories.where(Directories.name().eqIgnoreCase(directory.name))
                .and(Directories.createdAt().in(dirCreationTimestamp, new Duration(1, TimeUnit.MINUTES))))
        assertNotNull dirList.href
        assertTrue dirList.iterator().hasNext()
        retrieved = dirList.iterator().next()
        assertEquals retrieved.href, directory.href
        assertEquals retrieved.name, directory.name
        assertEquals retrieved.createdAt, directory.createdAt
    }

    /**
     * @since 1.0.RC4.6
     */
    @Test
    void testGetAccountsWithDateCriteria() {
        Directory dir = client.instantiate(Directory)
        dir.name = uniquify("Java SDK: DirectoryIT.testGetAccountsWithDateCriteria")
        dir = client.currentTenant.createDirectory(dir)
        deleteOnTeardown(dir)

        Account account = client.instantiate(Account)
        account = account.setGivenName('John')
                .setSurname(uniquify("testGetAccountsWithDateCriteria"))
                .setEmail('johntestme@nowhere.com')
                .setPassword('Changeme1!')

        dir.createAccount(account)

        Date accountCreationTimestamp = account.createdAt

        //equals
        def accList = dir.getAccounts(Accounts.where(Accounts.createdAt().equals(accountCreationTimestamp)))
        assertNotNull accList.href

        def retrieved = accList.iterator().next()
        assertEquals retrieved.href, account.href
        assertEquals retrieved.createdAt, account.createdAt

        //gt
        accList = dir.getAccounts(Accounts.where(Accounts.surname().eqIgnoreCase(account.surname))
                .and(Accounts.createdAt().gt(accountCreationTimestamp)))
        assertNotNull accList.href
        assertFalse accList.iterator().hasNext()

        //gte
        accList = dir.getAccounts(Accounts.where(Accounts.surname().eqIgnoreCase(account.surname))
                .and(Accounts.createdAt().gte(accountCreationTimestamp)))
        assertNotNull accList.href
        assertTrue accList.iterator().hasNext()
        retrieved = accList.iterator().next()
        assertEquals retrieved.href, account.href
        assertEquals retrieved.surname, account.surname
        assertEquals retrieved.createdAt, account.createdAt

        //lt
        accList = dir.getAccounts(Accounts.where(Accounts.surname().eqIgnoreCase(account.surname))
                .and(Accounts.createdAt().lt(accountCreationTimestamp)))
        assertNotNull accList.href
        assertFalse accList.iterator().hasNext()

        //lte
        accList = dir.getAccounts(Accounts.where(Accounts.surname().eqIgnoreCase(account.surname))
                .and(Accounts.createdAt().lte(accountCreationTimestamp)))
        assertNotNull accList.href
        assertTrue accList.iterator().hasNext()
        retrieved = accList.iterator().next()
        assertEquals retrieved.href, account.href
        assertEquals retrieved.surname, account.surname
        assertEquals retrieved.createdAt, account.createdAt

        //in
        Calendar cal = Calendar.getInstance()
        cal.setTime(accountCreationTimestamp)
        cal.add(Calendar.SECOND, 2)
        Date afterCreationDate = cal.getTime()

        accList = dir.getAccounts(Accounts.where(Accounts.surname().eqIgnoreCase(account.surname))
                .and(Accounts.createdAt().in(accountCreationTimestamp, afterCreationDate)))
        assertNotNull accList.href
        assertTrue accList.iterator().hasNext()
        retrieved = accList.iterator().next()
        assertEquals retrieved.href, account.href
        assertEquals retrieved.surname, account.surname
        assertEquals retrieved.createdAt, account.createdAt

        //in
        cal.setTime(accountCreationTimestamp)
        cal.add(Calendar.SECOND, -10)
        Date newDate = cal.getTime()
        accList = dir.getAccounts(Accounts.where(Accounts.surname().eqIgnoreCase(account.surname))
                .and(Accounts.createdAt().in(newDate, new Duration(1, TimeUnit.SECONDS))))
        assertNotNull accList.href
        assertFalse accList.iterator().hasNext()

        //in
        accList = dir.getAccounts(Accounts.where(Accounts.surname().eqIgnoreCase(account.surname))
                .and(Accounts.createdAt().in(accountCreationTimestamp, new Duration(1, TimeUnit.MINUTES))))
        assertNotNull accList.href
        assertTrue accList.iterator().hasNext()
        retrieved = accList.iterator().next()
        assertEquals retrieved.href, account.href
        assertEquals retrieved.surname, account.surname
        assertEquals retrieved.createdAt, account.createdAt
    }
>>>>>>> 88d75212
}<|MERGE_RESOLUTION|>--- conflicted
+++ resolved
@@ -263,8 +263,6 @@
         assertTrue retrieved.getAccounts().iterator().hasNext()
         assertTrue retrieved.getAccounts().iterator().hasNext()
     }
-<<<<<<< HEAD
-=======
 
     /**
      * @since 1.0.RC4.5
@@ -569,5 +567,5 @@
         assertEquals retrieved.surname, account.surname
         assertEquals retrieved.createdAt, account.createdAt
     }
->>>>>>> 88d75212
+
 }