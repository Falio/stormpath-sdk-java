--- conflicted
+++ resolved
@@ -23,11 +23,8 @@
 import com.stormpath.sdk.directory.DirectoryOptions
 import com.stormpath.sdk.directory.PasswordPolicy
 import com.stormpath.sdk.impl.resource.AbstractCollectionResource
-<<<<<<< HEAD
+import com.stormpath.sdk.impl.resource.AbstractResource
 import com.stormpath.sdk.lang.Duration
-=======
-import com.stormpath.sdk.impl.resource.AbstractResource
->>>>>>> 9d75c54a
 import com.stormpath.sdk.mail.EmailStatus
 import com.stormpath.sdk.provider.GoogleProvider
 import com.stormpath.sdk.provider.Providers
@@ -328,109 +325,6 @@
      * @since 1.0.RC4.6
      */
     @Test
-<<<<<<< HEAD
-    void testGetDirectoriesWithDateCriteria() {
-
-        Directory directory = client.instantiate(Directory)
-        directory.name = uniquify("Java SDK: DirectoryIT.testGetDirectoriesWithDateCriteria")
-        directory = client.createDirectory(directory);
-        deleteOnTeardown(directory)
-
-        Date dirCreationTimestamp = directory.createdAt
-
-        //equals
-        def dirList = client.getDirectories(Directories.where(Directories.createdAt().equals(directory.createdAt)))
-        assertNotNull dirList.href
-
-        def retrieved = dirList.iterator().next()
-        assertEquals retrieved.href, directory.href
-        assertEquals retrieved.createdAt, directory.createdAt
-
-        //gt
-        dirList = client.getDirectories(Directories.where(Directories.name().eqIgnoreCase(directory.name))
-                .and(Directories.createdAt().gt(dirCreationTimestamp)))
-        assertNotNull dirList.href
-        assertFalse dirList.iterator().hasNext()
-
-        //gte
-        dirList = client.getDirectories(Directories.where(Directories.name().eqIgnoreCase(directory.name))
-                .and(Directories.createdAt().gte(dirCreationTimestamp)))
-        assertNotNull dirList.href
-        assertTrue dirList.iterator().hasNext()
-        retrieved = dirList.iterator().next()
-        assertEquals retrieved.href, directory.href
-        assertEquals retrieved.name, directory.name
-        assertEquals retrieved.createdAt, directory.createdAt
-
-        //lt
-        dirList = client.getDirectories(Directories.where(Directories.name().eqIgnoreCase(directory.name))
-                .and(Directories.createdAt().lt(dirCreationTimestamp)))
-        assertNotNull dirList.href
-        assertFalse dirList.iterator().hasNext()
-
-        //lte
-        dirList = client.getDirectories(Directories.where(Directories.name().eqIgnoreCase(directory.name))
-                .and(Directories.createdAt().lte(dirCreationTimestamp)))
-        assertNotNull dirList.href
-        assertTrue dirList.iterator().hasNext()
-        retrieved = dirList.iterator().next()
-        assertEquals retrieved.href, directory.href
-        assertEquals retrieved.name, directory.name
-        assertEquals retrieved.createdAt, directory.createdAt
-
-        //in
-        Calendar cal = Calendar.getInstance()
-        cal.setTime(dirCreationTimestamp)
-        cal.add(Calendar.SECOND, 2)
-        Date afterCreationDate = cal.getTime()
-
-        dirList = client.getDirectories(Directories.where(Directories.name().eqIgnoreCase(directory.name))
-                .and(Directories.createdAt().in(dirCreationTimestamp, afterCreationDate)))
-        assertNotNull dirList.href
-        assertTrue dirList.iterator().hasNext()
-        retrieved = dirList.iterator().next()
-        assertEquals retrieved.href, directory.href
-        assertEquals retrieved.name, directory.name
-        assertEquals retrieved.createdAt, directory.createdAt
-
-        //in
-        cal.setTime(dirCreationTimestamp)
-        cal.add(Calendar.SECOND, -10)
-        Date newDate = cal.getTime()
-        dirList = client.getDirectories(Directories.where(Directories.name().eqIgnoreCase(directory.name))
-                .and(Directories.createdAt().in(newDate, new Duration(1, TimeUnit.SECONDS))))
-        assertNotNull dirList.href
-        assertFalse dirList.iterator().hasNext()
-
-        //in
-        dirList = client.getDirectories(Directories.where(Directories.name().eqIgnoreCase(directory.name))
-                .and(Directories.createdAt().in(dirCreationTimestamp, new Duration(1, TimeUnit.MINUTES))))
-        assertNotNull dirList.href
-        assertTrue dirList.iterator().hasNext()
-        retrieved = dirList.iterator().next()
-        assertEquals retrieved.href, directory.href
-        assertEquals retrieved.name, directory.name
-        assertEquals retrieved.createdAt, directory.createdAt
-    }
-
-    /**
-     * @since 1.0.RC4.6
-     */
-    @Test
-    void testGetAccountsWithDateCriteria() {
-        Directory dir = client.instantiate(Directory)
-        dir.name = uniquify("Java SDK: DirectoryIT.testGetAccountsWithDateCriteria")
-        dir = client.currentTenant.createDirectory(dir)
-        deleteOnTeardown(dir)
-
-        Account account = client.instantiate(Account)
-        account = account.setGivenName('John')
-                .setSurname(uniquify("testGetAccountsWithDateCriteria"))
-                .setEmail('johntestme@nowhere.com')
-                .setPassword('Changeme1!')
-
-        dir.createAccount(account)
-=======
     void testDirectoryExpansionWithoutCache(){
 
         Client client = buildClient(false);
@@ -517,7 +411,112 @@
         field.setAccessible(true)
         return field.get(object)
     }
->>>>>>> 9d75c54a
+
+    /**
+     * @since 1.0.RC4.6
+     */
+    @Test
+    void testGetDirectoriesWithDateCriteria() {
+
+        Directory directory = client.instantiate(Directory)
+        directory.name = uniquify("Java SDK: DirectoryIT.testGetDirectoriesWithDateCriteria")
+        directory = client.createDirectory(directory);
+        deleteOnTeardown(directory)
+
+        Date dirCreationTimestamp = directory.createdAt
+
+        //equals
+        def dirList = client.getDirectories(Directories.where(Directories.createdAt().equals(directory.createdAt)))
+        assertNotNull dirList.href
+
+        def retrieved = dirList.iterator().next()
+        assertEquals retrieved.href, directory.href
+        assertEquals retrieved.createdAt, directory.createdAt
+
+        //gt
+        dirList = client.getDirectories(Directories.where(Directories.name().eqIgnoreCase(directory.name))
+                .and(Directories.createdAt().gt(dirCreationTimestamp)))
+        assertNotNull dirList.href
+        assertFalse dirList.iterator().hasNext()
+
+        //gte
+        dirList = client.getDirectories(Directories.where(Directories.name().eqIgnoreCase(directory.name))
+                .and(Directories.createdAt().gte(dirCreationTimestamp)))
+        assertNotNull dirList.href
+        assertTrue dirList.iterator().hasNext()
+        retrieved = dirList.iterator().next()
+        assertEquals retrieved.href, directory.href
+        assertEquals retrieved.name, directory.name
+        assertEquals retrieved.createdAt, directory.createdAt
+
+        //lt
+        dirList = client.getDirectories(Directories.where(Directories.name().eqIgnoreCase(directory.name))
+                .and(Directories.createdAt().lt(dirCreationTimestamp)))
+        assertNotNull dirList.href
+        assertFalse dirList.iterator().hasNext()
+
+        //lte
+        dirList = client.getDirectories(Directories.where(Directories.name().eqIgnoreCase(directory.name))
+                .and(Directories.createdAt().lte(dirCreationTimestamp)))
+        assertNotNull dirList.href
+        assertTrue dirList.iterator().hasNext()
+        retrieved = dirList.iterator().next()
+        assertEquals retrieved.href, directory.href
+        assertEquals retrieved.name, directory.name
+        assertEquals retrieved.createdAt, directory.createdAt
+
+        //in
+        Calendar cal = Calendar.getInstance()
+        cal.setTime(dirCreationTimestamp)
+        cal.add(Calendar.SECOND, 2)
+        Date afterCreationDate = cal.getTime()
+
+        dirList = client.getDirectories(Directories.where(Directories.name().eqIgnoreCase(directory.name))
+                .and(Directories.createdAt().in(dirCreationTimestamp, afterCreationDate)))
+        assertNotNull dirList.href
+        assertTrue dirList.iterator().hasNext()
+        retrieved = dirList.iterator().next()
+        assertEquals retrieved.href, directory.href
+        assertEquals retrieved.name, directory.name
+        assertEquals retrieved.createdAt, directory.createdAt
+
+        //in
+        cal.setTime(dirCreationTimestamp)
+        cal.add(Calendar.SECOND, -10)
+        Date newDate = cal.getTime()
+        dirList = client.getDirectories(Directories.where(Directories.name().eqIgnoreCase(directory.name))
+                .and(Directories.createdAt().in(newDate, new Duration(1, TimeUnit.SECONDS))))
+        assertNotNull dirList.href
+        assertFalse dirList.iterator().hasNext()
+
+        //in
+        dirList = client.getDirectories(Directories.where(Directories.name().eqIgnoreCase(directory.name))
+                .and(Directories.createdAt().in(dirCreationTimestamp, new Duration(1, TimeUnit.MINUTES))))
+        assertNotNull dirList.href
+        assertTrue dirList.iterator().hasNext()
+        retrieved = dirList.iterator().next()
+        assertEquals retrieved.href, directory.href
+        assertEquals retrieved.name, directory.name
+        assertEquals retrieved.createdAt, directory.createdAt
+    }
+
+    /**
+     * @since 1.0.RC4.6
+     */
+    @Test
+    void testGetAccountsWithDateCriteria() {
+        Directory dir = client.instantiate(Directory)
+        dir.name = uniquify("Java SDK: DirectoryIT.testGetAccountsWithDateCriteria")
+        dir = client.currentTenant.createDirectory(dir)
+        deleteOnTeardown(dir)
+
+        Account account = client.instantiate(Account)
+        account = account.setGivenName('John')
+                .setSurname(uniquify("testGetAccountsWithDateCriteria"))
+                .setEmail('johntestme@nowhere.com')
+                .setPassword('Changeme1!')
+
+        dir.createAccount(account)
 
         Date accountCreationTimestamp = account.createdAt
 
