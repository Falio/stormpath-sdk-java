/*
 * Copyright 2014 Stormpath, Inc.
 *
 * Licensed under the Apache License, Version 2.0 (the "License");
 * you may not use this file except in compliance with the License.
 * You may obtain a copy of the License at
 *
 *     http://www.apache.org/licenses/LICENSE-2.0
 *
 * Unless required by applicable law or agreed to in writing, software
 * distributed under the License is distributed on an "AS IS" BASIS,
 * WITHOUT WARRANTIES OR CONDITIONS OF ANY KIND, either express or implied.
 * See the License for the specific language governing permissions and
 * limitations under the License.
 */
package com.stormpath.sdk.client

import com.stormpath.sdk.account.Account
import com.stormpath.sdk.account.Accounts
import com.stormpath.sdk.directory.Directories
import com.stormpath.sdk.directory.Directory
import com.stormpath.sdk.directory.DirectoryOptions
import com.stormpath.sdk.directory.PasswordPolicy
<<<<<<< HEAD
import com.stormpath.sdk.impl.resource.AbstractResource
=======
import com.stormpath.sdk.impl.resource.AbstractCollectionResource
>>>>>>> 06fc8feb
import com.stormpath.sdk.mail.EmailStatus
import com.stormpath.sdk.provider.GoogleProvider
import com.stormpath.sdk.provider.Providers
import org.testng.annotations.Test

import java.lang.reflect.Field

import static org.testng.Assert.*

/**
 *
 * @since 0.8.1
 */
class DirectoryIT extends ClientIT {

    /**
     * Asserts fix for <a href="https://github.com/stormpath/stormpath-sdk-java/pull/22">Pull Request 22</a>.
     */
    @Test
    void testCreateAndDeleteDirectory() {

        Directory dir = client.instantiate(Directory)
        dir.name = uniquify("Java SDK: DirectoryIT.testCreateAndDeleteDirectory")
        dir = client.currentTenant.createDirectory(dir);
        deleteOnTeardown(dir)

        assertNotNull dir.href
    }


    /**
     * Asserts fix for <a href="https://github.com/stormpath/stormpath-sdk-java/issues/12">Issue #12</a>
     */
    @Test
    void testDeleteAccount() {

        Directory dir = client.instantiate(Directory)
        dir.name = uniquify("Java SDK: DirectoryIT.testDeleteAccount")
        dir = client.currentTenant.createDirectory(dir)
        deleteOnTeardown(dir)

        def email = 'johndeleteme@nowhere.com'

        Account account = client.instantiate(Account)
        account = account.setGivenName('John')
            .setSurname('DELETEME')
            .setEmail(email)
            .setPassword('Changeme1!')

        dir.createAccount(account)

        String href = account.href

        //verify it was created:
        Account retrieved = dir.getAccounts(Accounts.where(Accounts.email().eqIgnoreCase(email))).iterator().next()
        assertEquals(href, retrieved.href)

        //test delete:
        retrieved.delete()

        def list = dir.getAccounts(Accounts.where(Accounts.email().eqIgnoreCase(email)))
        assertFalse list.iterator().hasNext() //no results
    }


    /**
     * Asserts <a href="https://github.com/stormpath/stormpath-sdk-java/issues/58">Issue 58</a>.
     * @since 1.0.RC
     */
    @Test
    void testCreateDirectoryViaTenantActions() {
        Directory dir = client.instantiate(Directory)
        dir.name = uniquify("Java SDK: DirectoryIT.testCreateDirectoryViaTenantActions")
        dir = client.createDirectory(dir);
        deleteOnTeardown(dir)
        assertNotNull dir.href
    }

    /**
     * @since 1.0.RC
     */
    @Test
    void testCreateDirectoryRequestViaTenantActions() {
        Directory dir = client.instantiate(Directory)
        dir.name = uniquify("Java SDK: DirectoryIT.testCreateDirectoryRequestViaTenantActions")
        GoogleProvider provider = client.instantiate(GoogleProvider.class)
        provider.setClientId("616598318417021").setClientSecret("c0ad961d45fdc0310c1c7d67c8f1d800")

        def request = Directories.newCreateRequestFor(dir)
                .forProvider(Providers.GOOGLE.builder()
                    .setClientId("616598318417021")
                    .setClientSecret("c0ad961d45fdc0310c1c7d67c8f1d800")
                    .setRedirectUri("http://localhost")
                    .build()
                ).build()
        dir = client.createDirectory(request);
        deleteOnTeardown(dir)
        assertNotNull dir.href
    }

    /**
     * @since 1.0.0
     */
    @Test
    void testCreateLinkedInDirectoryRequestViaTenantActions() {
        Directory dir = client.instantiate(Directory)
        dir.name = uniquify("Java SDK: DirectoryIT.testCreateLinkedInDirectoryRequest")

        def request = Directories.newCreateRequestFor(dir)
                .forProvider(Providers.LINKEDIN.builder()
                .setClientId("73i1dq2fko01s2")
                .setClientSecret("wJhXc81l63qEOc43")
                .build()
        ).build()
        dir = client.createDirectory(request);
        deleteOnTeardown(dir)
        assertNotNull dir.href
    }

    /**
     * @since 1.0.RC
     */
    @Test
    void testGetDirectoriesViaTenantActions() {
        def dirList = client.getDirectories()
        assertNotNull dirList.href
    }

    /**
     * @since 1.0.RC
     */
    @Test
    void testGetDirectoriesWithMapViaTenantActions() {
        def map = new HashMap<String, Object>()
        def dirList = client.getDirectories(map)
        assertNotNull dirList.href
    }

    /**
     * @since 1.0.RC
     */
    @Test
    void testGetDirectoriesWithDirCriteriaViaTenantActions() {
        def dirCriteria = Directories.criteria()
        def dirList = client.getDirectories(dirCriteria)
        assertNotNull dirList.href
    }

    /**
     * @since 1.0.0
     */
    @Test
    void testGetDirectoriesWithCustomData() {
        Directory directory = client.instantiate(Directory)
        directory.name = uniquify("Java SDK: DirectoryIT.testGetDirectoriesWithCustomData")
        directory.customData.put("someKey", "someValue")
        directory = client.createDirectory(directory);
        deleteOnTeardown(directory)
        assertNotNull directory.href

        def dirList = client.getDirectories(Directories.where(Directories.name().eqIgnoreCase(directory.getName())).withCustomData())

        def count = 0
        for (Directory dir : dirList) {
            count++
            assertNotNull(dir.getHref())
            assertEquals(dir.getCustomData().size(), 4)
        }
        assertEquals(count, 1)
    }

    /**
     * @since 1.0.RC4
     */
    @Test
    void testPasswordPolicy() {
        Directory dir = client.instantiate(Directory)
        dir.name = uniquify("Java SDK: DirectoryIT.testPasswordPolicy")
        dir = client.createDirectory(dir);
        deleteOnTeardown(dir)
        def passwordPolicy = dir.getPasswordPolicy()
        assertNotNull passwordPolicy.href
        assertEquals passwordPolicy.getResetTokenTtlHours(), 24
        assertEquals passwordPolicy.getResetEmailStatus(), EmailStatus.ENABLED
        assertEquals passwordPolicy.getResetSuccessEmailStatus(), EmailStatus.ENABLED
        passwordPolicy.setResetTokenTtlHours(100)
                .setResetEmailStatus(EmailStatus.DISABLED)
                .setResetSuccessEmailStatus(EmailStatus.DISABLED)
        passwordPolicy.save()

        //Let's check that the new state is properly retrieved in a new instance
        def retrievedPasswordPolicy = client.getResource(passwordPolicy.href, PasswordPolicy.class)
        assertEquals retrievedPasswordPolicy.getResetTokenTtlHours(), 100
        assertEquals retrievedPasswordPolicy.getResetEmailStatus(), EmailStatus.DISABLED
        assertEquals retrievedPasswordPolicy.getResetSuccessEmailStatus(), EmailStatus.DISABLED
    }

    /**
<<<<<<< HEAD
     *@since 1.0.RC4
     */
    private Object getValue(Class clazz, Object object, String fieldName) {
        Field field = clazz.getDeclaredField(fieldName)
        field.setAccessible(true)
        return field.get(object)
    }
=======
     * @since 1.0.RC4
     */
    @Test
    void testListSize() {

        Directory dir = client.instantiate(Directory)
        dir.name = uniquify("Java SDK: DirectoryIT.testListSize")
        dir = client.currentTenant.createDirectory(dir)
        deleteOnTeardown(dir)

        Account account01 = client.instantiate(Account)
        account01 = account01.setGivenName(uniquify('John01'))
                .setSurname('DELETEME')
                .setEmail(uniquify("john01deleteme") + "@stormpath.com")
                .setPassword('Changeme1!')

        dir.createAccount(account01)

        assertEquals(dir.getAccounts().getSize(), 1)

        def account02 = client.instantiate(Account)
        account02 = account02.setGivenName(uniquify('John02'))
                .setSurname('DELETEME')
                .setEmail(uniquify("john01deleteme") + "@stormpath.com")
                .setPassword('Changeme1!')

        dir.createAccount(account02)

        assertEquals(dir.getAccounts().getSize(), 2)

        def list = dir.getAccounts(Accounts.where(Accounts.email().eqIgnoreCase(account01.email)))

        assertEquals(list.getSize(), 1)

        list = dir.getAccounts(Accounts.where(Accounts.email().eqIgnoreCase("listMustBeEmpty")))

        assertEquals(list.getSize(), 0)

        list = dir.getAccounts(Accounts.criteria().limitTo(1))
        int count = 0

        def firstAccount = null
        def firstPage = null
        for (Account account : list) {
            def acrlist = (AbstractCollectionResource) list
            assertEquals(acrlist.currentPage.items.size(), 1)
            assertEquals(acrlist.currentPage.size, 2)

            assertNotNull(account.getHref())
            if(count == 0) {
                firstAccount = account
                firstPage = acrlist.currentPage
            } else {
                assertNotEquals(account.getHref(), firstAccount.getHref()) //let's check that the items are actually moving
                assertNotSame(acrlist.currentPage, firstPage) //let's check that pages are actually moving
            }

            count++
        }
        assertEquals(count, 2)

        account01.delete()
        account02.delete()

        assertEquals(dir.getAccounts().getSize(), 0)
    }

>>>>>>> 06fc8feb

    /**
     * @since 1.0.RC4
     */
    @Test
    void testDirectoryExpansion(){

        Directory dir = client.instantiate(Directory)
        dir.name = uniquify("Java SDK: DirectoryIT.testDirectoryExpansion")
        dir = client.createDirectory(dir);

        deleteOnTeardown(dir)

        String href = dir.href

        DirectoryOptions options = Directories.options().withAccounts()

        // test options created successfully
        assertNotNull options
        assertEquals options.expansions.size(), 1

        Directory retrieved = client.getResourceExpanded(href, Directory.class, options)

        Map properties01 = getValue(AbstractResource, retrieved, "properties")

        assertFalse retrieved.accounts.iterator().hasNext()

        Account account = client.instantiate(Account)
        account = account.setGivenName('John')
                .setSurname('Doe')
                .setEmail('johndoe@email.com')
                .setPassword('Changeme1!')
        dir.createAccount(account)

        retrieved = client.getResourceExpanded(href, Directory.class, options).iterator().next()
        def retrievedAccount = retrieved.accounts.iterator().next()
        assertNotNull retrievedAccount.username
    }

}<|MERGE_RESOLUTION|>--- conflicted
+++ resolved
@@ -21,11 +21,7 @@
 import com.stormpath.sdk.directory.Directory
 import com.stormpath.sdk.directory.DirectoryOptions
 import com.stormpath.sdk.directory.PasswordPolicy
-<<<<<<< HEAD
-import com.stormpath.sdk.impl.resource.AbstractResource
-=======
 import com.stormpath.sdk.impl.resource.AbstractCollectionResource
->>>>>>> 06fc8feb
 import com.stormpath.sdk.mail.EmailStatus
 import com.stormpath.sdk.provider.GoogleProvider
 import com.stormpath.sdk.provider.Providers
@@ -224,15 +220,6 @@
     }
 
     /**
-<<<<<<< HEAD
-     *@since 1.0.RC4
-     */
-    private Object getValue(Class clazz, Object object, String fieldName) {
-        Field field = clazz.getDeclaredField(fieldName)
-        field.setAccessible(true)
-        return field.get(object)
-    }
-=======
      * @since 1.0.RC4
      */
     @Test
@@ -300,7 +287,14 @@
         assertEquals(dir.getAccounts().getSize(), 0)
     }
 
->>>>>>> 06fc8feb
+    /**
+     *@since 1.0.RC4
+     */
+    private Object getValue(Class clazz, Object object, String fieldName) {
+        Field field = clazz.getDeclaredField(fieldName)
+        field.setAccessible(true)
+        return field.get(object)
+    }
 
     /**
      * @since 1.0.RC4
