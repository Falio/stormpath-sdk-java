--- conflicted
+++ resolved
@@ -17,11 +17,7 @@
 
 import com.stormpath.sdk.directory.Directory
 import com.stormpath.sdk.mail.ModeledEmailTemplate
-<<<<<<< HEAD
-import com.stormpath.sdk.mail.UnModeledEmailTemplate
-=======
 import com.stormpath.sdk.mail.UnmodeledEmailTemplate
->>>>>>> d8975109
 import org.testng.annotations.Test
 
 import static org.testng.Assert.*
@@ -126,11 +122,7 @@
 
         dir = client.getResource(dir.href, Directory.class)
         def emailTemplateFromDir = dir.getPasswordPolicy().getResetSuccessEmailTemplates().iterator().next()
-<<<<<<< HEAD
-        emailTemplate = client.getResource(emailTemplate.href, UnModeledEmailTemplate.class)
-=======
         emailTemplate = client.getResource(emailTemplate.href, UnmodeledEmailTemplate.class)
->>>>>>> d8975109
         assertEquals(emailTemplate.href, emailTemplateFromDir.href)
         assertEquals(emailTemplate.getSubject(), "New Your password has been changed Subject")
         assertEquals(emailTemplate.getName(), "New Default Password Reset Success Email Template Name")
