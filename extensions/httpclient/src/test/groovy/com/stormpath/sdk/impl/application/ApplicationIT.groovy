/*
 * Copyright 2015 Stormpath, Inc.
 *
 * Licensed under the Apache License, Version 2.0 (the "License");
 * you may not use this file except in compliance with the License.
 * You may obtain a copy of the License at
 *
 *     http://www.apache.org/licenses/LICENSE-2.0
 *
 * Unless required by applicable law or agreed to in writing, software
 * distributed under the License is distributed on an "AS IS" BASIS,
 * WITHOUT WARRANTIES OR CONDITIONS OF ANY KIND, either express or implied.
 * See the License for the specific language governing permissions and
 * limitations under the License.
 */
package com.stormpath.sdk.impl.application

import com.fasterxml.jackson.databind.ObjectMapper
import com.stormpath.sdk.account.Account
import com.stormpath.sdk.account.Accounts
import com.stormpath.sdk.account.PasswordResetToken
import com.stormpath.sdk.account.PasswordFormat
import com.stormpath.sdk.account.VerificationEmailRequest
import com.stormpath.sdk.account.VerificationEmailRequestBuilder
import com.stormpath.sdk.api.ApiKey
import com.stormpath.sdk.api.ApiKeys
import com.stormpath.sdk.application.AccountStoreMapping
import com.stormpath.sdk.application.AccountStoreMappingList
import com.stormpath.sdk.application.Application
import com.stormpath.sdk.application.Applications
import com.stormpath.sdk.authc.UsernamePasswordRequest
import com.stormpath.sdk.client.AuthenticationScheme
import com.stormpath.sdk.client.Client
import com.stormpath.sdk.client.ClientIT
import com.stormpath.sdk.directory.Directories
import com.stormpath.sdk.directory.Directory
import com.stormpath.sdk.group.Group
import com.stormpath.sdk.group.Groups
import com.stormpath.sdk.impl.api.ApiKeyParameter
import com.stormpath.sdk.impl.client.RequestCountingClient
import com.stormpath.sdk.impl.ds.DefaultDataStore
import com.stormpath.sdk.impl.http.authc.SAuthc1RequestAuthenticator
import com.stormpath.sdk.impl.resource.AbstractResource
import com.stormpath.sdk.impl.security.ApiKeySecretEncryptionService
import com.stormpath.sdk.mail.EmailStatus
import com.stormpath.sdk.provider.GoogleProvider
import com.stormpath.sdk.provider.ProviderAccountRequest
import com.stormpath.sdk.provider.Providers
import com.stormpath.sdk.resource.ResourceException
import com.stormpath.sdk.tenant.Tenant
import org.apache.commons.codec.binary.Base64
import org.testng.annotations.Test

import java.lang.reflect.Field

import static com.stormpath.sdk.application.Applications.newCreateRequestFor
import static org.testng.Assert.*

class ApplicationIT extends ClientIT {

    def encryptionServiceBuilder = new ApiKeySecretEncryptionService.Builder()

    /**
     * Asserts fix for <a href="https://github.com/stormpath/stormpath-sdk-java/issues/17">Issue #17</a>
     */
    @Test
    void testLoginWithCachingEnabled() {

        def username = uniquify('lonestarr')
        def password = 'Changeme1!'

        //we could use the parent class's Client instance, but we re-define it here just in case:
        //if we ever turn off caching in the parent class config, we can't let that affect this test:
        def client = buildClient(true)

        def app = createTempApp()

        def acct = client.instantiate(Account)
        acct.username = username
        acct.password = password
        acct.email = username + '@nowhere.com'
        acct.givenName = 'Joe'
        acct.surname = 'Smith'
        acct = app.createAccount(Accounts.newCreateRequestFor(acct).setRegistrationWorkflowEnabled(false).build())

        def request = new UsernamePasswordRequest(username, password)
        def result = app.authenticateAccount(request)

        def cachedAccount = result.getAccount()

        assertEquals cachedAccount.username, acct.username
    }

    @Test
    void testCreateAppAccount() {

        def app = createTempApp()

        def email = uniquify('deleteme') + '@nowhere.com'

        Account account = client.instantiate(Account)
        account.givenName = 'John'
        account.surname = 'DELETEME'
        account.email =  email
        account.password = 'Changeme1!'

        def created = app.createAccount(account)

        //verify it was created:

        def found = app.getAccounts(Accounts.where(Accounts.email().eqIgnoreCase(email))).iterator().next()
        assertEquals(created.href, found.href)

        //test delete:
        found.delete()

        def list = app.getAccounts(Accounts.where(Accounts.email().eqIgnoreCase(email)))
        assertFalse list.iterator().hasNext() //no results
    }

    @Test
    void testApplicationPagination() {

        def applicationBaseName = UUID.randomUUID().toString()

        def app1 = client.instantiate(Application)
        app1.setName(applicationBaseName + "-JavaSDK1")
        app1 = client.createApplication(Applications.newCreateRequestFor(app1).build())

        deleteOnTeardown(app1)

        def app2 = client.instantiate(Application)
        app2.setName(applicationBaseName + "-JavaSDK2")
        app2 = client.createApplication(Applications.newCreateRequestFor(app2).build())

        deleteOnTeardown(app2)

        def expected = [app1.href, app2.href] as Set

        def apps = client.getApplications(Applications.where(Applications.name().startsWithIgnoreCase(applicationBaseName)).limitTo(1))

        assertEquals 1, apps.limit
        assertEquals 0, apps.offset
        assertEquals 2, apps.size

        def iterator = apps.iterator()
        while (iterator.hasNext()) {
            def app = iterator.next();
            assertTrue expected.remove(app.href)
        }

        assertEquals 0, expected.size()

        try {
            iterator.next()
            fail("should have thrown")
        } catch (NoSuchElementException e) {
            //ignore, exception was expected.
        }

        def newIterator = apps.iterator()

        assertTrue iterator != newIterator

        expected = [app1.href, app2.href] as Set

        while (newIterator.hasNext()) {
            def app = newIterator.next();
            assertTrue expected.remove(app.href)
        }

        assertEquals 0, expected.size()
    }

    @Test
    void testCreateAppGroup() {

        def tenant = client.currentTenant

        def app = client.instantiate(Application)

        def authenticationScheme = client.dataStore.requestExecutor.requestAuthenticator

        //When no authenticationScheme is explicitly defined, SAuthc1RequestAuthenticator is used by default
        assertTrue authenticationScheme instanceof SAuthc1RequestAuthenticator

        app.name = uniquify("Java SDK IT App")

        def dirName = uniquify("Java SDK IT Dir")

        app = tenant.createApplication(Applications.newCreateRequestFor(app).createDirectoryNamed(dirName).build())
        def dir = tenant.getDirectories(Directories.where(Directories.name().eqIgnoreCase(dirName))).iterator().next()

        deleteOnTeardown(dir)
        deleteOnTeardown(app)

        Group group = client.instantiate(Group)
        group.name = uniquify('Java SDK IT Group')

        def created = app.createGroup(group)

        //verify it was created:

        def found = app.getGroups(Groups.where(Groups.name().eqIgnoreCase(group.name))).iterator().next()

        assertEquals(created.href, found.href)

        //test delete:
        found.delete()

        def list = app.getGroups(Groups.where(Groups.name().eqIgnoreCase(group.name)))
        assertFalse list.iterator().hasNext() //no results
    }

    @Test
    void testCreateAppGroupWithSauthc1RequestAuthenticator() {

        //We are creating a new client with Digest Authentication
        def client = buildClient(AuthenticationScheme.SAUTHC1)

        def tenant = client.currentTenant

        def app = client.instantiate(Application)

        def authenticationScheme = client.dataStore.requestExecutor.requestAuthenticator

        assertTrue authenticationScheme instanceof SAuthc1RequestAuthenticator

        app.name = uniquify("Java SDK IT App")

        def dirName = uniquify("Java SDK IT Dir")

        app = tenant.createApplication(Applications.newCreateRequestFor(app).createDirectoryNamed(dirName).build())
        def dir = tenant.getDirectories(Directories.where(Directories.name().eqIgnoreCase(dirName))).iterator().next()

        deleteOnTeardown(dir)
        deleteOnTeardown(app)

        Group group = client.instantiate(Group)
        group.name = uniquify('Java SDK Group')

        def created = app.createGroup(group)

        //verify it was created:

        def found = app.getGroups(Groups.where(Groups.name().eqIgnoreCase(group.name))).iterator().next()

        assertEquals(created.href, found.href)

        //test delete:
        found.delete()

        def list = app.getGroups(Groups.where(Groups.name().eqIgnoreCase(group.name)))
        assertFalse list.iterator().hasNext() //no results
    }

    @Test
    void testLoginWithAccountStore() {

        def username = uniquify('lonestarr')
        def password = 'Changeme1!'

        //we could use the parent class's Client instance, but we re-define it here just in case:
        //if we ever turn off caching in the parent class config, we can't let that affect this test:
        def client = buildClient(true)

        def app = createTempApp()

        def acct = client.instantiate(Account)
        acct.username = username
        acct.password = password
        acct.email = username + '@nowhere.com'
        acct.givenName = 'Joe'
        acct.surname = 'Smith'

        Directory dir1 = client.instantiate(Directory)
        dir1.name = uniquify("Java SDK: ApplicationIT.testLoginWithAccountStore")
        dir1 = client.currentTenant.createDirectory(dir1);
        deleteOnTeardown(dir1)

        Directory dir2 = client.instantiate(Directory)
        dir2.name = uniquify("Java SDK: ApplicationIT.testLoginWithAccountStore")
        dir2 = client.currentTenant.createDirectory(dir2);
        deleteOnTeardown(dir2)

        AccountStoreMapping accountStoreMapping1 = client.instantiate(AccountStoreMapping)
        accountStoreMapping1.setAccountStore(dir1)
        accountStoreMapping1.setApplication(app)
        accountStoreMapping1 = app.createAccountStoreMapping(accountStoreMapping1)

        AccountStoreMapping accountStoreMapping2 = client.instantiate(AccountStoreMapping)
        accountStoreMapping2.setAccountStore(dir2)
        accountStoreMapping2.setApplication(app)
        accountStoreMapping2 = app.createAccountStoreMapping(accountStoreMapping2)

        dir1.createAccount(acct)
        deleteOnTeardown(acct)

        //Account belongs to dir1, therefore login must succeed
        def request = new UsernamePasswordRequest(username, password, accountStoreMapping1.getAccountStore())
        def result = app.authenticateAccount(request)
        assertEquals(result.getAccount().getUsername(), acct.username)

        try {
            //Account does not belong to dir2, therefore login must fail
            request = new UsernamePasswordRequest(username, password, accountStoreMapping2.getAccountStore())
            app.authenticateAccount(request)
            fail("Should have thrown due to invalid username/password");
        } catch (Exception e) {
            assertEquals(e.getMessage(), "HTTP 400, Stormpath 7104 (http://docs.stormpath.com/errors/7104): Login attempt failed because there is no Account in the Application's associated Account Stores with the specified username or email.")
        }

        //No account store has been defined, therefore login must succeed
        request = new UsernamePasswordRequest(username, password)
        result = app.authenticateAccount(request)
        assertEquals(result.getAccount().getUsername(), acct.username)
    }

    //@since 1.0.beta
    @Test
    void testGetNonexistentGoogleAccount() {
        Directory dir = client.instantiate(Directory)
        dir.name = uniquify("Java SDK: ApplicationIT.testGetNonexistentGoogleAccount")
        GoogleProvider provider = client.instantiate(GoogleProvider.class);
        def clientId = uniquify("999999911111111")
        def clientSecret = uniquify("a0a0a0a0a0a0a0a0a0a0a0a0a0a0a0a0")
        provider.setClientId(clientId).setClientSecret(clientSecret).setRedirectUri("https://www.myAppURL:8090/index.jsp");

        def createDirRequest = Directories.newCreateRequestFor(dir).
                forProvider(Providers.GOOGLE.builder()
                        .setClientId(clientId)
                        .setClientSecret(clientSecret)
                        .setRedirectUri("https://www.myAppURL:8090/index.jsp")
                        .build()
                ).build()

        dir = client.currentTenant.createDirectory(createDirRequest)
        deleteOnTeardown(dir)

        def app = createTempApp()
        app.addAccountStore(dir)

        ProviderAccountRequest request = Providers.GOOGLE.account().setCode("4/MZ-Z4Xr-V6K61-Y0CE-ifJlyIVwY.EqwqoikzZTUSaDn_5y0ZQNiQIAI2iwI").build();

        try {
            app.getAccount(request)
            fail("should have thrown")
        } catch (com.stormpath.sdk.resource.ResourceException e) {
            assertEquals(e.getStatus(), 400)
            assertEquals(e.getCode(), 7200)
            assertEquals(e.getDeveloperMessage(), "Stormpath was not able to complete the request to Google: this can be " +
                    "caused by either a bad Google directory configuration, or the provided account credentials are not " +
                    "valid. Google error message: 400 Bad Request")
        }
    }

    @Test
    void testGetApiKeyById() {

        def app = createTempApp()

        def account = createTestAccount(app)

        def apiKey = account.createApiKey()

        //test invalid key
        def appApiKey = app.getApiKey("helloIamNotValid!");

        assertNull appApiKey

        appApiKey = app.getApiKey(apiKey.id)

        assertNotNull appApiKey
        assertEquals appApiKey, apiKey
    }

    @Test
    void testGetApiKeyByIdCacheDisabled() {

        def app = createTempApp()

        def account = createTestAccount(app)

        def apiKey = account.createApiKey()

        client = buildClient(false)

        app = client.dataStore.getResource(app.href, Application)

        def appApiKey = app.getApiKey(apiKey.id)

        assertNotNull appApiKey
        assertEquals appApiKey, apiKey

    }

    @Test
    void testGetApiKeyByIdCacheEnabled() {

        def client = buildClient()

        def app = client.instantiate(Application)

        app.setName(uniquify("Java SDK IT App"))

        client.currentTenant.createApplication(newCreateRequestFor(app).createDirectory().build())

        deleteOnTeardown(app.getDefaultAccountStore() as Directory)
        deleteOnTeardown(app)

        def account = createTestAccount(client, app)

        def apiKey = account.createApiKey()

        def apiKeyCache = client.dataStore.cacheManager.getCache(ApiKey.name)

        assertNotNull apiKeyCache

        def apiKeyCacheValue = apiKeyCache.get(apiKey.href)

        assertNotNull apiKeyCacheValue

        assertNotEquals apiKeyCacheValue['secret'], apiKey.secret

        assertEquals decryptSecretFromCacheMap(apiKeyCacheValue), apiKey.secret

        client = buildClient()

        def dataStore = (DefaultDataStore) client.dataStore

        app = dataStore.getResource(app.href, Application)

        def appApiKey = app.getApiKey(apiKey.id)

        assertNotNull appApiKey

        apiKeyCache = dataStore.cacheManager.getCache(ApiKey.name)

        assertNotNull apiKeyCache

        apiKeyCacheValue = apiKeyCache.get(apiKey.href)

        assertNotNull apiKeyCacheValue

        assertNotEquals apiKeyCacheValue['secret'], appApiKey.secret

        assertEquals decryptSecretFromCacheMap(apiKeyCacheValue), appApiKey.secret
    }

    @Test
    void testGetApiKeyByIdWithOptions() {

        def app = createTempApp()

        def account = createTestAccount(app)

        def apiKey = account.createApiKey()

        def client = buildClient(false) // need to disable caching because the api key is cached without the options
        app = client.getResource(app.href, Application)
        def appApiKey = app.getApiKey(apiKey.id, ApiKeys.options().withAccount().withTenant())

        assertNotNull appApiKey
        assertEquals appApiKey.secret, apiKey.secret
        assertTrue(appApiKey.account.propertyNames.size() > 1) // testing expansion
        assertTrue(appApiKey.tenant.propertyNames.size() > 1) // testing expansion

    }

    @Test
    void testGetApiKeyByIdWithOptionsInCache() {

        def app = createTempApp()

        def account = createTestAccount(app)

        def apiKey = account.createApiKey()

        RequestCountingClient client = buildCountingClient();

        app = client.getResource(app.href, Application)
        def appApiKey = app.getApiKey(apiKey.id, ApiKeys.options().withAccount().withTenant())
        def appApiKey2 = app.getApiKey(apiKey.id, ApiKeys.options().withAccount().withTenant())

        assertNotNull appApiKey

        assertTrue(appApiKey.account.propertyNames.size() > 1) // testing expansion on the object retrieved from the server
        assertTrue(appApiKey.tenant.propertyNames.size() > 1) // testing expansion on the object retrieved from the server

        assertNotNull appApiKey2

        //Making sure that only two request were made to the server
        // 1) request to get the application
        // 2) request to get the apiKey (with options)
        assertEquals 2, client.requestCount

        // Compare apiKey get from the cache to the apiKey requested from cache
        assertEquals appApiKey.secret, appApiKey2.secret
        assertEquals appApiKey.account.email, appApiKey2.account.email
        assertEquals appApiKey.tenant.name, appApiKey2.tenant.name

        // Making sure that still only 2 requests were made to the server.
        assertEquals 2, client.requestCount

        def dataStore = (DefaultDataStore) client.dataStore

        // testing that the secret is encrypted in the cache
        def apiKeyCache = dataStore.cacheManager.getCache(ApiKey.name)
        assertNotNull apiKeyCache
        def apiKeyCacheValue = apiKeyCache.get(appApiKey2.href)
        assertNotNull apiKeyCacheValue
        assertNotEquals apiKeyCacheValue['secret'], appApiKey2.secret
        assertEquals decryptSecretFromCacheMap(apiKeyCacheValue), appApiKey2.secret

        // testing that the expansions made it to the cache
        def accountCache = dataStore.cacheManager.getCache(Account.name)
        assertNotNull accountCache
        def accountCacheValue = accountCache.get(appApiKey.account.href)
        assertNotNull accountCacheValue
        assertEquals accountCacheValue['username'], appApiKey.account.username

        def tenantCache = dataStore.cacheManager.getCache(Tenant.name)
        assertNotNull tenantCache
        def tenantCacheValue = tenantCache.get(appApiKey.tenant.href)
        assertNotNull tenantCacheValue
        assertEquals tenantCacheValue['key'], appApiKey.tenant.key
    }

    @Test
    void testCreateSsoRedirectUrl() {
        def app = createTempApp()

        def ssoRedirectUrlBuilder = app.newIdSiteUrlBuilder()

        String[] parts = com.stormpath.sdk.lang.Strings.split(app.getHref(), (char) "/")

        assertEquals ssoRedirectUrlBuilder.ssoEndpoint, parts[0] + "//" + parts[2] + "/sso"

        def ssoURL = ssoRedirectUrlBuilder.setCallbackUri("https://mycallbackuri.com/path").setPath("/mypath").setState("anyState").build()

        assertNotNull ssoURL

        String[] ssoUrlPath = ssoURL.split("jwtRequest=")

        assertEquals 2, ssoUrlPath.length
        assertTrue ssoURL.startsWith(app.getHref().substring(0, app.getHref().indexOf("/", 8)))

        StringTokenizer tokenizer = new StringTokenizer(ssoUrlPath[1], ".")

        //Expected JWT token 'base64Header'.'base64JsonPayload'.'base64Signature'
        assertEquals tokenizer.countTokens(), 3

        def base64Header = tokenizer.nextToken()
        def base64JsonPayload = tokenizer.nextToken()
        def base64Signature = tokenizer.nextToken()


        def objectMapper = new ObjectMapper()

        assertTrue Base64.isBase64(base64Header)
        assertTrue Base64.isBase64(base64JsonPayload)
        assertTrue Base64.isBase64(base64Signature)

        byte[] decodedJsonPayload = Base64.decodeBase64(base64JsonPayload)

        def jsonPayload = objectMapper.readValue(decodedJsonPayload, Map)

        assertEquals jsonPayload.cb_uri, "https://mycallbackuri.com/path"
        assertEquals jsonPayload.iss, client.dataStore.apiKey.id
        assertEquals jsonPayload.sub, app.href
        assertEquals jsonPayload.state, "anyState"
        assertEquals jsonPayload.path, "/mypath"
    }

    // @since 1.0.RC3
    @Test
    void testCreateSsoLogout() {
        def app = createTempApp()
        def ssoRedirectUrlBuilder = app.newIdSiteUrlBuilder()

        def ssoURL = ssoRedirectUrlBuilder.setCallbackUri("https://mycallbackuri.com/path").forLogout().build()

        assertNotNull ssoURL

        String[] ssoUrlPath = ssoURL.split("jwtRequest=")

        assertEquals 2, ssoUrlPath.length

        StringTokenizer tokenizer = new StringTokenizer(ssoUrlPath[1], ".")

        //Expected JWT token 'base64Header'.'base64JsonPayload'.'base64Signature'
        assertEquals tokenizer.countTokens(), 3

        def base64Header = tokenizer.nextToken()
        def base64JsonPayload = tokenizer.nextToken()
        def base64Signature = tokenizer.nextToken()


        def objectMapper = new ObjectMapper()

        assertTrue Base64.isBase64(base64Header)
        assertTrue Base64.isBase64(base64JsonPayload)
        assertTrue Base64.isBase64(base64Signature)

        byte[] decodedJsonPayload = Base64.decodeBase64(base64JsonPayload)

        def jsonPayload = objectMapper.readValue(decodedJsonPayload, Map)

        assertTrue ssoURL.startsWith(ssoRedirectUrlBuilder.ssoEndpoint + "/logout?jwtRequest=")
        assertEquals jsonPayload.cb_uri, "https://mycallbackuri.com/path"
        assertEquals jsonPayload.iss, client.dataStore.apiKey.id
        assertEquals jsonPayload.sub, app.href
    }

    def Account createTestAccount(Application app) {
        return createTestAccount(client, app)
    }

    def Account createTestAccount(Client client, Application app) {

        def email = uniquify('deleteme') + '@stormpath.com'

        Account account = client.instantiate(Account)
        account.givenName = 'John'
        account.surname = 'DELETEME'
        account.email =  email
        account.password = 'Changeme1!'

        app.createAccount(account)
        deleteOnTeardown(account)

        return  account
    }

    String decryptSecretFromCacheMap(Map cacheMap) {

        if (cacheMap == null || cacheMap.isEmpty() || !cacheMap.containsKey(ApiKeyParameter.ENCRYPTION_METADATA.getName())) {
            return null
        }

        def apiKeyMetaData = cacheMap[ApiKeyParameter.ENCRYPTION_METADATA.getName()]

        def salt = apiKeyMetaData[ApiKeyParameter.ENCRYPTION_KEY_SALT.getName()]
        def keySize = apiKeyMetaData[ApiKeyParameter.ENCRYPTION_KEY_SIZE.getName()]
        def iterations = apiKeyMetaData[ApiKeyParameter.ENCRYPTION_KEY_ITERATIONS.getName()]

        def encryptionService = encryptionServiceBuilder
                .setBase64Salt(salt.getBytes())
                .setKeySize(keySize)
                .setIterations(iterations)
                .setPassword(client.dataStore.apiKey.secret.toCharArray()).build()

        def secret = encryptionService.decryptBase64String(cacheMap['secret'])

        return secret
    }

    /**
     * Asserts <a href="https://github.com/stormpath/stormpath-sdk-java/issues/58">Issue 58</a>.
     * @since 1.0.RC
     */
    @Test
    void testCreateApplicationViaTenantActions() {
        Application app = client.instantiate(Application)
        app.name = uniquify("Java SDK: ApplicationIT.testCreateApplicationViaTenantActions")
        app = client.createApplication(app);
        deleteOnTeardown(app)
        assertNotNull app.href
    }

    /**
     * @since 1.0.RC
     */
    @Test
    void testCreateApplicationRequestViaTenantActions() {
        Application app = client.instantiate(Application)
        app.name = uniquify("Java SDK: ApplicationIT.testCreateApplicationRequestViaTenantActions")
        def request = Applications.newCreateRequestFor(app).build()
        app = client.createApplication(request)
        deleteOnTeardown(app)
        assertNotNull app.href
    }

    /**
     * @since 1.0.RC
     */
    @Test
    void testGetApplicationsViaTenantActions() {
        def appList = client.getApplications()
        assertNotNull appList.href
    }

    /**
     * @since 1.0.RC
     */
    @Test(enabled = false) //ignoring because of sporadic Travis failures
    void testGetApplicationsWithMapViaTenantActions() {
        def map = new HashMap<String, Object>()
        def appList = client.getApplications(map)
        assertNotNull appList.href

    }

    /**
     * @since 1.0.RC
     */
    @Test(enabled = false) //ignoring because of sporadic Travis failures
    void testGetApplicationsWithAppCriteriaViaTenantActions() {
        def appCriteria = Applications.criteria()
        def appList = client.getApplications(appCriteria)
        assertNotNull appList.href
    }

    /**
     * @since 1.0.RC3
     */
    @Test
    void testGetApplicationsWithCustomData() {

        def app = createTempApp()
        app.getCustomData().put("someKey", "someValue")
        app.save()

        def appList = client.getApplications(Applications.where(Applications.name().eqIgnoreCase(app.getName())).withCustomData())

        def count = 0
        for (Application application : appList) {
            count++
            assertNotNull(application.getHref())
            assertEquals(application.getCustomData().size(), 4)
        }
        assertEquals(count, 1)
    }

    /**
     * @since 1.0.RC3
     */
    @Test(enabled = false) //ignoring because of sporadic Travis failures
    void testAddAccountStore_Dirs() {
        def count = 1
        while (count >= 0) { //re-trying once
            try {
                Directory dir = client.instantiate(Directory)
                dir.name = uniquify("Java SDK: ApplicationIT.testAddAccountStore_Dirs")
                dir.description = dir.name + "-Description"
                dir = client.currentTenant.createDirectory(dir);
                deleteOnTeardown(dir)

                def app = createTempApp()

                assertAccountStoreMappingListSize(app.getAccountStoreMappings(), 1)

                def retrievedAccountStoreMapping = app.addAccountStore(dir.name)
                assertAccountStoreMappingListSize(app.getAccountStoreMappings(), 2)
                assertEquals(retrievedAccountStoreMapping.accountStore.href, dir.href)
                retrievedAccountStoreMapping.delete()
                assertAccountStoreMappingListSize(app.getAccountStoreMappings(), 1)

                retrievedAccountStoreMapping = app.addAccountStore(dir.href)
                assertAccountStoreMappingListSize(app.getAccountStoreMappings(), 2)
                assertEquals(retrievedAccountStoreMapping.accountStore.href, dir.href)
                retrievedAccountStoreMapping.delete()
                assertAccountStoreMappingListSize(app.getAccountStoreMappings(), 1)

                retrievedAccountStoreMapping = app.addAccountStore(Directories.criteria().add(Directories.description().eqIgnoreCase(dir.description)))
                assertAccountStoreMappingListSize(app.getAccountStoreMappings(), 2)
                assertEquals(retrievedAccountStoreMapping.accountStore.href, dir.href)
                retrievedAccountStoreMapping.delete()
                assertAccountStoreMappingListSize(app.getAccountStoreMappings(), 1)

                //Non-existent
                retrievedAccountStoreMapping = app.addAccountStore("non-existent Dir")
                assertNull(retrievedAccountStoreMapping)

                retrievedAccountStoreMapping = app.addAccountStore(dir.name.substring(0, 10))
                assertNull(retrievedAccountStoreMapping)

                retrievedAccountStoreMapping = app.addAccountStore(dir.name + "XXX")
                assertNull(retrievedAccountStoreMapping)

                retrievedAccountStoreMapping = app.addAccountStore(dir.href + "XXX")
                assertNull(retrievedAccountStoreMapping)

                retrievedAccountStoreMapping = app.addAccountStore(Directories.criteria().add(Directories.description().eqIgnoreCase(dir.description + "XXX")))
                assertNull(retrievedAccountStoreMapping)
            } catch (Exception e) {
                if (!(e instanceof ResourceException)) {
                    //this is the known sporadic exception; we will fail if there is a different one
                    throw e;
                }
                count--
                if (count < 0) {
                    throw e
                }
                System.out.println("Test failed due to " + e.getMessage() + ".\nRetrying " + (count + 1) + " more time(s)")
                continue
            }
            break;  //no error, let's get out of the loop
        }
    }

    /**
     * @since 1.0.RC3
     */
    @Test(enabled = false) //ignoring because of sporadic Travis failures
    void testAddAccountStore_Groups() {
        def count = 1
        while (count >= 0) { //re-trying once
            try {
                Directory dir = client.instantiate(Directory)
                dir.name = uniquify("Java SDK: ApplicationIT.testAddAccountStore_Groups")
                dir.description = dir.name + "-Description"
                dir = client.currentTenant.createDirectory(dir);
                deleteOnTeardown(dir)

                Group group = client.instantiate(Group)
                group.name = uniquify("Java SDK: ApplicationIT.testAddAccountStore_Groups")
                group.description = group.name + "-Description"
                dir.createGroup(group)

                def app = createTempApp()

                assertAccountStoreMappingListSize(app.getAccountStoreMappings(), 1)

                def retrievedAccountStoreMapping = app.addAccountStore(group.name)
                assertAccountStoreMappingListSize(app.getAccountStoreMappings(), 2)
                assertEquals(retrievedAccountStoreMapping.accountStore.href, group.href)
                retrievedAccountStoreMapping.delete()
                assertAccountStoreMappingListSize(app.getAccountStoreMappings(), 1)

                retrievedAccountStoreMapping = app.addAccountStore(group.href)
                assertAccountStoreMappingListSize(app.getAccountStoreMappings(), 2)
                assertEquals(retrievedAccountStoreMapping.accountStore.href, group.href)
                retrievedAccountStoreMapping.delete()
                assertAccountStoreMappingListSize(app.getAccountStoreMappings(), 1)

                retrievedAccountStoreMapping = app.addAccountStore(Groups.criteria().add(Groups.description().eqIgnoreCase(group.description)))
                assertAccountStoreMappingListSize(app.getAccountStoreMappings(), 2)
                assertEquals(retrievedAccountStoreMapping.accountStore.href, group.href)
                retrievedAccountStoreMapping.delete()
                assertAccountStoreMappingListSize(app.getAccountStoreMappings(), 1)

                //Non-existent
                retrievedAccountStoreMapping = app.addAccountStore("non-existent Group")
                assertNull(retrievedAccountStoreMapping)

                retrievedAccountStoreMapping = app.addAccountStore(group.name.substring(0, 10))
                assertNull(retrievedAccountStoreMapping)

                retrievedAccountStoreMapping = app.addAccountStore(group.href + "XXX")
                assertNull(retrievedAccountStoreMapping)

                retrievedAccountStoreMapping = app.addAccountStore(group.name + "XXX")
                assertNull(retrievedAccountStoreMapping)

                retrievedAccountStoreMapping = app.addAccountStore(Groups.criteria().add(Groups.description().eqIgnoreCase(group.description + "XXX")))
                assertNull(retrievedAccountStoreMapping)
            } catch (Exception e) {
                if (!(e instanceof ResourceException)) {
                    //this is the known sporadic exception; we will fail if there is a different one
                    throw e;
                }
                count--
                if (count < 0) {
                    throw e
                }
                System.out.println("Test failed due to " + e.getMessage() + ".\nRetrying " + (count + 1) + " more time(s)")
                continue
            }
            break;  //no error, let's get out of the loop
        }
    }


    /**
     * @since 1.0.RC3
     */
    @Test(enabled = false, expectedExceptions = IllegalArgumentException)  //ignoring because of sporadic Travis failures
    void testAddAccountStore_DirAndGroupMatch() {

        Directory dir01 = client.instantiate(Directory)
        dir01.name = uniquify("Java SDK: ApplicationIT.testAddAccountStore_DirAndGroupMatch")
        dir01.description = dir01.name + "-Description"
        dir01 = client.currentTenant.createDirectory(dir01);
        deleteOnTeardown(dir01)

        Directory dir02 = client.instantiate(Directory)
        dir02.name = uniquify("Java SDK: ApplicationIT.testAddAccountStore_DirAndGroupMatch")
        dir02.description = dir02.name + "-Description"
        dir02 = client.currentTenant.createDirectory(dir02);
        deleteOnTeardown(dir02)

        Group group = client.instantiate(Group)
        group.name = dir02.name
        group.description = group.name + "-Description"
        dir01.createGroup(group)

        def app = createTempApp()

        app.addAccountStore(group.name)
    }

    /**
     * @since 1.0.RC3
     */
    @Test(expectedExceptions = IllegalArgumentException)
    void testAddAccountStore_MultipleDirCriteria() {

        Directory dir01 = client.instantiate(Directory)
        dir01.name = uniquify("Java SDK: ApplicationIT.testAddAccountStore_MultipleDirCriteria")
        dir01.description = dir01.name + "-Description"
        dir01 = client.currentTenant.createDirectory(dir01);
        deleteOnTeardown(dir01)

        Directory dir02 = client.instantiate(Directory)
        dir02.name = uniquify("Java SDK: ApplicationIT.testAddAccountStore_MultipleDirCriteria")
        dir02.description = dir02.name + "-Description"
        dir02 = client.currentTenant.createDirectory(dir02);
        deleteOnTeardown(dir02)

        def app = createTempApp()

        app.addAccountStore(Directories.criteria().add(Directories.name().containsIgnoreCase("testAddAccountStore_MultipleDirCriteria")))
    }

    /**
     * @since 1.0.RC3
     */
    @Test(enabled = false, expectedExceptions = IllegalArgumentException) //ignoring because of sporadic Travis failures
    void testAddAccountStore_MultipleGroupCriteria() {

        Directory dir01 = client.instantiate(Directory)
        dir01.name = uniquify("Java SDK: ApplicationIT.testAddAccountStore_MultipleGroupCriteria")
        dir01.description = dir01.name + "-Description"
        dir01 = client.currentTenant.createDirectory(dir01);
        deleteOnTeardown(dir01)

        Directory dir02 = client.instantiate(Directory)
        dir02.name = uniquify("Java SDK: ApplicationIT.testAddAccountStore_MultipleGroupCriteria")
        dir02.description = dir02.name + "-Description"
        dir02 = client.currentTenant.createDirectory(dir02);
        deleteOnTeardown(dir02)

        Group group01 = client.instantiate(Group)
        group01.name = uniquify("Java SDK: ApplicationIT.testAddAccountStore_MultipleGroupCriteria")
        group01.description = group01.name + "-Description"
        dir01.createGroup(group01)

        Group group02 = client.instantiate(Group)
        group02.name = uniquify("Java SDK: ApplicationIT.testAddAccountStore_MultipleGroupCriteria")
        group02.description = group02.name + "-Description"
        dir02.createGroup(group02)

        def app = createTempApp()

        app.addAccountStore(Groups.criteria().add(Groups.name().containsIgnoreCase("testAddAccountStore_MultipleGroupCriteria")))
    }

    /**
     * @since 1.0.RC4.4
     */
    @Test
    void testGetSingleAccountFromCollection() {

        def app = createTempApp()
        def account01 = createTestAccount(app)

        assertEquals(app.getAccounts().single().toString(), account01.toString())

        def account02 = createTestAccount(app)

        try {
            app.getAccounts().single()
            fail("should have thrown")
        } catch ( IllegalStateException e) {
            assertEquals(e.getMessage(), "Only a single resource was expected, but this list contains more than one item.")
        }

        assertEquals(app.getAccounts(Accounts.where(Accounts.email().eqIgnoreCase(account02.getEmail()))).single().toString(), account02.toString())

        try {
            app.getAccounts(Accounts.where(Accounts.email().eqIgnoreCase("thisEmailDoesNotBelong@ToAnAccount.com"))).single()
            fail("should have thrown")
        } catch ( IllegalStateException e) {
            assertEquals(e.getMessage(), "This list is empty while it was expected to contain one (and only one) element.")
        }
    }

    /**
     * This test does not validate the the verification email has actually been received in the email address.
     * It only sends the verification email to check that no Exception is thrown.
     *
     * This test validates this issue has been solved: https://github.com/stormpath/stormpath-sdk-java/issues/218
     *
     * @since 1.0.RC4.5
     */
    @Test
    void testSendVerificationEmail() {

        def app = createTempApp()
        def dir = client.instantiate(Directory)
        dir.name = uniquify("Java SDK: ApplicationIT.testSendVerificationEmail")
        dir = client.currentTenant.createDirectory(dir);
        app.setDefaultAccountStore(dir)
        deleteOnTeardown(dir)
        def account = createTestAccount(app)
        dir.getAccountCreationPolicy().setVerificationEmailStatus(EmailStatus.ENABLED).save()

        VerificationEmailRequestBuilder verBuilder = Applications.verificationEmailBuilder();
        VerificationEmailRequest ver = verBuilder.setLogin(account.getEmail()).setAccountStore(dir).build();
        app.sendVerificationEmail(ver);

    }

    /**
     * @since 1.0.RC4.6
     */
    @Test
    void testLoginWithExpansion() {

        def username = 'lonestarr'
        def password = 'Changeme1!'

        //we could use the parent class's Client instance, but we re-define it here just in case:
        //if we ever turn off caching in the parent class config, we can't let that affect this test:
        def client = buildClient(true)

        def app = createTempApp()

        def acct = client.instantiate(Account)
        acct.username = username
        acct.password = password
        acct.email = uniquify(username) + '@stormpath.com'
        acct.givenName = 'Joe'
        acct.surname = 'Smith'
        acct = app.createAccount(Accounts.newCreateRequestFor(acct).setRegistrationWorkflowEnabled(false).build())

        def options = UsernamePasswordRequest.options().withAccount()
        def request = UsernamePasswordRequest.builder().setUsernameOrEmail(username).setPassword(password).withResponseOptions(options).build()

        def result = app.authenticateAccount(request)

        //Let's check expansion worked by looking at the internal properties
        def properties = getValue(AbstractResource, result, "properties")
        assertTrue properties.get("account").size() > 15
        assertEquals properties.get("account").get("email"), acct.email

        //Let's re-authenticate without expansion
        request = UsernamePasswordRequest.builder().setUsernameOrEmail(username).setPassword(password).build()
        result = app.authenticateAccount(request)

        //Let's check that there is no expansion
        properties = getValue(AbstractResource, result, "properties")
        assertTrue properties.get("account").size() == 1
    }


    private assertAccountStoreMappingListSize(AccountStoreMappingList accountStoreMappings, int expectedSize) {
        int qty = 0;
        for(AccountStoreMapping accountStoreMapping : accountStoreMappings) {
            qty++;
        }
        assertEquals(qty, expectedSize)
    }

    /**
     * @since 1.0.RC4.6
     */
    private Object getValue(Class clazz, Object object, String fieldName) {
        Field field = clazz.getDeclaredField(fieldName)
        field.setAccessible(true)
        return field.get(object)
    }

    /**
     * @since 1.0.RC4.6
     */
    @Test
    void testSaveWithResponseOptions(){

        def app = createTempApp()
        def href = app.getHref()

        Account account = client.instantiate(Account)
        account.givenName = 'Jonathan'
        account.surname = 'Doe'
        account.email = uniquify('deleteme') + '@nowhere.com'
        account.password = 'Changeme1!'
        app.createAccount(account)
        deleteOnTeardown(account)

        app.getCustomData().put("testKey", "testValue")

        def retrieved = app.saveWithResponseOptions(Applications.options().withAccounts().withCustomData())

        assertEquals href, retrieved.getHref()

        Map properties = getValue(AbstractResource, retrieved, "properties")
        assertTrue properties.get("customData").size() > 1
        assertEquals properties.get("customData").get("testKey"), "testValue"
        assertTrue properties.get("accounts").size() > 1
        assertEquals properties.get("accounts").get("items")[0].get("email"), account.email
    }

<<<<<<< HEAD
=======
    /** @since 1.0.RC4.6 */
    @Test
    void testResetPassword() {

        def app = createTempApp()

        def username = uniquify('lonestarr')
        def password = 'Changeme1!'
        def email = username + '@stormpath.com'

        def acct = client.instantiate(Account)
        acct.username = username
        acct.password = password
        acct.email = email
        acct.givenName = 'Joe'
        acct.surname = 'Smith'
        acct = app.createAccount(Accounts.newCreateRequestFor(acct).setRegistrationWorkflowEnabled(false).build())
        deleteOnTeardown(acct)

        def account = app.authenticateAccount(new UsernamePasswordRequest(username, password)).getAccount()
        assertEquals account.getEmail(), email

        PasswordResetToken token = app.sendPasswordResetEmail(email)
        assertEquals email, token.account.email
        assertEquals email, token.email

        account = app.resetPassword(token.getValue(), "newPassword123!")

        try {
            account = app.authenticateAccount(new UsernamePasswordRequest(username, password)).getAccount()
            fail("should have thrown due to wrong password")
        } catch (ResourceException e) {
            assertTrue(e.getMessage().contains("Login attempt failed because the specified password is incorrect."))
        }

        //login with the new password
        account = app.authenticateAccount(new UsernamePasswordRequest(username, "newPassword123!")).getAccount()

        assertEquals account.getEmail(), email
    }

    /**
     * @since 1.0.RC4.6
     */
    private Object getValue(Class clazz, Object object, String fieldName) {
        Field field = clazz.getDeclaredField(fieldName)
        field.setAccessible(true)
        return field.get(object)
    }

    /**
     * @since 1.0.RC4.6
     */
    @Test
    void testPasswordImport() {

        def app = createTempApp()

        Account account = client.instantiate(Account)
            .setGivenName('John')
            .setSurname('DeleteMe')
            .setEmail("deletejohn@test.com")
            .setPassword('$2y$12$QjSH496pcT5CEbzjD/vtVeH03tfHKFy36d4J0Ltp3lRtee9HDxY3K')

        def created = app.createAccount(Accounts.newCreateRequestFor(account)
                .setRegistrationWorkflowEnabled(false)
                .setPasswordFormat(PasswordFormat.MCF)
                .build())
        deleteOnTeardown(created)

        //verify it was created:
        def found = app.getAccounts(Accounts.where(Accounts.email().eqIgnoreCase("deletejohn@test.com"))).single()
        assertEquals(created.href, found.href)

        found = app.authenticateAccount(new UsernamePasswordRequest("deletejohn@test.com", "rasmuslerdorf")).getAccount()
        assertEquals(created.href, found.href)
    }

    /**
     * @since 1.0.RC4.6
     */
    @Test
    void testPasswordImportErrors() {

        def app = createTempApp()

        Account account = client.instantiate(Account)
        account.givenName = 'John'
        account.surname = 'DeleteMe'
        account.email =  "deletejohn@test.com"
        account.password = '$INVALID$04$RZPSLGUz3dRdm7aRfxOeYuKeueSPW2YaTpRkszAA31wcPpyg6zkGy'

        try {
            app.createAccount(Accounts.newCreateRequestFor(account).setPasswordFormat(PasswordFormat.MCF).build())
            fail("Should have thrown")
        } catch (ResourceException e){
            assertEquals 2006, e.getCode()
            assertTrue e.getDeveloperMessage().contains("is in an invalid format")
        }
    }
>>>>>>> a0f3710f
}<|MERGE_RESOLUTION|>--- conflicted
+++ resolved
@@ -1054,22 +1054,12 @@
         assertTrue properties.get("account").size() == 1
     }
 
-
-    private assertAccountStoreMappingListSize(AccountStoreMappingList accountStoreMappings, int expectedSize) {
+    private static assertAccountStoreMappingListSize(AccountStoreMappingList accountStoreMappings, int expectedSize) {
         int qty = 0;
         for(AccountStoreMapping accountStoreMapping : accountStoreMappings) {
             qty++;
         }
         assertEquals(qty, expectedSize)
-    }
-
-    /**
-     * @since 1.0.RC4.6
-     */
-    private Object getValue(Class clazz, Object object, String fieldName) {
-        Field field = clazz.getDeclaredField(fieldName)
-        field.setAccessible(true)
-        return field.get(object)
     }
 
     /**
@@ -1102,8 +1092,6 @@
         assertEquals properties.get("accounts").get("items")[0].get("email"), account.email
     }
 
-<<<<<<< HEAD
-=======
     /** @since 1.0.RC4.6 */
     @Test
     void testResetPassword() {
@@ -1204,5 +1192,4 @@
             assertTrue e.getDeveloperMessage().contains("is in an invalid format")
         }
     }
->>>>>>> a0f3710f
 }