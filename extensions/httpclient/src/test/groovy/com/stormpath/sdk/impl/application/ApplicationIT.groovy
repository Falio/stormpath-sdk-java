--- conflicted
+++ resolved
@@ -1110,9 +1110,6 @@
 
     }
 
-<<<<<<< HEAD
-    private assertAccountStoreMappingListSize(ApplicationAccountStoreMappingList accountStoreMappings, int expectedSize) {
-=======
     /**
      * @since 1.0.RC5
      */
@@ -1156,7 +1153,7 @@
     }
 
     private static assertAccountStoreMappingListSize(AccountStoreMappingList accountStoreMappings, int expectedSize) {
->>>>>>> fc6e3352
+    private assertAccountStoreMappingListSize(ApplicationAccountStoreMappingList accountStoreMappings, int expectedSize) {
         int qty = 0;
         for(ApplicationAccountStoreMapping accountStoreMapping : accountStoreMappings) {
             qty++;
