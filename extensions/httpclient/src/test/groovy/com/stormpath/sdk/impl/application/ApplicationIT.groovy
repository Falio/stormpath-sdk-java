/*
 * Copyright 2015 Stormpath, Inc.
 *
 * Licensed under the Apache License, Version 2.0 (the "License");
 * you may not use this file except in compliance with the License.
 * You may obtain a copy of the License at
 *
 *     http://www.apache.org/licenses/LICENSE-2.0
 *
 * Unless required by applicable law or agreed to in writing, software
 * distributed under the License is distributed on an "AS IS" BASIS,
 * WITHOUT WARRANTIES OR CONDITIONS OF ANY KIND, either express or implied.
 * See the License for the specific language governing permissions and
 * limitations under the License.
 */


package com.stormpath.sdk.impl.application

import com.fasterxml.jackson.databind.ObjectMapper
import com.stormpath.sdk.account.Account
import com.stormpath.sdk.account.Accounts
import com.stormpath.sdk.account.VerificationEmailRequest
import com.stormpath.sdk.account.VerificationEmailRequestBuilder
import com.stormpath.sdk.api.ApiKey
import com.stormpath.sdk.api.ApiKeys
import com.stormpath.sdk.application.AccountStoreMapping
import com.stormpath.sdk.application.AccountStoreMappingList
import com.stormpath.sdk.application.Application
import com.stormpath.sdk.application.Applications
import com.stormpath.sdk.authc.Authentications
import com.stormpath.sdk.authc.UsernamePasswordRequest
import com.stormpath.sdk.client.AuthenticationScheme
import com.stormpath.sdk.client.Client
import com.stormpath.sdk.client.ClientIT
import com.stormpath.sdk.directory.Directories
import com.stormpath.sdk.directory.Directory
import com.stormpath.sdk.group.Group
import com.stormpath.sdk.group.Groups
import com.stormpath.sdk.impl.api.ApiKeyParameter
import com.stormpath.sdk.impl.client.RequestCountingClient
import com.stormpath.sdk.impl.ds.DefaultDataStore
import com.stormpath.sdk.impl.http.authc.SAuthc1RequestAuthenticator
import com.stormpath.sdk.impl.resource.AbstractResource
import com.stormpath.sdk.impl.security.ApiKeySecretEncryptionService
import com.stormpath.sdk.mail.EmailStatus
import com.stormpath.sdk.provider.GoogleProvider
import com.stormpath.sdk.provider.ProviderAccountRequest
import com.stormpath.sdk.provider.Providers
import com.stormpath.sdk.resource.ResourceException
import com.stormpath.sdk.tenant.Tenant
import org.apache.commons.codec.binary.Base64
import org.testng.annotations.Test

import java.lang.reflect.Field

import static com.stormpath.sdk.application.Applications.newCreateRequestFor
import static org.testng.Assert.*

class ApplicationIT extends ClientIT {

    def encryptionServiceBuilder = new ApiKeySecretEncryptionService.Builder()

    /**
     * Asserts fix for <a href="https://github.com/stormpath/stormpath-sdk-java/issues/17">Issue #17</a>
     */
    @Test
    void testLoginWithCachingEnabled() {

        def username = uniquify('lonestarr')
        def password = 'Changeme1!'

        //we could use the parent class's Client instance, but we re-define it here just in case:
        //if we ever turn off caching in the parent class config, we can't let that affect this test:
        def client = buildClient(true)

        def app = createTempApp()

        def acct = client.instantiate(Account)
        acct.username = username
        acct.password = password
        acct.email = username + '@nowhere.com'
        acct.givenName = 'Joe'
        acct.surname = 'Smith'
        acct = app.createAccount(Accounts.newCreateRequestFor(acct).setRegistrationWorkflowEnabled(false).build())

        def request = new UsernamePasswordRequest(username, password)
        def result = app.authenticateAccount(request)

        def cachedAccount = result.getAccount()

        assertEquals cachedAccount.username, acct.username
    }

    @Test
    void testCreateAppAccount() {

        def app = createTempApp()

        def email = uniquify('deleteme') + '@nowhere.com'

        Account account = client.instantiate(Account)
        account.givenName = 'John'
        account.surname = 'DELETEME'
        account.email =  email
        account.password = 'Changeme1!'

        def created = app.createAccount(account)

        //verify it was created:

        def found = app.getAccounts(Accounts.where(Accounts.email().eqIgnoreCase(email))).iterator().next()
        assertEquals(created.href, found.href)

        //test delete:
        found.delete()

        def list = app.getAccounts(Accounts.where(Accounts.email().eqIgnoreCase(email)))
        assertFalse list.iterator().hasNext() //no results
    }

    @Test
    void testApplicationPagination() {

        def applicationBaseName = UUID.randomUUID().toString()

        def app1 = client.instantiate(Application)
        app1.setName(applicationBaseName + "-JavaSDK1")
        app1 = client.createApplication(Applications.newCreateRequestFor(app1).build())

        deleteOnTeardown(app1)

        def app2 = client.instantiate(Application)
        app2.setName(applicationBaseName + "-JavaSDK2")
        app2 = client.createApplication(Applications.newCreateRequestFor(app2).build())

        deleteOnTeardown(app2)

        def expected = [app1.href, app2.href] as Set

        def apps = client.getApplications(Applications.where(Applications.name().startsWithIgnoreCase(applicationBaseName)).limitTo(1))

        assertEquals 1, apps.limit
        assertEquals 0, apps.offset
        assertEquals 2, apps.size

        def iterator = apps.iterator()
        while (iterator.hasNext()) {
            def app = iterator.next();
            assertTrue expected.remove(app.href)
        }

        assertEquals 0, expected.size()

        try {
            iterator.next()
            fail("should have thrown")
        } catch (NoSuchElementException e) {
            //ignore, exception was expected.
        }

        def newIterator = apps.iterator()

        assertTrue iterator != newIterator

        expected = [app1.href, app2.href] as Set

        while (newIterator.hasNext()) {
            def app = newIterator.next();
            assertTrue expected.remove(app.href)
        }

        assertEquals 0, expected.size()
    }

    @Test
    void testCreateAppGroup() {

        def tenant = client.currentTenant

        def app = client.instantiate(Application)

        def authenticationScheme = client.dataStore.requestExecutor.requestAuthenticator

        //When no authenticationScheme is explicitly defined, SAuthc1RequestAuthenticator is used by default
        assertTrue authenticationScheme instanceof SAuthc1RequestAuthenticator

        app.name = uniquify("Java SDK IT App")

        def dirName = uniquify("Java SDK IT Dir")

        app = tenant.createApplication(Applications.newCreateRequestFor(app).createDirectoryNamed(dirName).build())
        def dir = tenant.getDirectories(Directories.where(Directories.name().eqIgnoreCase(dirName))).iterator().next()

        deleteOnTeardown(dir)
        deleteOnTeardown(app)

        Group group = client.instantiate(Group)
        group.name = uniquify('Java SDK IT Group')

        def created = app.createGroup(group)

        //verify it was created:

        def found = app.getGroups(Groups.where(Groups.name().eqIgnoreCase(group.name))).iterator().next()

        assertEquals(created.href, found.href)

        //test delete:
        found.delete()

        def list = app.getGroups(Groups.where(Groups.name().eqIgnoreCase(group.name)))
        assertFalse list.iterator().hasNext() //no results
    }

    @Test
    void testCreateAppGroupWithSauthc1RequestAuthenticator() {

        //We are creating a new client with Digest Authentication
        def client = buildClient(AuthenticationScheme.SAUTHC1)

        def tenant = client.currentTenant

        def app = client.instantiate(Application)

        def authenticationScheme = client.dataStore.requestExecutor.requestAuthenticator

        assertTrue authenticationScheme instanceof SAuthc1RequestAuthenticator

        app.name = uniquify("Java SDK IT App")

        def dirName = uniquify("Java SDK IT Dir")

        app = tenant.createApplication(Applications.newCreateRequestFor(app).createDirectoryNamed(dirName).build())
        def dir = tenant.getDirectories(Directories.where(Directories.name().eqIgnoreCase(dirName))).iterator().next()

        deleteOnTeardown(dir)
        deleteOnTeardown(app)

        Group group = client.instantiate(Group)
        group.name = uniquify('Java SDK Group')

        def created = app.createGroup(group)

        //verify it was created:

        def found = app.getGroups(Groups.where(Groups.name().eqIgnoreCase(group.name))).iterator().next()

        assertEquals(created.href, found.href)

        //test delete:
        found.delete()

        def list = app.getGroups(Groups.where(Groups.name().eqIgnoreCase(group.name)))
        assertFalse list.iterator().hasNext() //no results
    }

    @Test
    void testLoginWithAccountStore() {

        def username = uniquify('lonestarr')
        def password = 'Changeme1!'

        //we could use the parent class's Client instance, but we re-define it here just in case:
        //if we ever turn off caching in the parent class config, we can't let that affect this test:
        def client = buildClient(true)

        def app = createTempApp()

        def acct = client.instantiate(Account)
        acct.username = username
        acct.password = password
        acct.email = username + '@nowhere.com'
        acct.givenName = 'Joe'
        acct.surname = 'Smith'

        Directory dir1 = client.instantiate(Directory)
        dir1.name = uniquify("Java SDK: ApplicationIT.testLoginWithAccountStore")
        dir1 = client.currentTenant.createDirectory(dir1);
        deleteOnTeardown(dir1)

        Directory dir2 = client.instantiate(Directory)
        dir2.name = uniquify("Java SDK: ApplicationIT.testLoginWithAccountStore")
        dir2 = client.currentTenant.createDirectory(dir2);
        deleteOnTeardown(dir2)

        AccountStoreMapping accountStoreMapping1 = client.instantiate(AccountStoreMapping)
        accountStoreMapping1.setAccountStore(dir1)
        accountStoreMapping1.setApplication(app)
        accountStoreMapping1 = app.createAccountStoreMapping(accountStoreMapping1)

        AccountStoreMapping accountStoreMapping2 = client.instantiate(AccountStoreMapping)
        accountStoreMapping2.setAccountStore(dir2)
        accountStoreMapping2.setApplication(app)
        accountStoreMapping2 = app.createAccountStoreMapping(accountStoreMapping2)

        dir1.createAccount(acct)
        deleteOnTeardown(acct)

        //Account belongs to dir1, therefore login must succeed
        def request = new UsernamePasswordRequest(username, password, accountStoreMapping1.getAccountStore())
        def result = app.authenticateAccount(request)
        assertEquals(result.getAccount().getUsername(), acct.username)

        try {
            //Account does not belong to dir2, therefore login must fail
            request = new UsernamePasswordRequest(username, password, accountStoreMapping2.getAccountStore())
            app.authenticateAccount(request)
            fail("Should have thrown due to invalid username/password");
        } catch (Exception e) {
            assertEquals(e.getMessage(), "HTTP 400, Stormpath 7104 (http://docs.stormpath.com/errors/7104): Login attempt failed because there is no Account in the Application's associated Account Stores with the specified username or email.")
        }

        //No account store has been defined, therefore login must succeed
        request = new UsernamePasswordRequest(username, password)
        result = app.authenticateAccount(request)
        assertEquals(result.getAccount().getUsername(), acct.username)
    }

    //@since 1.0.beta
    @Test
    void testGetNonexistentGoogleAccount() {
        Directory dir = client.instantiate(Directory)
        dir.name = uniquify("Java SDK: ApplicationIT.testGetNonexistentGoogleAccount")
        GoogleProvider provider = client.instantiate(GoogleProvider.class);
        def clientId = uniquify("999999911111111")
        def clientSecret = uniquify("a0a0a0a0a0a0a0a0a0a0a0a0a0a0a0a0")
        provider.setClientId(clientId).setClientSecret(clientSecret).setRedirectUri("https://www.myAppURL:8090/index.jsp");

        def createDirRequest = Directories.newCreateRequestFor(dir).
                forProvider(Providers.GOOGLE.builder()
                        .setClientId(clientId)
                        .setClientSecret(clientSecret)
                        .setRedirectUri("https://www.myAppURL:8090/index.jsp")
                        .build()
                ).build()

        dir = client.currentTenant.createDirectory(createDirRequest)
        deleteOnTeardown(dir)

        def app = createTempApp()
        app.addAccountStore(dir)

        ProviderAccountRequest request = Providers.GOOGLE.account().setCode("4/MZ-Z4Xr-V6K61-Y0CE-ifJlyIVwY.EqwqoikzZTUSaDn_5y0ZQNiQIAI2iwI").build();

        try {
            app.getAccount(request)
            fail("should have thrown")
        } catch (com.stormpath.sdk.resource.ResourceException e) {
            assertEquals(e.getStatus(), 400)
            assertEquals(e.getCode(), 7200)
            assertEquals(e.getDeveloperMessage(), "Stormpath was not able to complete the request to Google: this can be " +
                    "caused by either a bad Google directory configuration, or the provided account credentials are not " +
                    "valid. Google error message: 400 Bad Request")
        }
    }

    @Test
    void testGetApiKeyById() {

        def app = createTempApp()

        def account = createTestAccount(app)

        def apiKey = account.createApiKey()

        //test invalid key
        def appApiKey = app.getApiKey("helloIamNotValid!");

        assertNull appApiKey

        appApiKey = app.getApiKey(apiKey.id)

        assertNotNull appApiKey
        assertEquals appApiKey, apiKey
    }

    @Test
    void testGetApiKeyByIdCacheDisabled() {

        def app = createTempApp()

        def account = createTestAccount(app)

        def apiKey = account.createApiKey()

        client = buildClient(false)

        app = client.dataStore.getResource(app.href, Application)

        def appApiKey = app.getApiKey(apiKey.id)

        assertNotNull appApiKey
        assertEquals appApiKey, apiKey

    }

    @Test
    void testGetApiKeyByIdCacheEnabled() {

        def client = buildClient()

        def app = client.instantiate(Application)

        app.setName(uniquify("Java SDK IT App"))

        client.currentTenant.createApplication(newCreateRequestFor(app).createDirectory().build())

        deleteOnTeardown(app.getDefaultAccountStore() as Directory)
        deleteOnTeardown(app)

        def account = createTestAccount(client, app)

        def apiKey = account.createApiKey()

        def apiKeyCache = client.dataStore.cacheManager.getCache(ApiKey.name)

        assertNotNull apiKeyCache

        def apiKeyCacheValue = apiKeyCache.get(apiKey.href)

        assertNotNull apiKeyCacheValue

        assertNotEquals apiKeyCacheValue['secret'], apiKey.secret

        assertEquals decryptSecretFromCacheMap(apiKeyCacheValue), apiKey.secret

        client = buildClient()

        def dataStore = (DefaultDataStore) client.dataStore

        app = dataStore.getResource(app.href, Application)

        def appApiKey = app.getApiKey(apiKey.id)

        assertNotNull appApiKey

        apiKeyCache = dataStore.cacheManager.getCache(ApiKey.name)

        assertNotNull apiKeyCache

        apiKeyCacheValue = apiKeyCache.get(apiKey.href)

        assertNotNull apiKeyCacheValue

        assertNotEquals apiKeyCacheValue['secret'], appApiKey.secret

        assertEquals decryptSecretFromCacheMap(apiKeyCacheValue), appApiKey.secret
    }

    @Test
    void testGetApiKeyByIdWithOptions() {

        def app = createTempApp()

        def account = createTestAccount(app)

        def apiKey = account.createApiKey()

        def client = buildClient(false) // need to disable caching because the api key is cached without the options
        app = client.getResource(app.href, Application)
        def appApiKey = app.getApiKey(apiKey.id, ApiKeys.options().withAccount().withTenant())

        assertNotNull appApiKey
        assertEquals appApiKey.secret, apiKey.secret
        assertTrue(appApiKey.account.propertyNames.size() > 1) // testing expansion
        assertTrue(appApiKey.tenant.propertyNames.size() > 1) // testing expansion

    }

    @Test
    void testGetApiKeyByIdWithOptionsInCache() {

        def app = createTempApp()

        def account = createTestAccount(app)

        def apiKey = account.createApiKey()

        RequestCountingClient client = buildCountingClient();

        app = client.getResource(app.href, Application)
        def appApiKey = app.getApiKey(apiKey.id, ApiKeys.options().withAccount().withTenant())
        def appApiKey2 = app.getApiKey(apiKey.id, ApiKeys.options().withAccount().withTenant())

        assertNotNull appApiKey

        assertTrue(appApiKey.account.propertyNames.size() > 1) // testing expansion on the object retrieved from the server
        assertTrue(appApiKey.tenant.propertyNames.size() > 1) // testing expansion on the object retrieved from the server

        assertNotNull appApiKey2

        //Making sure that only two request were made to the server
        // 1) request to get the application
        // 2) request to get the apiKey (with options)
        assertEquals 2, client.requestCount

        // Compare apiKey get from the cache to the apiKey requested from cache
        assertEquals appApiKey.secret, appApiKey2.secret
        assertEquals appApiKey.account.email, appApiKey2.account.email
        assertEquals appApiKey.tenant.name, appApiKey2.tenant.name

        // Making sure that still only 2 requests were made to the server.
        assertEquals 2, client.requestCount

        def dataStore = (DefaultDataStore) client.dataStore

        // testing that the secret is encrypted in the cache
        def apiKeyCache = dataStore.cacheManager.getCache(ApiKey.name)
        assertNotNull apiKeyCache
        def apiKeyCacheValue = apiKeyCache.get(appApiKey2.href)
        assertNotNull apiKeyCacheValue
        assertNotEquals apiKeyCacheValue['secret'], appApiKey2.secret
        assertEquals decryptSecretFromCacheMap(apiKeyCacheValue), appApiKey2.secret

        // testing that the expansions made it to the cache
        def accountCache = dataStore.cacheManager.getCache(Account.name)
        assertNotNull accountCache
        def accountCacheValue = accountCache.get(appApiKey.account.href)
        assertNotNull accountCacheValue
        assertEquals accountCacheValue['username'], appApiKey.account.username

        def tenantCache = dataStore.cacheManager.getCache(Tenant.name)
        assertNotNull tenantCache
        def tenantCacheValue = tenantCache.get(appApiKey.tenant.href)
        assertNotNull tenantCacheValue
        assertEquals tenantCacheValue['key'], appApiKey.tenant.key
    }

    @Test
    void testCreateSsoRedirectUrl() {
        def app = createTempApp()

        def ssoRedirectUrlBuilder = app.newIdSiteUrlBuilder()

        String[] parts = com.stormpath.sdk.lang.Strings.split(app.getHref(), (char) "/")

        assertEquals ssoRedirectUrlBuilder.ssoEndpoint, parts[0] + "//" + parts[2] + "/sso"

        def ssoURL = ssoRedirectUrlBuilder.setCallbackUri("https://mycallbackuri.com/path").setPath("/mypath").setState("anyState").build()

        assertNotNull ssoURL

        String[] ssoUrlPath = ssoURL.split("jwtRequest=")

        assertEquals 2, ssoUrlPath.length
        assertTrue ssoURL.startsWith(app.getHref().substring(0, app.getHref().indexOf("/", 8)))

        StringTokenizer tokenizer = new StringTokenizer(ssoUrlPath[1], ".")

        //Expected JWT token 'base64Header'.'base64JsonPayload'.'base64Signature'
        assertEquals tokenizer.countTokens(), 3

        def base64Header = tokenizer.nextToken()
        def base64JsonPayload = tokenizer.nextToken()
        def base64Signature = tokenizer.nextToken()


        def objectMapper = new ObjectMapper()

        assertTrue Base64.isBase64(base64Header)
        assertTrue Base64.isBase64(base64JsonPayload)
        assertTrue Base64.isBase64(base64Signature)

        byte[] decodedJsonPayload = Base64.decodeBase64(base64JsonPayload)

        def jsonPayload = objectMapper.readValue(decodedJsonPayload, Map)

        assertEquals jsonPayload.cb_uri, "https://mycallbackuri.com/path"
        assertEquals jsonPayload.iss, client.dataStore.apiKey.id
        assertEquals jsonPayload.sub, app.href
        assertEquals jsonPayload.state, "anyState"
        assertEquals jsonPayload.path, "/mypath"
    }

    // @since 1.0.RC3
    @Test
    void testCreateSsoLogout() {
        def app = createTempApp()
        def ssoRedirectUrlBuilder = app.newIdSiteUrlBuilder()

        def ssoURL = ssoRedirectUrlBuilder.setCallbackUri("https://mycallbackuri.com/path").forLogout().build()

        assertNotNull ssoURL

        String[] ssoUrlPath = ssoURL.split("jwtRequest=")

        assertEquals 2, ssoUrlPath.length

        StringTokenizer tokenizer = new StringTokenizer(ssoUrlPath[1], ".")

        //Expected JWT token 'base64Header'.'base64JsonPayload'.'base64Signature'
        assertEquals tokenizer.countTokens(), 3

        def base64Header = tokenizer.nextToken()
        def base64JsonPayload = tokenizer.nextToken()
        def base64Signature = tokenizer.nextToken()


        def objectMapper = new ObjectMapper()

        assertTrue Base64.isBase64(base64Header)
        assertTrue Base64.isBase64(base64JsonPayload)
        assertTrue Base64.isBase64(base64Signature)

        byte[] decodedJsonPayload = Base64.decodeBase64(base64JsonPayload)

        def jsonPayload = objectMapper.readValue(decodedJsonPayload, Map)

        assertTrue ssoURL.startsWith(ssoRedirectUrlBuilder.ssoEndpoint + "/logout?jwtRequest=")
        assertEquals jsonPayload.cb_uri, "https://mycallbackuri.com/path"
        assertEquals jsonPayload.iss, client.dataStore.apiKey.id
        assertEquals jsonPayload.sub, app.href
    }

    def Account createTestAccount(Application app) {
        return createTestAccount(client, app)
    }

    def Account createTestAccount(Client client, Application app) {

        def email = uniquify('deleteme') + '@stormpath.com'

        Account account = client.instantiate(Account)
        account.givenName = 'John'
        account.surname = 'DELETEME'
        account.email =  email
        account.password = 'Changeme1!'

        app.createAccount(account)
        deleteOnTeardown(account)

        return  account
    }

    String decryptSecretFromCacheMap(Map cacheMap) {

        if (cacheMap == null || cacheMap.isEmpty() || !cacheMap.containsKey(ApiKeyParameter.ENCRYPTION_METADATA.getName())) {
            return null
        }

        def apiKeyMetaData = cacheMap[ApiKeyParameter.ENCRYPTION_METADATA.getName()]

        def salt = apiKeyMetaData[ApiKeyParameter.ENCRYPTION_KEY_SALT.getName()]
        def keySize = apiKeyMetaData[ApiKeyParameter.ENCRYPTION_KEY_SIZE.getName()]
        def iterations = apiKeyMetaData[ApiKeyParameter.ENCRYPTION_KEY_ITERATIONS.getName()]

        def encryptionService = encryptionServiceBuilder
                .setBase64Salt(salt.getBytes())
                .setKeySize(keySize)
                .setIterations(iterations)
                .setPassword(client.dataStore.apiKey.secret.toCharArray()).build()

        def secret = encryptionService.decryptBase64String(cacheMap['secret'])

        return secret
    }

    /**
     * Asserts <a href="https://github.com/stormpath/stormpath-sdk-java/issues/58">Issue 58</a>.
     * @since 1.0.RC
     */
    @Test
    void testCreateApplicationViaTenantActions() {
        Application app = client.instantiate(Application)
        app.name = uniquify("Java SDK: ApplicationIT.testCreateApplicationViaTenantActions")
        app = client.createApplication(app);
        deleteOnTeardown(app)
        assertNotNull app.href
    }

    /**
     * @since 1.0.RC
     */
    @Test
    void testCreateApplicationRequestViaTenantActions() {
        Application app = client.instantiate(Application)
        app.name = uniquify("Java SDK: ApplicationIT.testCreateApplicationRequestViaTenantActions")
        def request = Applications.newCreateRequestFor(app).build()
        app = client.createApplication(request)
        deleteOnTeardown(app)
        assertNotNull app.href
    }

    /**
     * @since 1.0.RC
     */
    @Test
    void testGetApplicationsViaTenantActions() {
        def appList = client.getApplications()
        assertNotNull appList.href
    }

    /**
     * @since 1.0.RC
     */
    @Test(enabled = false) //ignoring because of sporadic Travis failures
    void testGetApplicationsWithMapViaTenantActions() {
        def map = new HashMap<String, Object>()
        def appList = client.getApplications(map)
        assertNotNull appList.href

    }

    /**
     * @since 1.0.RC
     */
    @Test(enabled = false) //ignoring because of sporadic Travis failures
    void testGetApplicationsWithAppCriteriaViaTenantActions() {
        def appCriteria = Applications.criteria()
        def appList = client.getApplications(appCriteria)
        assertNotNull appList.href
    }

    /**
     * @since 1.0.RC3
     */
    @Test
    void testGetApplicationsWithCustomData() {

        def app = createTempApp()
        app.getCustomData().put("someKey", "someValue")
        app.save()

        def appList = client.getApplications(Applications.where(Applications.name().eqIgnoreCase(app.getName())).withCustomData())

        def count = 0
        for (Application application : appList) {
            count++
            assertNotNull(application.getHref())
            assertEquals(application.getCustomData().size(), 4)
        }
        assertEquals(count, 1)
    }

    /**
     * @since 1.0.RC3
     */
    @Test(enabled = false) //ignoring because of sporadic Travis failures
    void testAddAccountStore_Dirs() {
        def count = 1
        while (count >= 0) { //re-trying once
            try {
                Directory dir = client.instantiate(Directory)
                dir.name = uniquify("Java SDK: ApplicationIT.testAddAccountStore_Dirs")
                dir.description = dir.name + "-Description"
                dir = client.currentTenant.createDirectory(dir);
                deleteOnTeardown(dir)

                def app = createTempApp()

                assertAccountStoreMappingListSize(app.getAccountStoreMappings(), 1)

                def retrievedAccountStoreMapping = app.addAccountStore(dir.name)
                assertAccountStoreMappingListSize(app.getAccountStoreMappings(), 2)
                assertEquals(retrievedAccountStoreMapping.accountStore.href, dir.href)
                retrievedAccountStoreMapping.delete()
                assertAccountStoreMappingListSize(app.getAccountStoreMappings(), 1)

                retrievedAccountStoreMapping = app.addAccountStore(dir.href)
                assertAccountStoreMappingListSize(app.getAccountStoreMappings(), 2)
                assertEquals(retrievedAccountStoreMapping.accountStore.href, dir.href)
                retrievedAccountStoreMapping.delete()
                assertAccountStoreMappingListSize(app.getAccountStoreMappings(), 1)

                retrievedAccountStoreMapping = app.addAccountStore(Directories.criteria().add(Directories.description().eqIgnoreCase(dir.description)))
                assertAccountStoreMappingListSize(app.getAccountStoreMappings(), 2)
                assertEquals(retrievedAccountStoreMapping.accountStore.href, dir.href)
                retrievedAccountStoreMapping.delete()
                assertAccountStoreMappingListSize(app.getAccountStoreMappings(), 1)

                //Non-existent
                retrievedAccountStoreMapping = app.addAccountStore("non-existent Dir")
                assertNull(retrievedAccountStoreMapping)

                retrievedAccountStoreMapping = app.addAccountStore(dir.name.substring(0, 10))
                assertNull(retrievedAccountStoreMapping)

                retrievedAccountStoreMapping = app.addAccountStore(dir.name + "XXX")
                assertNull(retrievedAccountStoreMapping)

                retrievedAccountStoreMapping = app.addAccountStore(dir.href + "XXX")
                assertNull(retrievedAccountStoreMapping)

                retrievedAccountStoreMapping = app.addAccountStore(Directories.criteria().add(Directories.description().eqIgnoreCase(dir.description + "XXX")))
                assertNull(retrievedAccountStoreMapping)
            } catch (Exception e) {
                if (!(e instanceof ResourceException)) {
                    //this is the known sporadic exception; we will fail if there is a different one
                    throw e;
                }
                count--
                if (count < 0) {
                    throw e
                }
                System.out.println("Test failed due to " + e.getMessage() + ".\nRetrying " + (count + 1) + " more time(s)")
                continue
            }
            break;  //no error, let's get out of the loop
        }
    }

    /**
     * @since 1.0.RC3
     */
    @Test(enabled = false) //ignoring because of sporadic Travis failures
    void testAddAccountStore_Groups() {
        def count = 1
        while (count >= 0) { //re-trying once
            try {
                Directory dir = client.instantiate(Directory)
                dir.name = uniquify("Java SDK: ApplicationIT.testAddAccountStore_Groups")
                dir.description = dir.name + "-Description"
                dir = client.currentTenant.createDirectory(dir);
                deleteOnTeardown(dir)

                Group group = client.instantiate(Group)
                group.name = uniquify("Java SDK: ApplicationIT.testAddAccountStore_Groups")
                group.description = group.name + "-Description"
                dir.createGroup(group)

                def app = createTempApp()

                assertAccountStoreMappingListSize(app.getAccountStoreMappings(), 1)

                def retrievedAccountStoreMapping = app.addAccountStore(group.name)
                assertAccountStoreMappingListSize(app.getAccountStoreMappings(), 2)
                assertEquals(retrievedAccountStoreMapping.accountStore.href, group.href)
                retrievedAccountStoreMapping.delete()
                assertAccountStoreMappingListSize(app.getAccountStoreMappings(), 1)

                retrievedAccountStoreMapping = app.addAccountStore(group.href)
                assertAccountStoreMappingListSize(app.getAccountStoreMappings(), 2)
                assertEquals(retrievedAccountStoreMapping.accountStore.href, group.href)
                retrievedAccountStoreMapping.delete()
                assertAccountStoreMappingListSize(app.getAccountStoreMappings(), 1)

                retrievedAccountStoreMapping = app.addAccountStore(Groups.criteria().add(Groups.description().eqIgnoreCase(group.description)))
                assertAccountStoreMappingListSize(app.getAccountStoreMappings(), 2)
                assertEquals(retrievedAccountStoreMapping.accountStore.href, group.href)
                retrievedAccountStoreMapping.delete()
                assertAccountStoreMappingListSize(app.getAccountStoreMappings(), 1)

                //Non-existent
                retrievedAccountStoreMapping = app.addAccountStore("non-existent Group")
                assertNull(retrievedAccountStoreMapping)

                retrievedAccountStoreMapping = app.addAccountStore(group.name.substring(0, 10))
                assertNull(retrievedAccountStoreMapping)

                retrievedAccountStoreMapping = app.addAccountStore(group.href + "XXX")
                assertNull(retrievedAccountStoreMapping)

                retrievedAccountStoreMapping = app.addAccountStore(group.name + "XXX")
                assertNull(retrievedAccountStoreMapping)

                retrievedAccountStoreMapping = app.addAccountStore(Groups.criteria().add(Groups.description().eqIgnoreCase(group.description + "XXX")))
                assertNull(retrievedAccountStoreMapping)
            } catch (Exception e) {
                if (!(e instanceof ResourceException)) {
                    //this is the known sporadic exception; we will fail if there is a different one
                    throw e;
                }
                count--
                if (count < 0) {
                    throw e
                }
                System.out.println("Test failed due to " + e.getMessage() + ".\nRetrying " + (count + 1) + " more time(s)")
                continue
            }
            break;  //no error, let's get out of the loop
        }
    }


    /**
     * @since 1.0.RC3
     */
    @Test(enabled = false, expectedExceptions = IllegalArgumentException)  //ignoring because of sporadic Travis failures
    void testAddAccountStore_DirAndGroupMatch() {

        Directory dir01 = client.instantiate(Directory)
        dir01.name = uniquify("Java SDK: ApplicationIT.testAddAccountStore_DirAndGroupMatch")
        dir01.description = dir01.name + "-Description"
        dir01 = client.currentTenant.createDirectory(dir01);
        deleteOnTeardown(dir01)

        Directory dir02 = client.instantiate(Directory)
        dir02.name = uniquify("Java SDK: ApplicationIT.testAddAccountStore_DirAndGroupMatch")
        dir02.description = dir02.name + "-Description"
        dir02 = client.currentTenant.createDirectory(dir02);
        deleteOnTeardown(dir02)

        Group group = client.instantiate(Group)
        group.name = dir02.name
        group.description = group.name + "-Description"
        dir01.createGroup(group)

        def app = createTempApp()

        app.addAccountStore(group.name)
    }

    /**
     * @since 1.0.RC3
     */
    @Test(expectedExceptions = IllegalArgumentException)
    void testAddAccountStore_MultipleDirCriteria() {

        Directory dir01 = client.instantiate(Directory)
        dir01.name = uniquify("Java SDK: ApplicationIT.testAddAccountStore_MultipleDirCriteria")
        dir01.description = dir01.name + "-Description"
        dir01 = client.currentTenant.createDirectory(dir01);
        deleteOnTeardown(dir01)

        Directory dir02 = client.instantiate(Directory)
        dir02.name = uniquify("Java SDK: ApplicationIT.testAddAccountStore_MultipleDirCriteria")
        dir02.description = dir02.name + "-Description"
        dir02 = client.currentTenant.createDirectory(dir02);
        deleteOnTeardown(dir02)

        def app = createTempApp()

        app.addAccountStore(Directories.criteria().add(Directories.name().containsIgnoreCase("testAddAccountStore_MultipleDirCriteria")))
    }

    /**
     * @since 1.0.RC3
     */
    @Test(enabled = false, expectedExceptions = IllegalArgumentException) //ignoring because of sporadic Travis failures
    void testAddAccountStore_MultipleGroupCriteria() {

        Directory dir01 = client.instantiate(Directory)
        dir01.name = uniquify("Java SDK: ApplicationIT.testAddAccountStore_MultipleGroupCriteria")
        dir01.description = dir01.name + "-Description"
        dir01 = client.currentTenant.createDirectory(dir01);
        deleteOnTeardown(dir01)

        Directory dir02 = client.instantiate(Directory)
        dir02.name = uniquify("Java SDK: ApplicationIT.testAddAccountStore_MultipleGroupCriteria")
        dir02.description = dir02.name + "-Description"
        dir02 = client.currentTenant.createDirectory(dir02);
        deleteOnTeardown(dir02)

        Group group01 = client.instantiate(Group)
        group01.name = uniquify("Java SDK: ApplicationIT.testAddAccountStore_MultipleGroupCriteria")
        group01.description = group01.name + "-Description"
        dir01.createGroup(group01)

        Group group02 = client.instantiate(Group)
        group02.name = uniquify("Java SDK: ApplicationIT.testAddAccountStore_MultipleGroupCriteria")
        group02.description = group02.name + "-Description"
        dir02.createGroup(group02)

        def app = createTempApp()

        app.addAccountStore(Groups.criteria().add(Groups.name().containsIgnoreCase("testAddAccountStore_MultipleGroupCriteria")))
    }

    /**
     * @since 1.0.RC4.4
     */
    @Test
    void testGetSingleAccountFromCollection() {

        def app = createTempApp()
        def account01 = createTestAccount(app)

        assertEquals(app.getAccounts().single().toString(), account01.toString())

        def account02 = createTestAccount(app)

        try {
            app.getAccounts().single()
            fail("should have thrown")
        } catch ( IllegalStateException e) {
            assertEquals(e.getMessage(), "Only a single resource was expected, but this list contains more than one item.")
        }

        assertEquals(app.getAccounts(Accounts.where(Accounts.email().eqIgnoreCase(account02.getEmail()))).single().toString(), account02.toString())

        try {
            app.getAccounts(Accounts.where(Accounts.email().eqIgnoreCase("thisEmailDoesNotBelong@ToAnAccount.com"))).single()
            fail("should have thrown")
        } catch ( IllegalStateException e) {
            assertEquals(e.getMessage(), "This list is empty while it was expected to contain one (and only one) element.")
        }
    }

    /**
     * This test does not validate the the verification email has actually been received in the email address.
     * It only sends the verification email to check that no Exception is thrown.
     *
     * This test validates this issue has been solved: https://github.com/stormpath/stormpath-sdk-java/issues/218
     *
     * @since 1.0.RC4.5
     */
    @Test
    void testSendVerificationEmail() {

        def app = createTempApp()
        def dir = client.instantiate(Directory)
        dir.name = uniquify("Java SDK: ApplicationIT.testSendVerificationEmail")
        dir = client.currentTenant.createDirectory(dir);
        app.setDefaultAccountStore(dir)
        deleteOnTeardown(dir)
        def account = createTestAccount(app)
        dir.getAccountCreationPolicy().setVerificationEmailStatus(EmailStatus.ENABLED).save()

        VerificationEmailRequestBuilder verBuilder = Applications.verificationEmailBuilder();
        VerificationEmailRequest ver = verBuilder.setLogin(account.getEmail()).setAccountStore(dir).build();
        app.sendVerificationEmail(ver);

    }

    /**
     * @since 1.0.RC4.6
     */
    @Test
    void testLoginWithExpansion() {

        def username = 'lonestarr'
        def password = 'Changeme1!'

        //we could use the parent class's Client instance, but we re-define it here just in case:
        //if we ever turn off caching in the parent class config, we can't let that affect this test:
        def client = buildClient(true)

        def app = createTempApp()

        def acct = client.instantiate(Account)
        acct.username = username
        acct.password = password
        acct.email = uniquify(username) + '@stormpath.com'
        acct.givenName = 'Joe'
        acct.surname = 'Smith'
        acct = app.createAccount(Accounts.newCreateRequestFor(acct).setRegistrationWorkflowEnabled(false).build())

        def request = new UsernamePasswordRequest(username, password)

        def options = Authentications.BASIC.options().withAccount()
        def result = app.authenticateAccount(request, options)

        //Let's check expansion worked by looking at the internal properties
        def properties = getValue(AbstractResource, result, "properties")
        assertTrue properties.get("account").size() > 15
        assertEquals properties.get("account").get("email"), acct.email

        result = app.authenticateAccount(request)

        //Let's check that there is no expansion
        properties = getValue(AbstractResource, result, "properties")
        assertTrue properties.get("account").size() == 1
    }


    private assertAccountStoreMappingListSize(AccountStoreMappingList accountStoreMappings, int expectedSize) {
        int qty = 0;
        for(AccountStoreMapping accountStoreMapping : accountStoreMappings) {
            qty++;
        }
        assertEquals(qty, expectedSize)
    }

    /**
     * @since 1.0.RC4.6
     */
<<<<<<< HEAD
=======
    @Test
    void testSaveWithResponseOptions(){

        def app = createTempApp()
        def href = app.getHref()

        Account account = client.instantiate(Account)
        account.givenName = 'Jonathan'
        account.surname = 'Doe'
        account.email = uniquify('deleteme') + '@nowhere.com'
        account.password = 'Changeme1!'
        app.createAccount(account)
        deleteOnTeardown(account)

        app.getCustomData().put("testKey", "testValue")

        def retrieved = app.saveWithResponseOptions(Applications.options().withAccounts().withCustomData())

        assertEquals href, retrieved.getHref()

        Map properties = getValue(AbstractResource, retrieved, "properties")
        assertTrue properties.get("customData").size() > 1
        assertEquals properties.get("customData").get("testKey"), "testValue"
        assertTrue properties.get("accounts").size() > 1
        assertEquals properties.get("accounts").get("items")[0].get("email"), account.email
    }

    /**
     * @since 1.0.RC4.6
     */
>>>>>>> d1081c9f
    private Object getValue(Class clazz, Object object, String fieldName) {
        Field field = clazz.getDeclaredField(fieldName)
        field.setAccessible(true)
        return field.get(object)
    }

}<|MERGE_RESOLUTION|>--- conflicted
+++ resolved
@@ -1065,8 +1065,15 @@
     /**
      * @since 1.0.RC4.6
      */
-<<<<<<< HEAD
-=======
+    private Object getValue(Class clazz, Object object, String fieldName) {
+        Field field = clazz.getDeclaredField(fieldName)
+        field.setAccessible(true)
+        return field.get(object)
+    }
+
+    /**
+     * @since 1.0.RC4.6
+     */
     @Test
     void testSaveWithResponseOptions(){
 
@@ -1094,14 +1101,4 @@
         assertEquals properties.get("accounts").get("items")[0].get("email"), account.email
     }
 
-    /**
-     * @since 1.0.RC4.6
-     */
->>>>>>> d1081c9f
-    private Object getValue(Class clazz, Object object, String fieldName) {
-        Field field = clazz.getDeclaredField(fieldName)
-        field.setAccessible(true)
-        return field.get(object)
-    }
-
 }