/*
 * Copyright 2015 Stormpath, Inc.
 *
 * Licensed under the Apache License, Version 2.0 (the "License");
 * you may not use this file except in compliance with the License.
 * You may obtain a copy of the License at
 *
 *     http://www.apache.org/licenses/LICENSE-2.0
 *
 * Unless required by applicable law or agreed to in writing, software
 * distributed under the License is distributed on an "AS IS" BASIS,
 * WITHOUT WARRANTIES OR CONDITIONS OF ANY KIND, either express or implied.
 * See the License for the specific language governing permissions and
 * limitations under the License.
 */


package com.stormpath.sdk.impl.application

import com.fasterxml.jackson.databind.ObjectMapper
import com.stormpath.sdk.account.Account
import com.stormpath.sdk.account.Accounts
import com.stormpath.sdk.account.VerificationEmailRequest
import com.stormpath.sdk.account.VerificationEmailRequestBuilder
import com.stormpath.sdk.api.ApiKey
import com.stormpath.sdk.api.ApiKeys
import com.stormpath.sdk.application.AccountStoreMapping
import com.stormpath.sdk.application.AccountStoreMappingList
import com.stormpath.sdk.application.Application
import com.stormpath.sdk.application.Applications
import com.stormpath.sdk.authc.UsernamePasswordRequest
import com.stormpath.sdk.client.AuthenticationScheme
import com.stormpath.sdk.client.Client
import com.stormpath.sdk.client.ClientIT
import com.stormpath.sdk.directory.Directories
import com.stormpath.sdk.directory.Directory
import com.stormpath.sdk.group.Group
import com.stormpath.sdk.group.Groups
import com.stormpath.sdk.impl.api.ApiKeyParameter
import com.stormpath.sdk.impl.client.RequestCountingClient
import com.stormpath.sdk.impl.ds.DefaultDataStore
import com.stormpath.sdk.impl.http.authc.SAuthc1RequestAuthenticator
import com.stormpath.sdk.impl.security.ApiKeySecretEncryptionService
import com.stormpath.sdk.mail.EmailStatus
import com.stormpath.sdk.provider.GoogleProvider
import com.stormpath.sdk.provider.ProviderAccountRequest
import com.stormpath.sdk.provider.Providers
import com.stormpath.sdk.resource.ResourceException
import com.stormpath.sdk.tenant.Tenant
import org.apache.commons.codec.binary.Base64
import org.testng.annotations.Test

import static com.stormpath.sdk.application.Applications.newCreateRequestFor
import static org.testng.Assert.*

class ApplicationIT extends ClientIT {

    def encryptionServiceBuilder = new ApiKeySecretEncryptionService.Builder()

    /**
     * Asserts fix for <a href="https://github.com/stormpath/stormpath-sdk-java/issues/17">Issue #17</a>
     */
    @Test
    void testLoginWithCachingEnabled() {

        def username = uniquify('lonestarr')
        def password = 'Changeme1!'

        //we could use the parent class's Client instance, but we re-define it here just in case:
        //if we ever turn off caching in the parent class config, we can't let that affect this test:
        def client = buildClient(true)

        def app = createTempApp()

        def acct = client.instantiate(Account)
        acct.username = username
        acct.password = password
        acct.email = username + '@nowhere.com'
        acct.givenName = 'Joe'
        acct.surname = 'Smith'
        acct = app.createAccount(Accounts.newCreateRequestFor(acct).setRegistrationWorkflowEnabled(false).build())

        def request = new UsernamePasswordRequest(username, password)
        def result = app.authenticateAccount(request)

        def cachedAccount = result.getAccount()

        assertEquals cachedAccount.username, acct.username
    }

    @Test
    void testCreateAppAccount() {

        def app = createTempApp()

        def email = 'deleteme0@nowhere.com'

        Account account = client.instantiate(Account)
        account.givenName = 'John'
        account.surname = 'DELETEME'
        account.email =  email
        account.password = 'Changeme1!'

        def created = app.createAccount(account)

        //verify it was created:

        def found = app.getAccounts(Accounts.where(Accounts.email().eqIgnoreCase(email))).iterator().next()
        assertEquals(created.href, found.href)

        //test delete:
        found.delete()

        def list = app.getAccounts(Accounts.where(Accounts.email().eqIgnoreCase(email)))
        assertFalse list.iterator().hasNext() //no results
    }

    @Test
    void testApplicationPagination() {

        def applicationBaseName = UUID.randomUUID().toString()

        def app1 = client.instantiate(Application)
        app1.setName(applicationBaseName + "-JavaSDK1")
        app1 = client.createApplication(Applications.newCreateRequestFor(app1).build())

        deleteOnTeardown(app1)

        def app2 = client.instantiate(Application)
        app2.setName(applicationBaseName + "-JavaSDK2")
        app2 = client.createApplication(Applications.newCreateRequestFor(app2).build())

        deleteOnTeardown(app2)

        def expected = [app1.href, app2.href] as Set

        def apps = client.getApplications(Applications.where(Applications.name().startsWithIgnoreCase(applicationBaseName)).limitTo(1))

        assertEquals 1, apps.limit
        assertEquals 0, apps.offset
        assertEquals 2, apps.size

        def iterator = apps.iterator()
        while (iterator.hasNext()) {
            def app = iterator.next();
            assertTrue expected.remove(app.href)
        }

        assertEquals 0, expected.size()

        try {
            iterator.next()
            fail("should have thrown")
        } catch (NoSuchElementException e) {
            //ignore, exception was expected.
        }

        def newIterator = apps.iterator()

        assertTrue iterator != newIterator

        expected = [app1.href, app2.href] as Set

        while (newIterator.hasNext()) {
            def app = newIterator.next();
            assertTrue expected.remove(app.href)
        }

        assertEquals 0, expected.size()
    }

    @Test
    void testCreateAppGroup() {

        def tenant = client.currentTenant

        def app = client.instantiate(Application)

        def authenticationScheme = client.dataStore.requestExecutor.requestAuthenticator

        //When no authenticationScheme is explicitly defined, SAuthc1RequestAuthenticator is used by default
        assertTrue authenticationScheme instanceof SAuthc1RequestAuthenticator

        app.name = uniquify("Java SDK IT App")

        def dirName = uniquify("Java SDK IT Dir")

        app = tenant.createApplication(Applications.newCreateRequestFor(app).createDirectoryNamed(dirName).build())
        def dir = tenant.getDirectories(Directories.where(Directories.name().eqIgnoreCase(dirName))).iterator().next()

        deleteOnTeardown(dir)
        deleteOnTeardown(app)

        Group group = client.instantiate(Group)
        group.name = uniquify('Java SDK IT Group')

        def created = app.createGroup(group)

        //verify it was created:

        def found = app.getGroups(Groups.where(Groups.name().eqIgnoreCase(group.name))).iterator().next()

        assertEquals(created.href, found.href)

        //test delete:
        found.delete()

        def list = app.getGroups(Groups.where(Groups.name().eqIgnoreCase(group.name)))
        assertFalse list.iterator().hasNext() //no results
    }

    @Test
    void testCreateAppGroupWithSauthc1RequestAuthenticator() {

        //We are creating a new client with Digest Authentication
        def client = buildClient(AuthenticationScheme.SAUTHC1)

        def tenant = client.currentTenant

        def app = client.instantiate(Application)

        def authenticationScheme = client.dataStore.requestExecutor.requestAuthenticator

        assertTrue authenticationScheme instanceof SAuthc1RequestAuthenticator

        app.name = uniquify("Java SDK IT App")

        def dirName = uniquify("Java SDK IT Dir")

        app = tenant.createApplication(Applications.newCreateRequestFor(app).createDirectoryNamed(dirName).build())
        def dir = tenant.getDirectories(Directories.where(Directories.name().eqIgnoreCase(dirName))).iterator().next()

        deleteOnTeardown(dir)
        deleteOnTeardown(app)

        Group group = client.instantiate(Group)
        group.name = uniquify('Java SDK Group')

        def created = app.createGroup(group)

        //verify it was created:

        def found = app.getGroups(Groups.where(Groups.name().eqIgnoreCase(group.name))).iterator().next()

        assertEquals(created.href, found.href)

        //test delete:
        found.delete()

        def list = app.getGroups(Groups.where(Groups.name().eqIgnoreCase(group.name)))
        assertFalse list.iterator().hasNext() //no results
    }

    @Test
    void testLoginWithAccountStore() {

        def username = uniquify('lonestarr')
        def password = 'Changeme1!'

        //we could use the parent class's Client instance, but we re-define it here just in case:
        //if we ever turn off caching in the parent class config, we can't let that affect this test:
        def client = buildClient(true)

        def app = createTempApp()

        def acct = client.instantiate(Account)
        acct.username = username
        acct.password = password
        acct.email = username + '@nowhere.com'
        acct.givenName = 'Joe'
        acct.surname = 'Smith'

        Directory dir1 = client.instantiate(Directory)
        dir1.name = uniquify("Java SDK: ApplicationIT.testLoginWithAccountStore")
        dir1 = client.currentTenant.createDirectory(dir1);
        deleteOnTeardown(dir1)

        Directory dir2 = client.instantiate(Directory)
        dir2.name = uniquify("Java SDK: ApplicationIT.testLoginWithAccountStore")
        dir2 = client.currentTenant.createDirectory(dir2);
        deleteOnTeardown(dir2)

        AccountStoreMapping accountStoreMapping1 = client.instantiate(AccountStoreMapping)
        accountStoreMapping1.setAccountStore(dir1)
        accountStoreMapping1.setApplication(app)
        accountStoreMapping1 = app.createAccountStoreMapping(accountStoreMapping1)

        AccountStoreMapping accountStoreMapping2 = client.instantiate(AccountStoreMapping)
        accountStoreMapping2.setAccountStore(dir2)
        accountStoreMapping2.setApplication(app)
        accountStoreMapping2 = app.createAccountStoreMapping(accountStoreMapping2)

        dir1.createAccount(acct)
        deleteOnTeardown(acct)

        //Account belongs to dir1, therefore login must succeed
        def request = new UsernamePasswordRequest(username, password, accountStoreMapping1.getAccountStore())
        def result = app.authenticateAccount(request)
        assertEquals(result.getAccount().getUsername(), acct.username)

        try {
            //Account does not belong to dir2, therefore login must fail
            request = new UsernamePasswordRequest(username, password, accountStoreMapping2.getAccountStore())
            app.authenticateAccount(request)
            fail("Should have thrown due to invalid username/password");
        } catch (Exception e) {
            assertEquals(e.getMessage(), "HTTP 400, Stormpath 7104 (http://docs.stormpath.com/errors/7104): Login attempt failed because there is no Account in the Application's associated Account Stores with the specified username or email.")
        }

        //No account store has been defined, therefore login must succeed
        request = new UsernamePasswordRequest(username, password)
        result = app.authenticateAccount(request)
        assertEquals(result.getAccount().getUsername(), acct.username)
    }

    //@since 1.0.beta
    @Test
    void testGetNonexistentGoogleAccount() {
        Directory dir = client.instantiate(Directory)
        dir.name = uniquify("Java SDK: ApplicationIT.testGetNonexistentGoogleAccount")
        GoogleProvider provider = client.instantiate(GoogleProvider.class);
        def clientId = uniquify("999999911111111")
        def clientSecret = uniquify("a0a0a0a0a0a0a0a0a0a0a0a0a0a0a0a0")
        provider.setClientId(clientId).setClientSecret(clientSecret).setRedirectUri("https://www.myAppURL:8090/index.jsp");

        def createDirRequest = Directories.newCreateRequestFor(dir).
                forProvider(Providers.GOOGLE.builder()
                        .setClientId(clientId)
                        .setClientSecret(clientSecret)
                        .setRedirectUri("https://www.myAppURL:8090/index.jsp")
                        .build()
                ).build()

        dir = client.currentTenant.createDirectory(createDirRequest)
        deleteOnTeardown(dir)

        def app = createTempApp()
        app.addAccountStore(dir)

        ProviderAccountRequest request = Providers.GOOGLE.account().setCode("4/MZ-Z4Xr-V6K61-Y0CE-ifJlyIVwY.EqwqoikzZTUSaDn_5y0ZQNiQIAI2iwI").build();

        try {
            app.getAccount(request)
            fail("should have thrown")
        } catch (com.stormpath.sdk.resource.ResourceException e) {
            assertEquals(e.getStatus(), 400)
            assertEquals(e.getCode(), 7200)
            assertEquals(e.getDeveloperMessage(), "Stormpath was not able to complete the request to Google: this can be " +
                    "caused by either a bad Google directory configuration, or the provided account credentials are not " +
                    "valid. Google error message: 400 Bad Request")
        }
    }

    @Test
    void testGetApiKeyById() {

        def app = createTempApp()

        def account = createTestAccount(app)

        def apiKey = account.createApiKey()

        //test invalid key
        def appApiKey = app.getApiKey("helloIamNotValid!");

        assertNull appApiKey

        appApiKey = app.getApiKey(apiKey.id)

        assertNotNull appApiKey
        assertEquals appApiKey, apiKey
    }

    @Test
    void testGetApiKeyByIdCacheDisabled() {

        def app = createTempApp()

        def account = createTestAccount(app)

        def apiKey = account.createApiKey()

        client = buildClient(false)

        app = client.dataStore.getResource(app.href, Application)

        def appApiKey = app.getApiKey(apiKey.id)

        assertNotNull appApiKey
        assertEquals appApiKey, apiKey

    }

    @Test
    void testGetApiKeyByIdCacheEnabled() {

        def client = buildClient()

        def app = client.instantiate(Application)

        app.setName(uniquify("Java SDK IT App"))

        client.currentTenant.createApplication(newCreateRequestFor(app).createDirectory().build())

        deleteOnTeardown(app.getDefaultAccountStore() as Directory)
        deleteOnTeardown(app)

        def account = createTestAccount(client, app)

        def apiKey = account.createApiKey()

        def apiKeyCache = client.dataStore.cacheManager.getCache(ApiKey.name)

        assertNotNull apiKeyCache

        def apiKeyCacheValue = apiKeyCache.get(apiKey.href)

        assertNotNull apiKeyCacheValue

        assertNotEquals apiKeyCacheValue['secret'], apiKey.secret

        assertEquals decryptSecretFromCacheMap(apiKeyCacheValue), apiKey.secret

        client = buildClient()

        def dataStore = (DefaultDataStore) client.dataStore

        app = dataStore.getResource(app.href, Application)

        def appApiKey = app.getApiKey(apiKey.id)

        assertNotNull appApiKey

        apiKeyCache = dataStore.cacheManager.getCache(ApiKey.name)

        assertNotNull apiKeyCache

        apiKeyCacheValue = apiKeyCache.get(apiKey.href)

        assertNotNull apiKeyCacheValue

        assertNotEquals apiKeyCacheValue['secret'], appApiKey.secret

        assertEquals decryptSecretFromCacheMap(apiKeyCacheValue), appApiKey.secret
    }

    @Test
    void testGetApiKeyByIdWithOptions() {

        def app = createTempApp()

        def account = createTestAccount(app)

        def apiKey = account.createApiKey()

        def client = buildClient(false) // need to disable caching because the api key is cached without the options
        app = client.getResource(app.href, Application)
        def appApiKey = app.getApiKey(apiKey.id, ApiKeys.options().withAccount().withTenant())

        assertNotNull appApiKey
        assertEquals appApiKey.secret, apiKey.secret
        assertTrue(appApiKey.account.propertyNames.size() > 1) // testing expansion
        assertTrue(appApiKey.tenant.propertyNames.size() > 1) // testing expansion

    }

    @Test
    void testGetApiKeyByIdWithOptionsInCache() {

        def app = createTempApp()

        def account = createTestAccount(app)

        def apiKey = account.createApiKey()

        RequestCountingClient client = buildCountingClient();

        app = client.getResource(app.href, Application)
        def appApiKey = app.getApiKey(apiKey.id, ApiKeys.options().withAccount().withTenant())
        def appApiKey2 = app.getApiKey(apiKey.id, ApiKeys.options().withAccount().withTenant())

        assertNotNull appApiKey

        assertTrue(appApiKey.account.propertyNames.size() > 1) // testing expansion on the object retrieved from the server
        assertTrue(appApiKey.tenant.propertyNames.size() > 1) // testing expansion on the object retrieved from the server

        assertNotNull appApiKey2

        //Making sure that only two request were made to the server
        // 1) request to get the application
        // 2) request to get the apiKey (with options)
        assertEquals 2, client.requestCount

        // Compare apiKey get from the cache to the apiKey requested from cache
        assertEquals appApiKey.secret, appApiKey2.secret
        assertEquals appApiKey.account.email, appApiKey2.account.email
        assertEquals appApiKey.tenant.name, appApiKey2.tenant.name

        // Making sure that still only 2 requests were made to the server.
        assertEquals 2, client.requestCount

        def dataStore = (DefaultDataStore) client.dataStore

        // testing that the secret is encrypted in the cache
        def apiKeyCache = dataStore.cacheManager.getCache(ApiKey.name)
        assertNotNull apiKeyCache
        def apiKeyCacheValue = apiKeyCache.get(appApiKey2.href)
        assertNotNull apiKeyCacheValue
        assertNotEquals apiKeyCacheValue['secret'], appApiKey2.secret
        assertEquals decryptSecretFromCacheMap(apiKeyCacheValue), appApiKey2.secret

        // testing that the expansions made it to the cache
        def accountCache = dataStore.cacheManager.getCache(Account.name)
        assertNotNull accountCache
        def accountCacheValue = accountCache.get(appApiKey.account.href)
        assertNotNull accountCacheValue
        assertEquals accountCacheValue['username'], appApiKey.account.username

        def tenantCache = dataStore.cacheManager.getCache(Tenant.name)
        assertNotNull tenantCache
        def tenantCacheValue = tenantCache.get(appApiKey.tenant.href)
        assertNotNull tenantCacheValue
        assertEquals tenantCacheValue['key'], appApiKey.tenant.key
    }

    @Test
    void testCreateSsoRedirectUrl() {
        def app = createTempApp()

        def ssoRedirectUrlBuilder = app.newIdSiteUrlBuilder()

        String[] parts = com.stormpath.sdk.lang.Strings.split(app.getHref(), (char) "/")

        assertEquals ssoRedirectUrlBuilder.ssoEndpoint, parts[0] + "//" + parts[2] + "/sso"

        def ssoURL = ssoRedirectUrlBuilder.setCallbackUri("https://mycallbackuri.com/path").setPath("/mypath").setState("anyState").build()

        assertNotNull ssoURL

        String[] ssoUrlPath = ssoURL.split("jwtRequest=")

        assertEquals 2, ssoUrlPath.length
        assertTrue ssoURL.startsWith(app.getHref().substring(0, app.getHref().indexOf("/", 8)))

        StringTokenizer tokenizer = new StringTokenizer(ssoUrlPath[1], ".")

        //Expected JWT token 'base64Header'.'base64JsonPayload'.'base64Signature'
        assertEquals tokenizer.countTokens(), 3

        def base64Header = tokenizer.nextToken()
        def base64JsonPayload = tokenizer.nextToken()
        def base64Signature = tokenizer.nextToken()


        def objectMapper = new ObjectMapper()

        assertTrue Base64.isBase64(base64Header)
        assertTrue Base64.isBase64(base64JsonPayload)
        assertTrue Base64.isBase64(base64Signature)

        byte[] decodedJsonPayload = Base64.decodeBase64(base64JsonPayload)

        def jsonPayload = objectMapper.readValue(decodedJsonPayload, Map)

        assertEquals jsonPayload.cb_uri, "https://mycallbackuri.com/path"
        assertEquals jsonPayload.iss, client.dataStore.apiKey.id
        assertEquals jsonPayload.sub, app.href
        assertEquals jsonPayload.state, "anyState"
        assertEquals jsonPayload.path, "/mypath"
    }

    // @since 1.0.RC3
    @Test
    void testCreateSsoLogout() {
        def app = createTempApp()
        def ssoRedirectUrlBuilder = app.newIdSiteUrlBuilder()

        def ssoURL = ssoRedirectUrlBuilder.setCallbackUri("https://mycallbackuri.com/path").forLogout().build()

        assertNotNull ssoURL

        String[] ssoUrlPath = ssoURL.split("jwtRequest=")

        assertEquals 2, ssoUrlPath.length

        StringTokenizer tokenizer = new StringTokenizer(ssoUrlPath[1], ".")

        //Expected JWT token 'base64Header'.'base64JsonPayload'.'base64Signature'
        assertEquals tokenizer.countTokens(), 3

        def base64Header = tokenizer.nextToken()
        def base64JsonPayload = tokenizer.nextToken()
        def base64Signature = tokenizer.nextToken()


        def objectMapper = new ObjectMapper()

        assertTrue Base64.isBase64(base64Header)
        assertTrue Base64.isBase64(base64JsonPayload)
        assertTrue Base64.isBase64(base64Signature)

        byte[] decodedJsonPayload = Base64.decodeBase64(base64JsonPayload)

        def jsonPayload = objectMapper.readValue(decodedJsonPayload, Map)

        assertTrue ssoURL.startsWith(ssoRedirectUrlBuilder.ssoEndpoint + "/logout?jwtRequest=")
        assertEquals jsonPayload.cb_uri, "https://mycallbackuri.com/path"
        assertEquals jsonPayload.iss, client.dataStore.apiKey.id
        assertEquals jsonPayload.sub, app.href
    }

    def Account createTestAccount(Application app) {
        return createTestAccount(client, app)
    }

    def Account createTestAccount(Client client, Application app) {

<<<<<<< HEAD
        def email = 'deleteme1@nowhere.com'
=======
        def email = uniquify('deleteme') + '@stormpath.com'
>>>>>>> 88d75212

        Account account = client.instantiate(Account)
        account.givenName = 'John'
        account.surname = 'DELETEME'
        account.email =  email
        account.password = 'Changeme1!'

        app.createAccount(account)
        deleteOnTeardown(account)

        return  account
    }

    String decryptSecretFromCacheMap(Map cacheMap) {

        if (cacheMap == null || cacheMap.isEmpty() || !cacheMap.containsKey(ApiKeyParameter.ENCRYPTION_METADATA.getName())) {
            return null
        }

        def apiKeyMetaData = cacheMap[ApiKeyParameter.ENCRYPTION_METADATA.getName()]

        def salt = apiKeyMetaData[ApiKeyParameter.ENCRYPTION_KEY_SALT.getName()]
        def keySize = apiKeyMetaData[ApiKeyParameter.ENCRYPTION_KEY_SIZE.getName()]
        def iterations = apiKeyMetaData[ApiKeyParameter.ENCRYPTION_KEY_ITERATIONS.getName()]

        def encryptionService = encryptionServiceBuilder
                .setBase64Salt(salt.getBytes())
                .setKeySize(keySize)
                .setIterations(iterations)
                .setPassword(client.dataStore.apiKey.secret.toCharArray()).build()

        def secret = encryptionService.decryptBase64String(cacheMap['secret'])

        return secret
    }

    /**
     * Asserts <a href="https://github.com/stormpath/stormpath-sdk-java/issues/58">Issue 58</a>.
     * @since 1.0.RC
     */
    @Test
    void testCreateApplicationViaTenantActions() {
        Application app = client.instantiate(Application)
        app.name = uniquify("Java SDK: ApplicationIT.testCreateApplicationViaTenantActions")
        app = client.createApplication(app);
        deleteOnTeardown(app)
        assertNotNull app.href
    }

    /**
     * @since 1.0.RC
     */
    @Test
    void testCreateApplicationRequestViaTenantActions() {
        Application app = client.instantiate(Application)
        app.name = uniquify("Java SDK: ApplicationIT.testCreateApplicationRequestViaTenantActions")
        def request = Applications.newCreateRequestFor(app).build()
        app = client.createApplication(request)
        deleteOnTeardown(app)
        assertNotNull app.href
    }

    /**
     * @since 1.0.RC
     */
    @Test
    void testGetApplicationsViaTenantActions() {
        def appList = client.getApplications()
        assertNotNull appList.href
    }

    /**
     * @since 1.0.RC
     */
    @Test(enabled = false) //ignoring because of sporadic Travis failures
    void testGetApplicationsWithMapViaTenantActions() {
        def map = new HashMap<String, Object>()
        def appList = client.getApplications(map)
        assertNotNull appList.href

    }

    /**
     * @since 1.0.RC
     */
    @Test(enabled = false) //ignoring because of sporadic Travis failures
    void testGetApplicationsWithAppCriteriaViaTenantActions() {
        def appCriteria = Applications.criteria()
        def appList = client.getApplications(appCriteria)
        assertNotNull appList.href
    }

    /**
     * @since 1.0.RC3
     */
    @Test
    void testGetApplicationsWithCustomData() {

        def app = createTempApp()
        app.getCustomData().put("someKey", "someValue")
        app.save()

        def appList = client.getApplications(Applications.where(Applications.name().eqIgnoreCase(app.getName())).withCustomData())

        def count = 0
        for (Application application : appList) {
            count++
            assertNotNull(application.getHref())
            assertEquals(application.getCustomData().size(), 4)
        }
        assertEquals(count, 1)
    }

    /**
     * @since 1.0.RC3
     */
    @Test(enabled = false) //ignoring because of sporadic Travis failures
    void testAddAccountStore_Dirs() {
        def count = 1
        while (count >= 0) { //re-trying once
            try {
                Directory dir = client.instantiate(Directory)
                dir.name = uniquify("Java SDK: ApplicationIT.testAddAccountStore_Dirs")
                dir.description = dir.name + "-Description"
                dir = client.currentTenant.createDirectory(dir);
                deleteOnTeardown(dir)

                def app = createTempApp()

                assertAccountStoreMappingListSize(app.getAccountStoreMappings(), 1)

                def retrievedAccountStoreMapping = app.addAccountStore(dir.name)
                assertAccountStoreMappingListSize(app.getAccountStoreMappings(), 2)
                assertEquals(retrievedAccountStoreMapping.accountStore.href, dir.href)
                retrievedAccountStoreMapping.delete()
                assertAccountStoreMappingListSize(app.getAccountStoreMappings(), 1)

                retrievedAccountStoreMapping = app.addAccountStore(dir.href)
                assertAccountStoreMappingListSize(app.getAccountStoreMappings(), 2)
                assertEquals(retrievedAccountStoreMapping.accountStore.href, dir.href)
                retrievedAccountStoreMapping.delete()
                assertAccountStoreMappingListSize(app.getAccountStoreMappings(), 1)

                retrievedAccountStoreMapping = app.addAccountStore(Directories.criteria().add(Directories.description().eqIgnoreCase(dir.description)))
                assertAccountStoreMappingListSize(app.getAccountStoreMappings(), 2)
                assertEquals(retrievedAccountStoreMapping.accountStore.href, dir.href)
                retrievedAccountStoreMapping.delete()
                assertAccountStoreMappingListSize(app.getAccountStoreMappings(), 1)

                //Non-existent
                retrievedAccountStoreMapping = app.addAccountStore("non-existent Dir")
                assertNull(retrievedAccountStoreMapping)

                retrievedAccountStoreMapping = app.addAccountStore(dir.name.substring(0, 10))
                assertNull(retrievedAccountStoreMapping)

                retrievedAccountStoreMapping = app.addAccountStore(dir.name + "XXX")
                assertNull(retrievedAccountStoreMapping)

                retrievedAccountStoreMapping = app.addAccountStore(dir.href + "XXX")
                assertNull(retrievedAccountStoreMapping)

                retrievedAccountStoreMapping = app.addAccountStore(Directories.criteria().add(Directories.description().eqIgnoreCase(dir.description + "XXX")))
                assertNull(retrievedAccountStoreMapping)
            } catch (Exception e) {
                if (!(e instanceof ResourceException)) {
                    //this is the known sporadic exception; we will fail if there is a different one
                    throw e;
                }
                count--
                if (count < 0) {
                    throw e
                }
                System.out.println("Test failed due to " + e.getMessage() + ".\nRetrying " + (count + 1) + " more time(s)")
                continue
            }
            break;  //no error, let's get out of the loop
        }
    }

    /**
     * @since 1.0.RC3
     */
    @Test(enabled = false) //ignoring because of sporadic Travis failures
    void testAddAccountStore_Groups() {
        def count = 1
        while (count >= 0) { //re-trying once
            try {
                Directory dir = client.instantiate(Directory)
                dir.name = uniquify("Java SDK: ApplicationIT.testAddAccountStore_Groups")
                dir.description = dir.name + "-Description"
                dir = client.currentTenant.createDirectory(dir);
                deleteOnTeardown(dir)

                Group group = client.instantiate(Group)
                group.name = uniquify("Java SDK: ApplicationIT.testAddAccountStore_Groups")
                group.description = group.name + "-Description"
                dir.createGroup(group)

                def app = createTempApp()

                assertAccountStoreMappingListSize(app.getAccountStoreMappings(), 1)

                def retrievedAccountStoreMapping = app.addAccountStore(group.name)
                assertAccountStoreMappingListSize(app.getAccountStoreMappings(), 2)
                assertEquals(retrievedAccountStoreMapping.accountStore.href, group.href)
                retrievedAccountStoreMapping.delete()
                assertAccountStoreMappingListSize(app.getAccountStoreMappings(), 1)

                retrievedAccountStoreMapping = app.addAccountStore(group.href)
                assertAccountStoreMappingListSize(app.getAccountStoreMappings(), 2)
                assertEquals(retrievedAccountStoreMapping.accountStore.href, group.href)
                retrievedAccountStoreMapping.delete()
                assertAccountStoreMappingListSize(app.getAccountStoreMappings(), 1)

                retrievedAccountStoreMapping = app.addAccountStore(Groups.criteria().add(Groups.description().eqIgnoreCase(group.description)))
                assertAccountStoreMappingListSize(app.getAccountStoreMappings(), 2)
                assertEquals(retrievedAccountStoreMapping.accountStore.href, group.href)
                retrievedAccountStoreMapping.delete()
                assertAccountStoreMappingListSize(app.getAccountStoreMappings(), 1)

                //Non-existent
                retrievedAccountStoreMapping = app.addAccountStore("non-existent Group")
                assertNull(retrievedAccountStoreMapping)

                retrievedAccountStoreMapping = app.addAccountStore(group.name.substring(0, 10))
                assertNull(retrievedAccountStoreMapping)

                retrievedAccountStoreMapping = app.addAccountStore(group.href + "XXX")
                assertNull(retrievedAccountStoreMapping)

                retrievedAccountStoreMapping = app.addAccountStore(group.name + "XXX")
                assertNull(retrievedAccountStoreMapping)

                retrievedAccountStoreMapping = app.addAccountStore(Groups.criteria().add(Groups.description().eqIgnoreCase(group.description + "XXX")))
                assertNull(retrievedAccountStoreMapping)
            } catch (Exception e) {
                if (!(e instanceof ResourceException)) {
                    //this is the known sporadic exception; we will fail if there is a different one
                    throw e;
                }
                count--
                if (count < 0) {
                    throw e
                }
                System.out.println("Test failed due to " + e.getMessage() + ".\nRetrying " + (count + 1) + " more time(s)")
                continue
            }
            break;  //no error, let's get out of the loop
        }
    }


    /**
     * @since 1.0.RC3
     */
    @Test(enabled = false, expectedExceptions = IllegalArgumentException)  //ignoring because of sporadic Travis failures
    void testAddAccountStore_DirAndGroupMatch() {

        Directory dir01 = client.instantiate(Directory)
        dir01.name = uniquify("Java SDK: ApplicationIT.testAddAccountStore_DirAndGroupMatch")
        dir01.description = dir01.name + "-Description"
        dir01 = client.currentTenant.createDirectory(dir01);
        deleteOnTeardown(dir01)

        Directory dir02 = client.instantiate(Directory)
        dir02.name = uniquify("Java SDK: ApplicationIT.testAddAccountStore_DirAndGroupMatch")
        dir02.description = dir02.name + "-Description"
        dir02 = client.currentTenant.createDirectory(dir02);
        deleteOnTeardown(dir02)

        Group group = client.instantiate(Group)
        group.name = dir02.name
        group.description = group.name + "-Description"
        dir01.createGroup(group)

        def app = createTempApp()

        app.addAccountStore(group.name)
    }

    /**
     * @since 1.0.RC3
     */
    @Test(expectedExceptions = IllegalArgumentException)
    void testAddAccountStore_MultipleDirCriteria() {

        Directory dir01 = client.instantiate(Directory)
        dir01.name = uniquify("Java SDK: ApplicationIT.testAddAccountStore_MultipleDirCriteria")
        dir01.description = dir01.name + "-Description"
        dir01 = client.currentTenant.createDirectory(dir01);
        deleteOnTeardown(dir01)

        Directory dir02 = client.instantiate(Directory)
        dir02.name = uniquify("Java SDK: ApplicationIT.testAddAccountStore_MultipleDirCriteria")
        dir02.description = dir02.name + "-Description"
        dir02 = client.currentTenant.createDirectory(dir02);
        deleteOnTeardown(dir02)

        def app = createTempApp()

        app.addAccountStore(Directories.criteria().add(Directories.name().containsIgnoreCase("testAddAccountStore_MultipleDirCriteria")))
    }

    /**
     * @since 1.0.RC3
     */
<<<<<<< HEAD
    @Test(enabled = false,  //ignoring because of sporadic Travis failures,
        expectedExceptions = IllegalArgumentException)
=======
    @Test(enabled = false, expectedExceptions = IllegalArgumentException) //ignoring because of sporadic Travis failures
>>>>>>> 88d75212
    void testAddAccountStore_MultipleGroupCriteria() {

        Directory dir01 = client.instantiate(Directory)
        dir01.name = uniquify("Java SDK: ApplicationIT.testAddAccountStore_MultipleGroupCriteria")
        dir01.description = dir01.name + "-Description"
        dir01 = client.currentTenant.createDirectory(dir01);
        deleteOnTeardown(dir01)

        Directory dir02 = client.instantiate(Directory)
        dir02.name = uniquify("Java SDK: ApplicationIT.testAddAccountStore_MultipleGroupCriteria")
        dir02.description = dir02.name + "-Description"
        dir02 = client.currentTenant.createDirectory(dir02);
        deleteOnTeardown(dir02)

        Group group01 = client.instantiate(Group)
        group01.name = uniquify("Java SDK: ApplicationIT.testAddAccountStore_MultipleGroupCriteria")
        group01.description = group01.name + "-Description"
        dir01.createGroup(group01)

        Group group02 = client.instantiate(Group)
        group02.name = uniquify("Java SDK: ApplicationIT.testAddAccountStore_MultipleGroupCriteria")
        group02.description = group02.name + "-Description"
        dir02.createGroup(group02)

        def app = createTempApp()

        app.addAccountStore(Groups.criteria().add(Groups.name().containsIgnoreCase("testAddAccountStore_MultipleGroupCriteria")))
    }

    /**
     * @since 1.0.RC4.4
     */
    @Test
    void testGetSingleAccountFromCollection() {

        def app = createTempApp()
        def account01 = createTestAccount(app)

        assertEquals(app.getAccounts().single().toString(), account01.toString())

        def account02 = createTestAccount(app)

        try {
            app.getAccounts().single()
            fail("should have thrown")
        } catch ( IllegalStateException e) {
            assertEquals(e.getMessage(), "Only a single resource was expected, but this list contains more than one item.")
        }

        assertEquals(app.getAccounts(Accounts.where(Accounts.email().eqIgnoreCase(account02.getEmail()))).single().toString(), account02.toString())

        try {
            app.getAccounts(Accounts.where(Accounts.email().eqIgnoreCase("thisEmailDoesNotBelong@ToAnAccount.com"))).single()
            fail("should have thrown")
        } catch ( IllegalStateException e) {
            assertEquals(e.getMessage(), "This list is empty while it was expected to contain one (and only one) element.")
        }
    }

    /**
     * This test does not validate the the verification email has actually been received in the email address.
     * It only sends the verification email to check that no Exception is thrown.
     *
     * This test validates this issue has been solved: https://github.com/stormpath/stormpath-sdk-java/issues/218
     *
     * @since 1.0.RC4.5
     */
    @Test
    void testSendVerificationEmail() {

        def app = createTempApp()
        def dir = client.instantiate(Directory)
        dir.name = uniquify("Java SDK: ApplicationIT.testSendVerificationEmail")
        dir = client.currentTenant.createDirectory(dir);
        app.setDefaultAccountStore(dir)
        deleteOnTeardown(dir)
        def account = createTestAccount(app)
        dir.getAccountCreationPolicy().setVerificationEmailStatus(EmailStatus.ENABLED).save()

        VerificationEmailRequestBuilder verBuilder = Applications.verificationEmailBuilder();
        VerificationEmailRequest ver = verBuilder.setLogin(account.getEmail()).setAccountStore(dir).build();
        app.sendVerificationEmail(ver);

    }

    private assertAccountStoreMappingListSize(AccountStoreMappingList accountStoreMappings, int expectedSize) {
        int qty = 0;
        for(AccountStoreMapping accountStoreMapping : accountStoreMappings) {
            qty++;
        }
        assertEquals(qty, expectedSize)
    }

    /**
     * @since 1.0.RC4.3-SNAPSHOT
     */
    @Test
    void testSaveWithResponseOptions(){

        def app = createTempApp()
        def href = app.getHref()

        Account account = client.instantiate(Account)
        account.givenName = 'Jonathan'
        account.surname = 'Doe'
        account.email = 'deleteme23@nowhere.com'
        account.password = 'Changeme1!'
        app.createAccount(account)
        deleteOnTeardown(account)

        app.getCustomData().put("testKey", "testValue")

        def retrieved = app.saveWithResponseOptions(Applications.options().withAccounts().withCustomData())

        assertEquals href, retrieved.getHref()
        assertEquals "testValue", retrieved.getCustomData().get("testKey")
        assertTrue retrieved.getAccounts().iterator().hasNext()
        assertEquals retrieved.getAccounts().iterator().next().email, account.email
    }
}<|MERGE_RESOLUTION|>--- conflicted
+++ resolved
@@ -615,11 +615,7 @@
 
     def Account createTestAccount(Client client, Application app) {
 
-<<<<<<< HEAD
-        def email = 'deleteme1@nowhere.com'
-=======
         def email = uniquify('deleteme') + '@stormpath.com'
->>>>>>> 88d75212
 
         Account account = client.instantiate(Account)
         account.givenName = 'John'
@@ -927,12 +923,7 @@
     /**
      * @since 1.0.RC3
      */
-<<<<<<< HEAD
-    @Test(enabled = false,  //ignoring because of sporadic Travis failures,
-        expectedExceptions = IllegalArgumentException)
-=======
     @Test(enabled = false, expectedExceptions = IllegalArgumentException) //ignoring because of sporadic Travis failures
->>>>>>> 88d75212
     void testAddAccountStore_MultipleGroupCriteria() {
 
         Directory dir01 = client.instantiate(Directory)
