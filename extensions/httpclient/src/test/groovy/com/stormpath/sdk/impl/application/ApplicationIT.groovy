--- conflicted
+++ resolved
@@ -1024,23 +1024,6 @@
      * @since 1.0.RC4.6
      */
     @Test
-<<<<<<< HEAD
-    void testPasswordImport() {
-
-        def app = createTempApp()
-
-        Account account = client.instantiate(Account)
-        account.givenName = 'John'
-        account.surname = 'DeleteMe'
-        account.email =  "deletejohn@test.com"
-        account.password = '$2a$04$RZPSLGUz3dRdm7aRfxOeYuKeueSPW2YaTpRkszAA31wcPpyg6zkGy'
-
-        def created = app.createAccount(Accounts.newCreateRequestFor(account).setPasswordFormat("mcf").build())
-
-        //verify it was created:
-        def found = app.getAccounts(Accounts.where(Accounts.email().eqIgnoreCase("deletejohn@test.com"))).iterator().next()
-        assertEquals(created.href, found.href)
-=======
     void testSaveWithResponseOptions(){
 
         def app = createTempApp()
@@ -1065,13 +1048,41 @@
         assertEquals properties.get("customData").get("testKey"), "testValue"
         assertTrue properties.get("accounts").size() > 1
         assertEquals properties.get("accounts").get("items")[0].get("email"), account.email
->>>>>>> 730f15f2
     }
 
     /**
      * @since 1.0.RC4.6
      */
-<<<<<<< HEAD
+    private Object getValue(Class clazz, Object object, String fieldName) {
+        Field field = clazz.getDeclaredField(fieldName)
+        field.setAccessible(true)
+        return field.get(object)
+    }
+
+    /**
+     * @since 1.0.RC4.6
+     */
+    @Test
+    void testPasswordImport() {
+
+        def app = createTempApp()
+
+        Account account = client.instantiate(Account)
+        account.givenName = 'John'
+        account.surname = 'DeleteMe'
+        account.email =  "deletejohn@test.com"
+        account.password = '$2a$04$RZPSLGUz3dRdm7aRfxOeYuKeueSPW2YaTpRkszAA31wcPpyg6zkGy'
+
+        def created = app.createAccount(Accounts.newCreateRequestFor(account).setPasswordFormat("mcf").build())
+
+        //verify it was created:
+        def found = app.getAccounts(Accounts.where(Accounts.email().eqIgnoreCase("deletejohn@test.com"))).iterator().next()
+        assertEquals(created.href, found.href)
+    }
+
+    /**
+     * @since 1.0.RC4.6
+     */
     @Test
     void testPasswordImportErrors() {
 
@@ -1101,12 +1112,4 @@
             assertTrue e.getDeveloperMessage().contains("is in an invalid format")
         }
     }
-=======
-    private Object getValue(Class clazz, Object object, String fieldName) {
-        Field field = clazz.getDeclaredField(fieldName)
-        field.setAccessible(true)
-        return field.get(object)
-    }
-
->>>>>>> 730f15f2
 }