<?xml version="1.0" encoding="UTF-8"?>
<!--
  ~ Copyright 2014 Stormpath, Inc.
  ~
  ~ Licensed under the Apache License, Version 2.0 (the "License");
  ~ you may not use this file except in compliance with the License.
  ~ You may obtain a copy of the License at
  ~
  ~     http://www.apache.org/licenses/LICENSE-2.0
  ~
  ~ Unless required by applicable law or agreed to in writing, software
  ~ distributed under the License is distributed on an "AS IS" BASIS,
  ~ WITHOUT WARRANTIES OR CONDITIONS OF ANY KIND, either express or implied.
  ~ See the License for the specific language governing permissions and
  ~ limitations under the License.
  -->
<project xmlns="http://maven.apache.org/POM/4.0.0" xmlns:xsi="http://www.w3.org/2001/XMLSchema-instance" xsi:schemaLocation="http://maven.apache.org/POM/4.0.0 http://maven.apache.org/maven-v4_0_0.xsd">
    <modelVersion>4.0.0</modelVersion>

    <parent>
        <groupId>org.sonatype.oss</groupId>
        <artifactId>oss-parent</artifactId>
        <version>7</version>
    </parent>

    <groupId>com.stormpath.sdk</groupId>
    <artifactId>stormpath-sdk-root</artifactId>
<<<<<<< HEAD
    <version>1.0.0-SNAPSHOT</version>
=======
    <version>1.0.RC2.1-SNAPSHOT</version>
>>>>>>> e08f5d7b
    <packaging>pom</packaging>

    <name>Stormpath Java SDK</name>
    <description>
        The Stormpath Java SDK enables JVM-based applications to easily interact with Stormpath's REST API.
    </description>
    <url>https://github.com/stormpath/stormpath-sdk-java</url>
    <inceptionYear>2012</inceptionYear>

    <licenses>
        <license>
            <name>Apache License, Version 2.0</name>
            <url>http://www.apache.org/licenses/LICENSE-2.0</url>
            <distribution>repo</distribution>
        </license>
    </licenses>

    <scm>
        <connection>scm:git:git@github.com:stormpath/stormpath-sdk-java.git</connection>
        <developerConnection>scm:git:git@github.com:stormpath/stormpath-sdk-java.git</developerConnection>
        <url>git@github.com:stormpath/stormpath-sdk-java.git</url>
<<<<<<< HEAD
      <tag>HEAD</tag>
=======
        <tag>1.0.RC2.x</tag>
>>>>>>> e08f5d7b
  </scm>
    <issueManagement>
        <system>GitHub</system>
        <url>https://github.com/stormpath/stormpath-sdk-java/issues</url>
    </issueManagement>

    <developers>
        <developer>
            <id>lhazlewood</id>
            <name>Les Hazlewood</name>
            <email>les@stormpath.com</email>
            <url>http://www.leshazlewood.com</url>
            <timezone>-8</timezone>
            <organization>Stormpath, Inc.</organization>
            <organizationUrl>http://www.stormpath.com</organizationUrl>
        </developer>
        <developer>
            <id>jwysong</id>
            <name>Jeff Wysong</name>
            <email>jeff@stormpath.com</email>
            <timezone>-5</timezone>
            <organization>Stormpath, Inc.</organization>
            <organizationUrl>http://www.stormpath.com</organizationUrl>
        </developer>
        <developer>
            <id>ecrisostomo</id>
            <name>Elder Crisostomo</name>
            <email>elder@stormpath.com</email>
            <timezone>-8</timezone>
            <organization>Stormpath, Inc.</organization>
            <organizationUrl>http://www.stormpath.com</organizationUrl>
        </developer>
    </developers>

    <modules>
        <module>api</module>
        <module>impl</module>
        <module>extensions</module>
    </modules>

    <properties>

        <slf4j.version>1.6.6</slf4j.version>
        <httpClient.version>4.2.2</httpClient.version>
        <jackson.version>1.9.11</jackson.version>
        <oltu.version>1.0.0</oltu.version>
        <servlet.version>3.0.1</servlet.version>

        <!-- Test Dependencies: Only required for testing when building the SDK.  Not required by SDK users at runtime: -->
        <groovy.version>1.8.8</groovy.version>
        <logback.version>1.0.7</logback.version>
        <easymock.version>3.1</easymock.version>
        <testng.version>6.8</testng.version>

    </properties>

    <dependencies>

        <!-- Test Dependencies for _all_ children modules: -->
        <dependency>
            <groupId>ch.qos.logback</groupId>
            <artifactId>logback-classic</artifactId>
            <version>${logback.version}</version>
            <scope>test</scope>
        </dependency>
        <dependency>
            <groupId>org.testng</groupId>
            <artifactId>testng</artifactId>
            <version>${testng.version}</version>
            <scope>test</scope>
        </dependency>
        <dependency>
            <groupId>org.codehaus.groovy</groupId>
            <artifactId>groovy-all</artifactId>
            <version>${groovy.version}</version>
            <scope>test</scope>
        </dependency>
        <dependency>
            <groupId>org.easymock</groupId>
            <artifactId>easymock</artifactId>
            <version>${easymock.version}</version>
            <scope>test</scope>
        </dependency>

    </dependencies>

    <dependencyManagement>

        <dependencies>

            <!-- 'Pool' of dependencies available to any sub-module, but not included automatically.
                 They must be explicitly referenced in the children POMs, but _don't_ include
                 version numbers in the child POMs.  Define them here only to guarantee version
                 compatibility across children modules! -->

            <!-- Stormpath Java SDK sub-module .jars (alphabetized by artifactId for easy scanning please!): -->
            <dependency>
                <groupId>com.stormpath.sdk</groupId>
                <artifactId>stormpath-sdk-api</artifactId>
                <version>${project.version}</version>
            </dependency>
            <dependency>
                <groupId>com.stormpath.sdk</groupId>
                <artifactId>stormpath-sdk-impl</artifactId>
                <version>${project.version}</version>
            </dependency>
            <dependency>
                <groupId>com.stormpath.sdk</groupId>
                <artifactId>stormpath-sdk-oauth</artifactId>
                <version>${project.version}</version>
            </dependency>

            <!-- 3rd party dependencies: -->
            <dependency>
                <groupId>org.apache.httpcomponents</groupId>
                <artifactId>httpclient</artifactId>
                <version>${httpClient.version}</version>
                <!-- The Stormpath Java SDK project uses SLF4J: -->
                <exclusions>
                    <exclusion>
                        <groupId>commons-logging</groupId>
                        <artifactId>commons-logging</artifactId>
                    </exclusion>
                </exclusions>
            </dependency>
            <dependency>
                <groupId>org.slf4j</groupId>
                <artifactId>jcl-over-slf4j</artifactId>
                <version>${slf4j.version}</version>
                <!-- Runtime only - replaces commons-logging runtime need for HTTPClient: -->
                <scope>runtime</scope>
            </dependency>
            <dependency>
                <groupId>org.codehaus.jackson</groupId>
                <artifactId>jackson-mapper-asl</artifactId>
                <version>${jackson.version}</version>
            </dependency>
            <dependency>
                <groupId>org.apache.oltu.oauth2</groupId>
                <artifactId>org.apache.oltu.oauth2.authzserver</artifactId>
                <version>${oltu.version}</version>
            </dependency>
            <dependency>
                <groupId>org.apache.oltu.oauth2</groupId>
                <artifactId>org.apache.oltu.oauth2.resourceserver</artifactId>
                <version>${oltu.version}</version>
            </dependency>
            <dependency>
                <groupId>javax.servlet</groupId>
                <artifactId>javax.servlet-api</artifactId>
                <version>${servlet.version}</version>
            </dependency>
            <dependency>
                <groupId>org.slf4j</groupId>
                <artifactId>slf4j-api</artifactId>
                <version>${slf4j.version}</version>
            </dependency>

        </dependencies>

    </dependencyManagement>

    <build>
        <plugins>
            <plugin>
                <groupId>org.apache.maven.plugins</groupId>
                <artifactId>maven-compiler-plugin</artifactId>
                <version>3.0</version>
                <configuration>
                    <source>1.6</source>
                    <target>1.6</target>
                    <encoding>${project.build.sourceEncoding}</encoding>
                </configuration>
            </plugin>
            <plugin>
                <groupId>org.apache.maven.plugins</groupId>
                <artifactId>maven-jar-plugin</artifactId>
                <version>2.4</version>
                <configuration>
                    <archive>
                        <manifest>
                            <addDefaultSpecificationEntries>true</addDefaultSpecificationEntries>
                            <addDefaultImplementationEntries>true</addDefaultImplementationEntries>
                        </manifest>
                    </archive>
                </configuration>
            </plugin>
            <plugin>
                <!-- For unit tests: -->
                <groupId>org.codehaus.gmaven</groupId>
                <artifactId>gmaven-plugin</artifactId>
                <version>1.5</version>
                <configuration>
                    <providerSelection>1.8</providerSelection>
                </configuration>
                <dependencies>
                    <dependency>
                        <groupId>org.codehaus.gmaven.runtime</groupId>
                        <artifactId>gmaven-runtime-1.8</artifactId>
                        <version>1.5</version>
                        <exclusions>
                            <exclusion>
                                <groupId>org.codehaus.groovy</groupId>
                                <artifactId>groovy-all</artifactId>
                            </exclusion>
                        </exclusions>
                    </dependency>
                    <dependency>
                        <groupId>org.codehaus.groovy</groupId>
                        <artifactId>groovy-all</artifactId>
                        <version>${groovy.version}</version>
                    </dependency>
                </dependencies>
                <executions>
                    <execution>
                        <goals>
                            <goal>generateStubs</goal>
                            <goal>compile</goal>
                            <goal>generateTestStubs</goal>
                            <goal>testCompile</goal>
                        </goals>
                    </execution>
                </executions>
            </plugin>
            <plugin>
                <groupId>org.apache.maven.plugins</groupId>
                <artifactId>maven-failsafe-plugin</artifactId>
                <version>2.16</version>
                <configuration>
                    <includes>
                        <include>**/*IT.java</include>
                        <include>**/*IT.groovy</include>
                        <include>**/*ITCase.java</include>
                        <include>**/*ITCase.groovy</include>
                    </includes>
                    <excludes>
                        <exclude>**/*ManualIT.java</exclude>
                        <exclude>**/*ManualIT.groovy</exclude>
                    </excludes>
                </configuration>
                <executions>
                    <execution>
                        <goals>
                            <goal>integration-test</goal>
                            <goal>verify</goal>
                        </goals>
                    </execution>
                </executions>
            </plugin>
            <plugin>
                <groupId>org.apache.maven.plugins</groupId>
                <artifactId>maven-release-plugin</artifactId>
                <version>2.4.2</version>
                <dependencies>
                    <dependency>
                        <groupId>org.apache.maven.scm</groupId>
                        <artifactId>maven-scm-provider-gitexe</artifactId>
                        <version>1.8.1</version>
                    </dependency>
                </dependencies>
                <configuration>
                    <mavenExecutorId>forked-path</mavenExecutorId>
                    <useReleaseProfile>false</useReleaseProfile>
                    <arguments>-DskipTests -Pdocs,stormpath-signature</arguments>
                    <autoVersionSubmodules>true</autoVersionSubmodules>
                </configuration>
            </plugin>
        </plugins>
    </build>

    <profiles>
        <profile>
            <id>stormpath-signature</id>
            <build>
                <plugins>
                    <plugin>
                        <groupId>org.apache.maven.plugins</groupId>
                        <artifactId>maven-gpg-plugin</artifactId>
                        <version>1.4</version>
                        <executions>
                            <execution>
                                <id>sign-artifacts</id>
                                <phase>verify</phase>
                                <goals>
                                    <goal>sign</goal>
                                </goals>
                            </execution>
                        </executions>
                    </plugin>
                </plugins>
            </build>
        </profile>
        <profile>
            <id>docs</id>
            <build>
                <plugins>
                    <plugin>
                        <groupId>org.apache.maven.plugins</groupId>
                        <artifactId>maven-javadoc-plugin</artifactId>
                        <version>2.9.1</version>
                        <executions>
                            <execution>
                                <id>attach-api-docs</id>
                                <goals>
                                    <goal>jar</goal>
                                </goals>
                            </execution>
                        </executions>
                        <inherited>true</inherited>
                        <configuration>
                            <top><![CDATA[
    <script type="text/javascript">

  var _gaq = _gaq || [];
  _gaq.push(['_setAccount', 'UA-29159574-1']);
  _gaq.push(['_setDomainName', 'stormpath.com']);
  _gaq.push(['_trackPageview']);

  (function() {
    var ga = document.createElement('script'); ga.type = 'text/javascript'; ga.async = true;
    ga.src = ('https:' == document.location.protocol ? 'https://' : 'http://') + 'stats.g.doubleclick.net/dc.js';
    var s = document.getElementsByTagName('script')[0]; s.parentNode.insertBefore(ga, s);
  })();

</script>

<!-- kissmetrics -->
<script type="text/javascript">
  var _kmq = _kmq || [];
  var _kmk = _kmk || '684b854336bd3a6523260ebd991eec06b18b929a';
  function _kms(u){
    setTimeout(function(){
      var d = document, f = d.getElementsByTagName('script')[0],
      s = d.createElement('script');
      s.type = 'text/javascript'; s.async = true; s.src = u;
      f.parentNode.insertBefore(s, f);
    }, 1);
  }
  _kms('//i.kissmetrics.com/i.js');
  _kms('//doug1izaerwt3.cloudfront.net/' + _kmk + '.1.js');
</script>

<!-- Optimizely -->
<script src="//cdn.optimizely.com/js/225847041.js"></script>
                                ]]></top>
                        </configuration>
                    </plugin>
                    <plugin>
                        <groupId>org.apache.maven.plugins</groupId>
                        <artifactId>maven-source-plugin</artifactId>
                        <version>2.1.2</version>
                        <executions>
                            <execution>
                                <id>attach-sources</id>
                                <goals>
                                    <goal>jar-no-fork</goal>
                                </goals>
                            </execution>
                        </executions>
                        <inherited>true</inherited>
                    </plugin>
                </plugins>
            </build>
        </profile>
    </profiles>

</project><|MERGE_RESOLUTION|>--- conflicted
+++ resolved
@@ -25,11 +25,7 @@
 
     <groupId>com.stormpath.sdk</groupId>
     <artifactId>stormpath-sdk-root</artifactId>
-<<<<<<< HEAD
-    <version>1.0.0-SNAPSHOT</version>
-=======
     <version>1.0.RC2.1-SNAPSHOT</version>
->>>>>>> e08f5d7b
     <packaging>pom</packaging>
 
     <name>Stormpath Java SDK</name>
@@ -51,12 +47,8 @@
         <connection>scm:git:git@github.com:stormpath/stormpath-sdk-java.git</connection>
         <developerConnection>scm:git:git@github.com:stormpath/stormpath-sdk-java.git</developerConnection>
         <url>git@github.com:stormpath/stormpath-sdk-java.git</url>
-<<<<<<< HEAD
-      <tag>HEAD</tag>
-=======
-        <tag>1.0.RC2.x</tag>
->>>>>>> e08f5d7b
-  </scm>
+        <tag>HEAD</tag>
+    </scm>
     <issueManagement>
         <system>GitHub</system>
         <url>https://github.com/stormpath/stormpath-sdk-java/issues</url>
