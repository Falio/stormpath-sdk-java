<?xml version="1.0" encoding="UTF-8"?>
<!--
  ~ Copyright 2015 Stormpath, Inc.
  ~
  ~ Licensed under the Apache License, Version 2.0 (the "License");
  ~ you may not use this file except in compliance with the License.
  ~ You may obtain a copy of the License at
  ~
  ~     http://www.apache.org/licenses/LICENSE-2.0
  ~
  ~ Unless required by applicable law or agreed to in writing, software
  ~ distributed under the License is distributed on an "AS IS" BASIS,
  ~ WITHOUT WARRANTIES OR CONDITIONS OF ANY KIND, either express or implied.
  ~ See the License for the specific language governing permissions and
  ~ limitations under the License.
  -->
<project xmlns="http://maven.apache.org/POM/4.0.0" xmlns:xsi="http://www.w3.org/2001/XMLSchema-instance" xsi:schemaLocation="http://maven.apache.org/POM/4.0.0 http://maven.apache.org/maven-v4_0_0.xsd">
    <modelVersion>4.0.0</modelVersion>

    <parent>
        <groupId>org.sonatype.oss</groupId>
        <artifactId>oss-parent</artifactId>
        <version>7</version>
    </parent>

    <groupId>com.stormpath.sdk</groupId>
    <artifactId>stormpath-sdk-root</artifactId>
    <version>1.0.RC4.6-SNAPSHOT</version>
    <packaging>pom</packaging>

    <name>Stormpath Java SDK</name>
    <description>
        The Stormpath Java SDK enables JVM-based applications to easily interact with Stormpath's REST API.
    </description>
    <url>https://github.com/stormpath/stormpath-sdk-java</url>
    <inceptionYear>2012</inceptionYear>

    <licenses>
        <license>
            <name>Apache License, Version 2.0</name>
            <url>http://www.apache.org/licenses/LICENSE-2.0</url>
            <distribution>repo</distribution>
        </license>
    </licenses>

    <scm>
        <connection>scm:git:git@github.com:stormpath/stormpath-sdk-java.git</connection>
        <developerConnection>scm:git:git@github.com:stormpath/stormpath-sdk-java.git</developerConnection>
        <url>git@github.com:stormpath/stormpath-sdk-java.git</url>
        <tag>HEAD</tag>
    </scm>
    <issueManagement>
        <system>GitHub</system>
        <url>https://github.com/stormpath/stormpath-sdk-java/issues</url>
    </issueManagement>

    <developers>
        <developer>
            <id>lhazlewood</id>
            <name>Les Hazlewood</name>
            <email>les@stormpath.com</email>
            <url>http://www.leshazlewood.com</url>
            <timezone>-8</timezone>
            <organization>Stormpath, Inc.</organization>
            <organizationUrl>http://www.stormpath.com</organizationUrl>
        </developer>
        <developer>
            <id>jwysong</id>
            <name>Jeff Wysong</name>
            <email>jeff@stormpath.com</email>
            <timezone>-5</timezone>
            <organization>Stormpath, Inc.</organization>
            <organizationUrl>http://www.stormpath.com</organizationUrl>
        </developer>
        <developer>
            <id>ecrisostomo</id>
            <name>Elder Crisostomo</name>
            <email>elder@stormpath.com</email>
            <timezone>-8</timezone>
            <organization>Stormpath, Inc.</organization>
            <organizationUrl>http://www.stormpath.com</organizationUrl>
        </developer>
    </developers>

    <modules>
        <module>api</module>
        <module>impl</module>
        <module>extensions</module>
        <module>examples</module>
    </modules>

    <properties>

        <jdk.version>1.6</jdk.version>

        <slf4j.version>1.7.8</slf4j.version>
        <hazelcast.version>3.2.4</hazelcast.version>
        <httpClient.version>4.2.2</httpClient.version>
        <jackson.version>2.4.4</jackson.version>
        <jjwt.version>0.4</jjwt.version>
        <oltu.version>1.0.0</oltu.version>
        <joda-time.version>2.1</joda-time.version>

        <!-- We cannot use servlet-api 3.1 without breaking JDK 6 compatibility because servlet-api 3.1 requires JDK7.
             See: http://stackoverflow.com/questions/22314453/unsupported-major-minor-version-51-0-error-when-using-1-6-in-pom-and-openjdk6-fo -->
        <servlet.version>3.0.1</servlet.version>
        <spring.version>4.1.7.RELEASE</spring.version>
        <spring.boot.version>1.2.5.RELEASE</spring.boot.version>
        <spring.security.version>4.0.2.RELEASE</spring.security.version>

        <!-- Test Dependencies: Only required for testing when building the SDK.  Not required by SDK users at runtime: -->
        <groovy.version>1.8.8</groovy.version>
        <logback.version>1.1.2</logback.version>
        <easymock.version>3.1</easymock.version>
        <testng.version>6.8</testng.version>
        <!-- false in JDK 6 profile (i.e. JDK 6 build has ITs turned on): -->
        <skipITs>true</skipITs>

        <!-- Sample App Dependencies: only required when running a sample app. Not required by SDK users at runtime: -->
        <jstl.version>1.2</jstl.version>

    </properties>

    <dependencies>

        <!-- Test Dependencies for _all_ children modules: -->
        <dependency>
            <groupId>ch.qos.logback</groupId>
            <artifactId>logback-classic</artifactId>
        </dependency>
        <dependency>
            <groupId>org.testng</groupId>
            <artifactId>testng</artifactId>
            <version>${testng.version}</version>
            <scope>test</scope>
        </dependency>
        <dependency>
            <groupId>org.codehaus.groovy</groupId>
            <artifactId>groovy-all</artifactId>
            <version>${groovy.version}</version>
            <scope>test</scope>
        </dependency>
        <dependency>
            <groupId>org.easymock</groupId>
            <artifactId>easymock</artifactId>
            <version>${easymock.version}</version>
            <scope>test</scope>
        </dependency>

    </dependencies>

    <dependencyManagement>

        <dependencies>

            <!-- 'Pool' of dependencies available to any sub-module, but not included automatically.
                 They must be explicitly referenced in the children POMs, but _don't_ include
                 version numbers in the child POMs.  Define them here only to guarantee version
                 compatibility across children modules! -->

            <!-- Stormpath Java SDK sub-module .jars (alphabetized by artifactId for easy scanning please!): -->
            <dependency>
                <groupId>com.stormpath.sdk</groupId>
                <artifactId>stormpath-sdk-api</artifactId>
                <version>${project.version}</version>
            </dependency>
            <dependency>
                <groupId>com.stormpath.sdk</groupId>
                <artifactId>stormpath-sdk-impl</artifactId>
                <version>${project.version}</version>
            </dependency>
            <dependency>
                <groupId>com.stormpath.sdk</groupId>
                <artifactId>stormpath-sdk-oauth</artifactId>
                <version>${project.version}</version>
            </dependency>
            <dependency>
                <groupId>com.stormpath.sdk</groupId>
                <artifactId>stormpath-sdk-servlet</artifactId>
                <version>${project.version}</version>
            </dependency>
            <dependency>
                <groupId>com.stormpath.sdk</groupId>
                <artifactId>stormpath-sdk-httpclient</artifactId>
                <version>${project.version}</version>
            </dependency>
            <dependency>
                <groupId>com.stormpath.sdk</groupId>
                <artifactId>stormpath-servlet-plugin</artifactId>
                <version>${project.version}</version>
            </dependency>
            <dependency>
                <groupId>com.stormpath.spring</groupId>
                <artifactId>stormpath-spring</artifactId>
                <version>${project.version}</version>
            </dependency>
            <dependency>
                <groupId>com.stormpath.spring</groupId>
                <artifactId>stormpath-spring-security</artifactId>
                <version>${project.version}</version>
            </dependency>
            <dependency>
                <groupId>com.stormpath.spring</groupId>
                <artifactId>stormpath-spring-security-webmvc</artifactId>
                <version>${project.version}</version>
            </dependency>
            <dependency>
                <groupId>com.stormpath.spring</groupId>
                <artifactId>stormpath-spring-webmvc</artifactId>
                <version>${project.version}</version>
            </dependency>
            <dependency>
                <groupId>com.stormpath.spring</groupId>
                <artifactId>spring-boot-starter-stormpath</artifactId>
                <version>${project.version}</version>
            </dependency>
            <dependency>
                <groupId>com.stormpath.spring</groupId>
                <artifactId>spring-boot-starter-stormpath-webmvc</artifactId>
                <version>${project.version}</version>
            </dependency>
            <dependency>
                <groupId>com.stormpath.spring</groupId>
                <artifactId>spring-boot-starter-stormpath-thymeleaf</artifactId>
                <version>${project.version}</version>
            </dependency>
            <dependency>
                <groupId>com.stormpath.spring</groupId>
<<<<<<< HEAD
                <artifactId>stormpath-spring-boot-starter-spring-security</artifactId>
                <version>${project.version}</version>
            </dependency>
            <dependency>
                <groupId>com.stormpath.spring</groupId>
                <artifactId>stormpath-spring-boot-starter-spring-security-webmvc</artifactId>
                <version>${project.version}</version>
            </dependency>

=======
                <artifactId>stormpath-spring-security-spring-boot-starter</artifactId>
                <version>${project.version}</version>
            </dependency>
>>>>>>> 6d7e45c8

            <!-- 3rd party dependencies: -->
            <dependency>
                <groupId>org.apache.httpcomponents</groupId>
                <artifactId>httpclient</artifactId>
                <version>${httpClient.version}</version>
                <!-- The Stormpath Java SDK project uses SLF4J: -->
                <exclusions>
                    <exclusion>
                        <groupId>commons-logging</groupId>
                        <artifactId>commons-logging</artifactId>
                    </exclusion>
                </exclusions>
            </dependency>
            <dependency>
                <groupId>io.jsonwebtoken</groupId>
                <artifactId>jjwt</artifactId>
                <version>${jjwt.version}</version>
            </dependency>
            <dependency>
                <groupId>org.slf4j</groupId>
                <artifactId>jcl-over-slf4j</artifactId>
                <version>${slf4j.version}</version>
                <!-- Runtime only - replaces commons-logging runtime need for HTTPClient: -->
                <scope>runtime</scope>
            </dependency>
            <dependency>
                <groupId>com.fasterxml.jackson.core</groupId>
                <artifactId>jackson-databind</artifactId>
                <version>${jackson.version}</version>
            </dependency>
            <dependency>
                <groupId>ch.qos.logback</groupId>
                <artifactId>logback-classic</artifactId>
                <version>${logback.version}</version>
                <scope>test</scope>
            </dependency>
            <dependency>
                <groupId>org.apache.oltu.oauth2</groupId>
                <artifactId>org.apache.oltu.oauth2.authzserver</artifactId>
                <version>${oltu.version}</version>
            </dependency>
            <dependency>
                <groupId>org.apache.oltu.oauth2</groupId>
                <artifactId>org.apache.oltu.oauth2.resourceserver</artifactId>
                <version>${oltu.version}</version>
            </dependency>
            <dependency>
                <groupId>com.hazelcast</groupId>
                <artifactId>hazelcast</artifactId>
                <version>${hazelcast.version}</version>
            </dependency>
            <dependency>
                <groupId>javax.servlet</groupId>
                <artifactId>jstl</artifactId>
                <version>${jstl.version}</version>
            </dependency>
            <dependency>
                <groupId>javax.servlet</groupId>
                <artifactId>javax.servlet-api</artifactId>
                <version>${servlet.version}</version>
                <scope>provided</scope>
            </dependency>
            <dependency>
                <groupId>javax.servlet.jsp</groupId>
                <artifactId>javax.servlet.jsp-api</artifactId>
                <version>2.2.1</version>
                <scope>provided</scope>
            </dependency>
            <dependency>
                <groupId>org.springframework</groupId>
                <artifactId>spring-expression</artifactId>
                <version>${spring.version}</version>
                <exclusions>
                    <exclusion>
                        <groupId>commons-logging</groupId>
                        <artifactId>commons-logging</artifactId>
                    </exclusion>
                </exclusions>
            </dependency>
            <dependency>
                <groupId>org.springframework</groupId>
                <artifactId>spring-core</artifactId>
                <version>${spring.version}</version>
                <exclusions>
                    <exclusion>
                        <groupId>commons-logging</groupId>
                        <artifactId>commons-logging</artifactId>
                    </exclusion>
                </exclusions>
            </dependency>
            <dependency>
                <groupId>org.springframework</groupId>
                <artifactId>spring-context</artifactId>
                <version>${spring.version}</version>
                <exclusions>
                    <exclusion>
                        <groupId>commons-logging</groupId>
                        <artifactId>commons-logging</artifactId>
                    </exclusion>
                </exclusions>
            </dependency>
            <dependency>
                <groupId>org.springframework.security</groupId>
                <artifactId>spring-security-core</artifactId>
                <version>${spring.security.version}</version>
                <exclusions>
                    <exclusion>
                        <groupId>commons-logging</groupId>
                        <artifactId>commons-logging</artifactId>
                    </exclusion>
                </exclusions>
            </dependency>
            <dependency>
                <groupId>org.springframework.security</groupId>
                <artifactId>spring-security-web</artifactId>
                <version>${spring.security.version}</version>
                <exclusions>
                    <exclusion>
                        <groupId>commons-logging</groupId>
                        <artifactId>commons-logging</artifactId>
                    </exclusion>
                </exclusions>
            </dependency>
            <dependency>
                <groupId>org.springframework.security</groupId>
                <artifactId>spring-security-config</artifactId>
                <version>${spring.security.version}</version>
                <exclusions>
                    <exclusion>
                        <groupId>commons-logging</groupId>
                        <artifactId>commons-logging</artifactId>
                    </exclusion>
                </exclusions>
            </dependency>
            <dependency>
                <groupId>org.springframework</groupId>
                <artifactId>spring-web</artifactId>
                <version>${spring.version}</version>
                <exclusions>
                    <exclusion>
                        <groupId>commons-logging</groupId>
                        <artifactId>commons-logging</artifactId>
                    </exclusion>
                </exclusions>
            </dependency>
            <dependency>
                <groupId>org.springframework</groupId>
                <artifactId>spring-webmvc</artifactId>
                <version>${spring.version}</version>
                <exclusions>
                    <exclusion>
                        <groupId>commons-logging</groupId>
                        <artifactId>commons-logging</artifactId>
                    </exclusion>
                </exclusions>
            </dependency>
            <dependency>
                <groupId>org.springframework</groupId>
                <artifactId>spring-test</artifactId>
                <version>${spring.version}</version>
                <scope>test</scope>
                <exclusions>
                    <exclusion>
                        <groupId>commons-logging</groupId>
                        <artifactId>commons-logging</artifactId>
                    </exclusion>
                </exclusions>
            </dependency>
            <dependency>
                <groupId>org.springframework.boot</groupId>
                <artifactId>spring-boot-dependencies</artifactId>
                <version>${spring.boot.version}</version>
                <type>pom</type>
                <scope>import</scope>
            </dependency>
            <dependency>
                <groupId>org.slf4j</groupId>
                <artifactId>slf4j-api</artifactId>
                <version>${slf4j.version}</version>
            </dependency>
            <dependency>
                <groupId>joda-time</groupId>
                <artifactId>joda-time</artifactId>
                <version>${joda-time.version}</version>
            </dependency>

        </dependencies>

    </dependencyManagement>

    <build>
        <plugins>
            <plugin>
                <groupId>org.apache.maven.plugins</groupId>
                <artifactId>maven-compiler-plugin</artifactId>
                <version>3.2</version>
                <configuration>
                    <source>${jdk.version}</source>
                    <target>${jdk.version}</target>
                    <encoding>${project.build.sourceEncoding}</encoding>
                </configuration>
            </plugin>
            <plugin>
                <groupId>org.apache.maven.plugins</groupId>
                <artifactId>maven-jar-plugin</artifactId>
                <version>2.4</version>
                <configuration>
                    <archive>
                        <manifest>
                            <addDefaultSpecificationEntries>true</addDefaultSpecificationEntries>
                            <addDefaultImplementationEntries>true</addDefaultImplementationEntries>
                        </manifest>
                    </archive>
                </configuration>
            </plugin>
            <plugin>
                <!-- For unit tests: -->
                <groupId>org.codehaus.gmaven</groupId>
                <artifactId>gmaven-plugin</artifactId>
                <version>1.5</version>
                <configuration>
                    <providerSelection>1.8</providerSelection>
                </configuration>
                <dependencies>
                    <dependency>
                        <groupId>org.codehaus.gmaven.runtime</groupId>
                        <artifactId>gmaven-runtime-1.8</artifactId>
                        <version>1.5</version>
                        <exclusions>
                            <exclusion>
                                <groupId>org.codehaus.groovy</groupId>
                                <artifactId>groovy-all</artifactId>
                            </exclusion>
                        </exclusions>
                    </dependency>
                    <dependency>
                        <groupId>org.codehaus.groovy</groupId>
                        <artifactId>groovy-all</artifactId>
                        <version>${groovy.version}</version>
                    </dependency>
                </dependencies>
                <executions>
                    <execution>
                        <goals>
                            <goal>generateStubs</goal>
                            <goal>compile</goal>
                            <goal>generateTestStubs</goal>
                            <goal>testCompile</goal>
                        </goals>
                    </execution>
                </executions>
            </plugin>
            <plugin>
                <groupId>org.apache.maven.plugins</groupId>
                <artifactId>maven-failsafe-plugin</artifactId>
                <version>2.16</version>
                <configuration>
                    <skipITs>${skipITs}</skipITs>
                    <includes>
                        <include>**/*IT.java</include>
                        <include>**/*IT.groovy</include>
                        <include>**/*ITCase.java</include>
                        <include>**/*ITCase.groovy</include>
                    </includes>
                    <excludes>
                        <exclude>**/*ManualIT.java</exclude>
                        <exclude>**/*ManualIT.groovy</exclude>
                    </excludes>
                </configuration>
                <executions>
                    <execution>
                        <goals>
                            <goal>integration-test</goal>
                            <goal>verify</goal>
                        </goals>
                    </execution>
                </executions>
            </plugin>
            <plugin>
                <groupId>org.apache.maven.plugins</groupId>
                <artifactId>maven-enforcer-plugin</artifactId>
                <version>1.4</version>
                <executions>
                    <execution>
                        <id>enforce-banned-dependencies</id>
                        <goals>
                            <goal>enforce</goal>
                        </goals>
                        <configuration>
                            <rules>
                                <bannedDependencies>
                                    <excludes>
                                        <exclude>commons-logging</exclude>
                                    </excludes>
                                </bannedDependencies>
                            </rules>
                            <fail>true</fail>
                        </configuration>
                    </execution>
                </executions>
            </plugin>
            <plugin>
                <groupId>org.apache.maven.plugins</groupId>
                <artifactId>maven-release-plugin</artifactId>
                <version>2.4.2</version>
                <dependencies>
                    <dependency>
                        <groupId>org.apache.maven.scm</groupId>
                        <artifactId>maven-scm-provider-gitexe</artifactId>
                        <version>1.8.1</version>
                    </dependency>
                </dependencies>
                <configuration>
                    <mavenExecutorId>forked-path</mavenExecutorId>
                    <useReleaseProfile>false</useReleaseProfile>
                    <arguments>-DskipTests -Pdocs,stormpath-signature</arguments>
                    <autoVersionSubmodules>true</autoVersionSubmodules>
                </configuration>
            </plugin>
        </plugins>
        <pluginManagement>
            <plugins>
                <plugin>
                    <groupId>org.apache.maven.plugins</groupId>
                    <artifactId>maven-javadoc-plugin</artifactId>
                    <version>2.10.1</version>
                    <executions>
                        <execution>
                            <id>attach-javadocs</id>
                            <goals>
                                <goal>jar</goal>
                            </goals>
                        </execution>
                    </executions>
                </plugin>
                <plugin>
                    <groupId>org.springframework.boot</groupId>
                    <artifactId>spring-boot-maven-plugin</artifactId>
                    <version>${spring.boot.version}</version>
                    <executions>
                        <execution>
                            <goals>
                                <goal>repackage</goal>
                            </goals>
                        </execution>
                    </executions>
                </plugin>
            </plugins>
        </pluginManagement>
    </build>

    <profiles>
        <profile>
            <id>jdk8</id>
            <activation>
                <jdk>[1.8,)</jdk>
            </activation>
            <properties>
                <!-- Issue 84: JDK 8 requires strict HTML.  We'll disable this strictness until we can
                     clean up the HTML source in JavaDoc comments: -->
                <additionalparam>-Xdoclint:none</additionalparam>
            </properties>
        </profile>
        <profile>
            <id>it</id>
            <activation>
                <!-- only run the IT tests on one of the JVM builds in Travis CI.  This ensures that we don't hammer
                the REST api unnecessarily. -->
                <jdk>1.6</jdk>
            </activation>
            <properties>
                <skipITs>false</skipITs>
            </properties>
        </profile>
        <profile>
            <id>stormpath-signature</id>
            <build>
                <plugins>
                    <plugin>
                        <groupId>org.apache.maven.plugins</groupId>
                        <artifactId>maven-gpg-plugin</artifactId>
                        <version>1.4</version>
                        <executions>
                            <execution>
                                <id>sign-artifacts</id>
                                <phase>verify</phase>
                                <goals>
                                    <goal>sign</goal>
                                </goals>
                            </execution>
                        </executions>
                    </plugin>
                </plugins>
            </build>
        </profile>
        <profile>
            <id>docs</id>
            <build>
                <plugins>
                    <plugin>
                        <groupId>org.apache.maven.plugins</groupId>
                        <artifactId>maven-javadoc-plugin</artifactId>
                        <version>2.10.1</version>
                        <executions>
                            <execution>
                                <id>attach-api-docs</id>
                                <goals>
                                    <goal>jar</goal>
                                </goals>
                            </execution>
                        </executions>
                        <inherited>true</inherited>
                        <configuration>
                            <top><![CDATA[
    <script>
      (function(i,s,o,g,r,a,m){i['GoogleAnalyticsObject']=r;i[r]=i[r]||function(){
        (i[r].q=i[r].q||[]).push(arguments)},i[r].l=1*new Date();a=s.createElement(o),
            m=s.getElementsByTagName(o)[0];a.async=1;a.src=g;m.parentNode.insertBefore(a,m)
      })(window,document,'script','//www.google-analytics.com/analytics.js','ga');
      ga('create', 'UA-29159574-1', 'auto');
      ga('send', 'pageview');
    </script>
    <script type="text/javascript">
      (function(d,s,i,r) {
        if (d.getElementById(i)){return;}
        var n=d.createElement(s),e=d.getElementsByTagName(s)[0];
        n.id=i;n.src='//js.hs-analytics.net/analytics/'+(Math.ceil(new Date()/r)*r)+'/475298.js';
        e.parentNode.insertBefore(n, e);
      })(document,"script","hs-analytics",300000);
    </script>
    <script type="text/javascript">
      var _kmq = _kmq || [];
      var _kmk = _kmk || '684b854336bd3a6523260ebd991eec06b18b929a';
      function _kms(u){
        setTimeout(function(){
            var d = document, f = d.getElementsByTagName('script')[0],
                    s = d.createElement('script');
            s.type = 'text/javascript'; s.async = true; s.src = u;
            f.parentNode.insertBefore(s, f);
        }, 1);
      }
      _kms('//i.kissmetrics.com/i.js');
      _kms('//doug1izaerwt3.cloudfront.net/' + _kmk + '.1.js');
    </script>
    <script src="//cdn.optimizely.com/js/225847041.js"></script>
                                ]]></top>
                        </configuration>
                    </plugin>
                    <plugin>
                        <groupId>org.apache.maven.plugins</groupId>
                        <artifactId>maven-source-plugin</artifactId>
                        <version>2.1.2</version>
                        <executions>
                            <execution>
                                <id>attach-sources</id>
                                <goals>
                                    <goal>jar-no-fork</goal>
                                </goals>
                            </execution>
                        </executions>
                        <inherited>true</inherited>
                    </plugin>
                </plugins>
            </build>
        </profile>
    </profiles>

</project><|MERGE_RESOLUTION|>--- conflicted
+++ resolved
@@ -226,8 +226,7 @@
             </dependency>
             <dependency>
                 <groupId>com.stormpath.spring</groupId>
-<<<<<<< HEAD
-                <artifactId>stormpath-spring-boot-starter-spring-security</artifactId>
+                <artifactId>stormpath-spring-security-spring-boot-starter</artifactId>
                 <version>${project.version}</version>
             </dependency>
             <dependency>
@@ -236,11 +235,6 @@
                 <version>${project.version}</version>
             </dependency>
 
-=======
-                <artifactId>stormpath-spring-security-spring-boot-starter</artifactId>
-                <version>${project.version}</version>
-            </dependency>
->>>>>>> 6d7e45c8
 
             <!-- 3rd party dependencies: -->
             <dependency>
